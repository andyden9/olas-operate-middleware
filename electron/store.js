--- conflicted
+++ resolved
@@ -15,20 +15,10 @@
   firstRewardNotificationShown: { type: 'boolean', default: false },
   agentEvictionAlertShown: { type: 'boolean', default: false },
 
-<<<<<<< HEAD
-  environmentName: { type: 'string', default: '' },
-  currentStakingProgram: { type: 'string', default: '' },
-
-  // agent settings
-  lastSelectedAgentType: { type: 'string', default: 'trader' },
-  isInitialFunded_trader: { type: 'boolean', default: false },
-  isInitialFunded_memeooorr: { type: 'boolean', default: false },
-  isInitialFunded_modius: { type: 'boolean', default: false },
-=======
   // Each agent has its own settings
   trader: { type: 'object', default: defaultInitialAgentSettings },
   memeooorr: { type: 'object', default: defaultInitialAgentSettings },
->>>>>>> a4efd6bf
+  modius: { type: 'object', default: defaultInitialAgentSettings },
 };
 
 /**
