--- conflicted
+++ resolved
@@ -14,11 +14,7 @@
  * - use "" (nothing as a suffix) for latest release candidate, for example "0.1.0rc26"
  * - use "alpha" for alpha release, for example "0.1.0rc26-alpha"
  */
-<<<<<<< HEAD
-const OlasMiddlewareVersion = '0.1.0rc133';
-=======
 const OlasMiddlewareVersion = '0.1.0rc134';
->>>>>>> 6c43d7ae
 
 const path = require('path');
 const { app } = require('electron');
