--- conflicted
+++ resolved
@@ -7,11 +7,7 @@
 const { spawnSync } = require('child_process');
 const Docker = require('dockerode');
 
-<<<<<<< HEAD
-const Version = '0.1.0rc8';
-=======
-const Version = "0.1.0rc9"
->>>>>>> 187a4a79
+const Version = '0.1.0rc9';
 const OperateDirectory = `${os.homedir()}/.operate`;
 const VenvDir = `${OperateDirectory}/venv`;
 const VersionFile = `${OperateDirectory}/version.txt`;
