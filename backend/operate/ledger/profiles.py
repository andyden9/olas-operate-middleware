--- conflicted
+++ resolved
@@ -22,18 +22,6 @@
 from operate.types import ChainType, ContractAddresses
 
 CONTRACTS = {
-<<<<<<< HEAD
-    ChainType.GNOSIS: {
-        "service_manager": "0x04b0007b2aFb398015B76e5f22993a1fddF83644",
-        "service_registry": "0x9338b5153AE39BB89f50468E608eD9d764B755fD",
-        "service_registry_token_utility": "0xa45E64d13A30a51b91ae0eb182e88a40e9b18eD8",
-        "gnosis_safe_proxy_factory": "0x3C1fF68f5aa342D296d4DEe4Bb1cACCA912D95fE",
-        "gnosis_safe_same_address_multisig": "0x6e7f594f680f7aBad18b7a63de50F0FeE47dfD06",
-        "multisend": "0x40A2aCCbd92BCA938b02010E17A5b8929b49130D",
-        "ServiceStakingToken": "0x2Ef503950Be67a98746F484DA0bBAdA339DF3326",
-        "ERC20": "0x0000000000000000000000000000000000000000",  # just for encoding
-    }
-=======
     ChainType.GNOSIS: ContractAddresses(
         {
             "service_manager": "0x04b0007b2aFb398015B76e5f22993a1fddF83644",
@@ -44,5 +32,4 @@
             "multisend": "0x40A2aCCbd92BCA938b02010E17A5b8929b49130D",
         }
     )
->>>>>>> 62830030
 }