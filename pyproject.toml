--- conflicted
+++ resolved
@@ -1,10 +1,6 @@
 [tool.poetry]
 name = "olas-operate-middleware"
-<<<<<<< HEAD
-version = "0.1.0-rc57"
-=======
-version = "0.1.0-rc56"
->>>>>>> 6988fbfb
+version = "0.1.0-rc50"
 description = ""
 authors = ["David Vilela <dvilelaf@gmail.com>", "Viraj Patel <vptl185@gmail.com>"]
 readme = "README.md"
@@ -48,14 +44,11 @@
 uvicorn = "==0.27.0"
 web3 = "==6.1.0"
 psutil = "^5.9.8"
-<<<<<<< HEAD
 pyinstaller = "^6.8.0"
-=======
 aiohttp = "3.9.5"
 
 [tool.poetry.group.development.dependencies]
 tomte = {version = "0.2.15", extras = ["cli"]}
->>>>>>> 6988fbfb
 
 [build-system]
 requires = ["poetry-core"]
