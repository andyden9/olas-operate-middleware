[tool.poetry]
name = "olas-operate-middleware"
version = "0.10.5"
description = ""
authors = ["David Vilela <dvilelaf@gmail.com>", "Viraj Patel <vptl185@gmail.com>"]
readme = "README.md"
packages = [
    { include = "operate" }
]
include = [
    "operate/data/acn/*",
    "operate/data/contracts/*",
    "operate/data/contracts/staking_token/*",
    "operate/data/contracts/staking_token/build/*",
]

[tool.poetry.scripts]
operate = "operate.cli:main"

[tool.poetry.dependencies]
<<<<<<< HEAD
python = "<3.12,>=3.10"
open-autonomy  = { path = "../open-autonomy", develop = true }
=======
python = "<3.12,>=3.9"
open-autonomy = "^0.20.2"
>>>>>>> 541181a1
open-aea-ledger-cosmos = "==1.65.0"
open-aea-ledger-ethereum = "==1.65.0"
open-aea-ledger-ethereum-flashbots = "==1.65.0"
open-aea-cli-ipfs = "==1.65.0"
clea = "==0.1.0rc4"
cytoolz = "==0.12.3"
docker = "6.1.2"
fastapi = "0.110.3"
eth-hash = "==0.7.0"
eth-account = "==0.8.0"
eth-keyfile = "==0.6.1"
eth-keys = "==0.4.0"
eth-rlp = "==0.3.0"
eth-typing = "==3.5.2"
eth-utils = "==2.3.1"
eth-abi = "==5.1.0"
frozenlist = "==1.4.1"
hexbytes = "==0.3.1"
ipfshttpclient = "==0.8.0a2"
jsonschema = "==4.3.3"
multidict = "==6.0.5"
requests-toolbelt = "1.0.0"
starlette = "0.37.2"
uvicorn = "==0.27.0"
web3 = "==6.1.0"
psutil = "^5.9.8"
pyinstaller = "^6.8.0"
aiohttp = "3.9.5"
deepdiff = "^8.0.1"
twikit = "==2.2.0"
halo = "==0.0.31"
argon2-cffi = "==23.1.0"

[tool.poetry.group.development.dependencies]
tomte = {version = "0.2.17", extras = ["cli"]}
build = "1.2.2.post1"

[build-system]
requires = ["poetry-core"]
build-backend = "poetry.core.masonry.api"<|MERGE_RESOLUTION|>--- conflicted
+++ resolved
@@ -18,13 +18,8 @@
 operate = "operate.cli:main"
 
 [tool.poetry.dependencies]
-<<<<<<< HEAD
-python = "<3.12,>=3.10"
-open-autonomy  = { path = "../open-autonomy", develop = true }
-=======
 python = "<3.12,>=3.9"
 open-autonomy = "^0.20.2"
->>>>>>> 541181a1
 open-aea-ledger-cosmos = "==1.65.0"
 open-aea-ledger-ethereum = "==1.65.0"
 open-aea-ledger-ethereum-flashbots = "==1.65.0"
