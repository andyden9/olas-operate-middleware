[tool.poetry]
name = "olas-operate-middleware"
<<<<<<< HEAD
version = "0.1.0-rc169"
=======
version = "0.1.0-rc170"
>>>>>>> 81a1f49a
description = ""
authors = ["David Vilela <dvilelaf@gmail.com>", "Viraj Patel <vptl185@gmail.com>"]
readme = "README.md"
packages = [
    { include = "operate" }
]
include = [
    "operate/data/acn/*",
    "operate/data/contracts/*",
    "operate/data/contracts/service_staking_token/*",
    "operate/data/contracts/service_staking_token/build/*",
]

[tool.poetry.scripts]
operate = "operate.cli:main"

[tool.poetry.dependencies]
python = "<3.12,>=3.9"
open-autonomy = "==0.14.14.post2"
open-aea-ledger-cosmos = "==1.53.0"
open-aea-ledger-ethereum = "==1.53.0"
open-aea-ledger-ethereum-flashbots = "==1.53.0"
open-aea-cli-ipfs = "==1.53.0"
clea = "==0.1.0rc4"
cytoolz = "==0.12.3"
docker = "6.1.2"
fastapi = "==0.110.0"
eth-hash = "==0.7.0"
eth-account = "==0.8.0"
eth-keyfile = "==0.6.1"
eth-keys = "==0.4.0"
eth-rlp = "==0.3.0"
eth-typing = "==3.5.2"
eth-utils = "==2.3.1"
eth-abi = "==5.1.0"
frozenlist = "==1.4.1"
hexbytes = "==0.3.1"
ipfshttpclient = "==0.8.0a2"
jsonschema = "==4.3.3"
multidict = "==6.0.5"
requests-toolbelt = "1.0.0"
starlette = "==0.36.3"
uvicorn = "==0.27.0"
web3 = "==6.1.0"
psutil = "^5.9.8"
pyinstaller = "^6.8.0"
aiohttp = "3.9.5"

[tool.poetry.group.development.dependencies]
tomte = {version = "0.2.17", extras = ["cli"]}

[build-system]
requires = ["poetry-core"]
build-backend = "poetry.core.masonry.api"<|MERGE_RESOLUTION|>--- conflicted
+++ resolved
@@ -1,10 +1,6 @@
 [tool.poetry]
 name = "olas-operate-middleware"
-<<<<<<< HEAD
-version = "0.1.0-rc169"
-=======
 version = "0.1.0-rc170"
->>>>>>> 81a1f49a
 description = ""
 authors = ["David Vilela <dvilelaf@gmail.com>", "Viraj Patel <vptl185@gmail.com>"]
 readme = "README.md"
