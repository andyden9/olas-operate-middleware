--- conflicted
+++ resolved
@@ -322,27 +322,13 @@
 
 
 def get_config_json_data_v7(**kwargs: t.Any) -> t.Dict[str, t.Any]:
-<<<<<<< HEAD
-    """get_config_json_data_v6"""
-=======
     """get_config_json_data_v7"""
->>>>>>> 2376b91f
 
     return {
         "version": 7,
         "service_config_id": kwargs.get("service_config_id"),
         "hash": kwargs.get("hash"),
         "hash_history": {kwargs.get("hash_timestamp"): kwargs.get("hash")},
-<<<<<<< HEAD
-        "binary_path": kwargs.get("binary_path"),
-        "keys": [
-            {
-                "ledger": "ethereum",
-                "address": kwargs.get("keys_address_0"),
-                "private_key": kwargs.get("keys_private_key_0"),
-            }
-        ],
-=======
         "agent_addresses": [kwargs.get("keys_address_0")],
         "home_chain": "gnosis",
         "chain_configs": {
@@ -426,7 +412,6 @@
         "hash": kwargs.get("hash"),
         "hash_history": {kwargs.get("hash_timestamp"): kwargs.get("hash")},
         "agent_addresses": [kwargs.get("keys_address_0")],
->>>>>>> 2376b91f
         "home_chain": "gnosis",
         "chain_configs": {
             "gnosis": {
@@ -440,14 +425,7 @@
                     "user_params": {
                         "staking_program_id": kwargs.get("staking_program_id"),
                         "nft": kwargs.get("nft"),
-<<<<<<< HEAD
-                        "threshold": kwargs.get("threshold"),
                         "agent_id": kwargs.get("agent_id"),
-                        "use_staking": kwargs.get("use_staking"),
-                        "use_mech_marketplace": kwargs.get("use_mech_marketplace"),
-=======
-                        "agent_id": kwargs.get("agent_id"),
->>>>>>> 2376b91f
                         "cost_of_bond": kwargs.get("cost_of_bond"),
                         "fund_requirements": {
                             "0x0000000000000000000000000000000000000000": {
@@ -463,18 +441,11 @@
         "env_variables": {},
         "package_path": kwargs.get("package_path"),
         "name": kwargs.get("name"),
-<<<<<<< HEAD
-    }
-
-
-get_expected_data = get_config_json_data_v7
-=======
         "agent_release": kwargs.get("agent_release"),
     }
 
 
 get_expected_data = get_config_json_data_v9
->>>>>>> 2376b91f
 
 
 class TestService:
@@ -492,11 +463,8 @@
             get_config_json_data_v4,
             get_config_json_data_v5,
             get_config_json_data_v6,
-<<<<<<< HEAD
-=======
             get_config_json_data_v7,
             get_config_json_data_v8,
->>>>>>> 2376b91f
         ],
     )
     def test_service_migrate_format(
