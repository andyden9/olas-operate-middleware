# -*- coding: utf-8 -*-
# ------------------------------------------------------------------------------
#
#   Copyright 2025 Valory AG
#
#   Licensed under the Apache License, Version 2.0 (the "License");
#   you may not use this file except in compliance with the License.
#   You may obtain a copy of the License at
#
#       http://www.apache.org/licenses/LICENSE-2.0
#
#   Unless required by applicable law or agreed to in writing, software
#   distributed under the License is distributed on an "AS IS" BASIS,
#   WITHOUT WARRANTIES OR CONDITIONS OF ANY KIND, either express or implied.
#   See the License for the specific language governing permissions and
#   limitations under the License.
#
# ------------------------------------------------------------------------------

"""
Fixtures for pytest

The conftest.py file serves as a means of providing fixtures for an entire
directory. Fixtures defined in a conftest.py can be used by any test in that
package without needing to import them (pytest will automatically discover them).

See https://docs.pytest.org/en/stable/reference/fixtures.html
"""

<<<<<<< HEAD
=======
import json
import os
>>>>>>> 123131f3
import random
import string
import tempfile
from pathlib import Path
from typing import Generator

import pytest
import requests
from web3 import Web3

<<<<<<< HEAD
=======
from operate.constants import ZERO_ADDRESS
from operate.ledger import get_default_rpc  # noqa: E402
from operate.operate_types import Chain


ROOT_PATH = Path(__file__).resolve().parent
OPERATE_TEST = ".operate_test"
RUNNING_IN_CI = (
    os.getenv("GITHUB_ACTIONS", "").lower() == "true"
    or os.getenv("CI", "").lower() == "true"
)

TEST_RPCS = {
    Chain.ETHEREUM: "https://rpc-gate.autonolas.tech/ethereum-rpc/",
    Chain.BASE: "https://rpc-gate.autonolas.tech/base-rpc/",
    Chain.CELO: "https://forno.celo.org",
    Chain.GNOSIS: "https://rpc-gate.autonolas.tech/gnosis-rpc/",
    Chain.MODE: "https://mainnet.mode.network",
    Chain.OPTIMISM: "https://rpc-gate.autonolas.tech/optimism-rpc/",
}

>>>>>>> 123131f3

def random_string(length: int = 16) -> str:
    """Random string"""
    chars = string.ascii_letters + string.digits
    return "".join(random.choices(chars, k=length))  # nosec B311


def random_mnemonic(num_words: int = 12) -> str:
    """Generate a random BIP-39 mnemonic"""
    w3 = Web3()
    w3.eth.account.enable_unaudited_hdwallet_features()
    _, mnemonic = w3.eth.account.create_with_mnemonic(num_words=num_words)
    return mnemonic


def tenderly_add_balance(
    chain: Chain,
    recipient: str,
    amount: int = 1000 * (10**18),
    token: str = ZERO_ADDRESS,
) -> None:
    """tenderly_add_balance"""
    rpc = get_default_rpc(chain)
    headers = {"Content-Type": "application/json"}

    if token == ZERO_ADDRESS:
        data = {
            "jsonrpc": "2.0",
            "method": "tenderly_addBalance",
            "params": [recipient, hex(amount)],
            "id": "1",
        }
    else:
        data = {
            "jsonrpc": "2.0",
            "method": "tenderly_setErc20Balance",
            "params": [token, recipient, hex(amount)],
            "id": "1",
        }

    response = requests.post(
        url=rpc, headers=headers, data=json.dumps(data), timeout=30
    )
    response.raise_for_status()


@pytest.fixture
def password() -> str:
    """Password fixture"""
    return random_string(16)


@pytest.fixture
def temp_keys_dir() -> Generator[Path, None, None]:
    """Create a temporary directory for keys."""
    with tempfile.TemporaryDirectory() as temp_dir:
        yield Path(temp_dir)<|MERGE_RESOLUTION|>--- conflicted
+++ resolved
@@ -27,11 +27,8 @@
 See https://docs.pytest.org/en/stable/reference/fixtures.html
 """
 
-<<<<<<< HEAD
-=======
 import json
 import os
->>>>>>> 123131f3
 import random
 import string
 import tempfile
@@ -41,31 +38,8 @@
 import pytest
 import requests
 from web3 import Web3
-
-<<<<<<< HEAD
-=======
 from operate.constants import ZERO_ADDRESS
 from operate.ledger import get_default_rpc  # noqa: E402
-from operate.operate_types import Chain
-
-
-ROOT_PATH = Path(__file__).resolve().parent
-OPERATE_TEST = ".operate_test"
-RUNNING_IN_CI = (
-    os.getenv("GITHUB_ACTIONS", "").lower() == "true"
-    or os.getenv("CI", "").lower() == "true"
-)
-
-TEST_RPCS = {
-    Chain.ETHEREUM: "https://rpc-gate.autonolas.tech/ethereum-rpc/",
-    Chain.BASE: "https://rpc-gate.autonolas.tech/base-rpc/",
-    Chain.CELO: "https://forno.celo.org",
-    Chain.GNOSIS: "https://rpc-gate.autonolas.tech/gnosis-rpc/",
-    Chain.MODE: "https://mainnet.mode.network",
-    Chain.OPTIMISM: "https://rpc-gate.autonolas.tech/optimism-rpc/",
-}
-
->>>>>>> 123131f3
 
 def random_string(length: int = 16) -> str:
     """Random string"""
