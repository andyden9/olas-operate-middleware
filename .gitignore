--- conflicted
+++ resolved
@@ -40,14 +40,11 @@
 data
 backend/__pycache__/
 backend/scripts/__pycache__/
-<<<<<<< HEAD
-
-# text files
-keys.txt
-rpcs.txt
-=======
 .operate/
 data/
 __pycache__/
 backend/tmp/
->>>>>>> fdea3145
+
+# text files
+keys.txt
+rpcs.txt