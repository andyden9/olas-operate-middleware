--- conflicted
+++ resolved
@@ -122,13 +122,10 @@
         "meme_base_beta": "0x6011E09e7c095e76980b22498d69dF18EB62BeD8",
         "meme_base_beta_2": "0xfb7669c3AdF673b3A545Fa5acd987dbfdA805e22",
         "meme_base_beta_3": "0xCA61633b03c54F64b6A7F1f9A9C0A6Feb231Cc4D",
-<<<<<<< HEAD
         "dual_staking_testnet": "0xd64Cf67500b7d15A41E02DDeb40F3A73CB533eB5",
-=======
         "marketplace_supply_alpha": "0xB14Cd66c6c601230EA79fa7Cc072E5E0C2F3A756",
         "marketplace_demand_alpha_1": "0x38Eb3838Dab06932E7E1E965c6F922aDfE494b88",
         "marketplace_demand_alpha_2": "0xBE6E12364B549622395999dB0dB53f163994D7AF",
->>>>>>> 71bbb564
     },
     Chain.CELO: {
         "meme_celo_alpha_2": "0x95D12D193d466237Bc1E92a1a7756e4264f574AB",
