--- conflicted
+++ resolved
@@ -121,15 +121,12 @@
         "meme_base_beta": "0x6011E09e7c095e76980b22498d69dF18EB62BeD8",
         "meme_base_beta_2": "0xfb7669c3AdF673b3A545Fa5acd987dbfdA805e22",
         "meme_base_beta_3": "0xCA61633b03c54F64b6A7F1f9A9C0A6Feb231Cc4D",
-<<<<<<< HEAD
+        "marketplace_supply_alpha": "0xB14Cd66c6c601230EA79fa7Cc072E5E0C2F3A756",
+        "marketplace_demand_alpha_1": "0x38Eb3838Dab06932E7E1E965c6F922aDfE494b88",
+        "marketplace_demand_alpha_2": "0xBE6E12364B549622395999dB0dB53f163994D7AF",
         "agents_fun_1": "0x2585e63df7BD9De8e058884D496658a030b5c6ce",        
         "agents_fun_2": "0x26FA75ef9Ccaa60E58260226A71e9d07564C01bF",        
         "agents_fun_3": "0x4D4233EBF0473Ca8f34d105A6256A2389176F0Ce",        
-=======
-        "marketplace_supply_alpha": "0xB14Cd66c6c601230EA79fa7Cc072E5E0C2F3A756",
-        "marketplace_demand_alpha_1": "0x38Eb3838Dab06932E7E1E965c6F922aDfE494b88",
-        "marketplace_demand_alpha_2": "0xBE6E12364B549622395999dB0dB53f163994D7AF",
->>>>>>> 2dc988de
     },
     Chain.CELO: {
         "meme_celo_alpha_2": "0x95D12D193d466237Bc1E92a1a7756e4264f574AB",
