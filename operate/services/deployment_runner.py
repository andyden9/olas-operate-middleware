#!/usr/bin/env python3
# -*- coding: utf-8 -*-
# ------------------------------------------------------------------------------
#
#   Copyright 2024 Valory AG
#
#   Licensed under the Apache License, Version 2.0 (the "License");
#   you may not use this file except in compliance with the License.
#   You may obtain a copy of the License at
#
#       http://www.apache.org/licenses/LICENSE-2.0
#
#   Unless required by applicable law or agreed to in writing, software
#   distributed under the License is distributed on an "AS IS" BASIS,
#   WITHOUT WARRANTIES OR CONDITIONS OF ANY KIND, either express or implied.
#   See the License for the specific language governing permissions and
#   limitations under the License.
#
# ------------------------------------------------------------------------------
"""Source code to run and stop deployments created."""
import ctypes
import json
import multiprocessing
import os
import platform
import shutil  # nosec
import subprocess  # nosec
import sys  # nosec
import time
import typing as t
from abc import ABC, ABCMeta, abstractmethod
from contextlib import suppress
from enum import Enum
from io import TextIOWrapper
from pathlib import Path
from traceback import print_exc
from typing import Any, Dict, List, Type
from venv import main as venv_cli

import psutil
import requests
from aea.__version__ import __version__ as aea_version
from aea.helpers.logging import setup_logger
from autonomy.__version__ import __version__ as autonomy_version

from operate import constants

from .agent_runner import get_agent_runner_path


class AbstractDeploymentRunner(ABC):
    """Abstract deployment runner."""

    def __init__(self, work_directory: Path) -> None:
        """Init the deployment runner."""
        self._work_directory = work_directory

    @abstractmethod
    def start(self) -> None:
        """Start the deployment."""

    @abstractmethod
    def stop(self) -> None:
        """Stop the deployment."""


def _kill_process(pid: int) -> None:
    """Kill process."""
    while True:
        if not psutil.pid_exists(pid=pid):
            return
        process = psutil.Process(pid=pid)
        if process.status() in (
            psutil.STATUS_DEAD,
            psutil.STATUS_ZOMBIE,
        ):
            return
        try:
            process.kill()
        except OSError:
            return
        except psutil.AccessDenied:
            return
        time.sleep(1)


def kill_process(pid: int) -> None:
    """Kill the process and all children first."""
    if not psutil.pid_exists(pid=pid):
        return
    current_process = psutil.Process(pid=pid)
    children = list(reversed(current_process.children(recursive=True)))
    for child in children:
        _kill_process(child.pid)
        _kill_process(child.pid)
    _kill_process(pid)
    _kill_process(pid)


class BaseDeploymentRunner(AbstractDeploymentRunner, metaclass=ABCMeta):
    """Base deployment with aea support."""

    TM_CONTROL_URL = constants.TM_CONTROL_URL
    SLEEP_BEFORE_TM_KILL = 2  # seconds
    START_TRIES = constants.DEPLOYMENT_START_TRIES_NUM
    logger = setup_logger(name="operate.base_deployment_runner")

    def _open_agent_runner_log_file(self) -> TextIOWrapper:
        """Open agent_runner.log file."""
        return (
            Path(self._work_directory).parent.parent.parent / "agent_runner.log"
        ).open("w+")

    def _run_aea_command(self, *args: str, cwd: Path) -> Any:
        """Run aea command."""
        cmd = " ".join(args)
        self.logger.info(f"Running aea command: {cmd} at {str(cwd)}")
        p = multiprocessing.Process(
            target=self.__class__._call_aea_command,  # pylint: disable=protected-access
            args=(cwd, args),
        )
        p.start()
        p.join()
        if p.exitcode != 0:
            raise RuntimeError(
                f"aea command `{cmd}`execution failed with exit code: {p.exitcode}"
            )

    @staticmethod
    def _call_aea_command(cwd: str | Path, args: List[str]) -> None:
        try:
            import os  # pylint: disable=redefined-outer-name,reimported,import-outside-toplevel

            os.chdir(cwd)
            # pylint: disable-next=import-outside-toplevel
            from aea.cli.core import cli as call_aea

            call_aea(  # pylint: disable=unexpected-keyword-arg, no-value-for-parameter
                args, standalone_mode=False
            )
        except Exception:
            print(f"Error on calling aea command: {args}")
            print_exc()
            raise

    def _run_cmd(self, args: t.List[str], cwd: t.Optional[Path] = None) -> None:
        """Run command in a subprocess."""
        self.logger.info(f"Running: {' '.join(args)}")
        self.logger.info(f"Working dir: {os.getcwd()}")
        result = subprocess.run(  # pylint: disable=subprocess-run-check # nosec
            args=args,
            cwd=cwd,
            stdout=subprocess.PIPE,
            stderr=subprocess.PIPE,
        )
        if result.returncode != 0:
            raise RuntimeError(
                f"Error running: {args} @ {cwd}\n{result.stderr.decode()}"
            )

    def _prepare_agent_env(self) -> Any:
        """Prepare agent env, add keys, run aea commands."""
        working_dir = self._work_directory
        env = json.loads((working_dir / "agent.json").read_text(encoding="utf-8"))

        # TODO: Dynamic port allocation, backport to service builder
        env["PYTHONUTF8"] = "1"
        for var in env:
            # Fix tendermint connection params
            if var.endswith("MODELS_PARAMS_ARGS_TENDERMINT_COM_URL"):
                env[var] = self.TM_CONTROL_URL

            if var.endswith("MODELS_PARAMS_ARGS_TENDERMINT_URL"):
                env[var] = "http://localhost:26657"

            if var.endswith("MODELS_PARAMS_ARGS_TENDERMINT_P2P_URL"):
                env[var] = "localhost:26656"

        (working_dir / "agent.json").write_text(
            json.dumps(env, indent=4),
            encoding="utf-8",
        )
        return env

    def _setup_agent(self) -> None:
        """Setup agent."""
        working_dir = self._work_directory
        env = self._prepare_agent_env()

        self._run_aea_command(
            "init",
            "--reset",
            "--author",
            "valory",
            "--remote",
            "--ipfs",
            "--ipfs-node",
            "/dns/registry.autonolas.tech/tcp/443/https",
            cwd=working_dir,
        )

        agent_alias_name = "agent"

        agent_dir_full_path = Path(working_dir) / agent_alias_name

        if agent_dir_full_path.exists():
            # remove if exists before fetching! can have issues with retry mechanism of multiple start attempts
            with suppress(Exception):
                shutil.rmtree(agent_dir_full_path, ignore_errors=True)

        self._run_aea_command(
            "-s",
            "fetch",
            env["AEA_AGENT"],
            "--alias",
            agent_alias_name,
            cwd=working_dir,
        )

<<<<<<< HEAD
        self._run_aea("add-key", "ethereum", cwd=working_dir / "agent")
=======
        # Add keys
        shutil.copy(
            working_dir / "ethereum_private_key.txt",
            working_dir / "agent" / "ethereum_private_key.txt",
        )

        self._run_aea_command("-s", "add-key", "ethereum", cwd=working_dir / "agent")
>>>>>>> 2376b91f

        self._run_aea_command("-s", "issue-certificates", cwd=working_dir / "agent")

    def start(self) -> None:
        """Start the deployment with retries."""
        for _ in range(self.START_TRIES):
            try:
                self._start()
                return
            except Exception as e:  # pylint: disable=broad-except
                self.logger.exception(f"Error on starting deployment: {e}")
        raise RuntimeError(
            f"Failed to start the deployment after {self.START_TRIES} attempts! Check logs"
        )

    def _start(self) -> None:
        """Start the deployment."""
        self._setup_agent()
        self._start_tendermint()
        self._start_agent()

    def stop(self) -> None:
        """Stop the deployment."""
        self._stop_agent()
        self._stop_tendermint()

    def _stop_agent(self) -> None:
        """Start process."""
        pid = self._work_directory / "agent.pid"
        if not pid.exists():
            return
        kill_process(int(pid.read_text(encoding="utf-8")))

    def _get_tm_exit_url(self) -> str:
        return f"{self.TM_CONTROL_URL}/exit"

    def _stop_tendermint(self) -> None:
        """Stop tendermint process."""
        try:
            requests.get(self._get_tm_exit_url(), timeout=(1, 10))
            time.sleep(self.SLEEP_BEFORE_TM_KILL)
        except requests.ConnectionError:
            self.logger.error(
                f"No Tendermint process listening on {self._get_tm_exit_url()}."
            )
        except Exception:  # pylint: disable=broad-except
            self.logger.exception("Exception on tendermint stop!")

        pid = self._work_directory / "tendermint.pid"
        if not pid.exists():
            return
        kill_process(int(pid.read_text(encoding="utf-8")))

    @abstractmethod
    def _start_tendermint(self) -> None:
        """Start tendermint  process."""

    @abstractmethod
    def _start_agent(self) -> None:
        """Start aea process."""

    @property
    @abstractmethod
    def _agent_runner_bin(self) -> str:
        """Return aea_bin path."""
        raise NotImplementedError


class PyInstallerHostDeploymentRunner(BaseDeploymentRunner):
    """Deployment runner within pyinstaller env."""

    @property
    def _agent_runner_bin(self) -> str:
        """Return aea_bin path."""
        service_dir = self._work_directory.parent
        agent_runner_bin = get_agent_runner_path(service_dir=service_dir)
        return str(agent_runner_bin)

    @property
    def _tendermint_bin(self) -> str:
        """Return tendermint path."""
        return str(Path(os.path.dirname(sys.executable)) / "tendermint_bin")  # type: ignore # pylint: disable=protected-access

    def _start_agent(self) -> None:
        """Start agent process."""
        working_dir = self._work_directory
        env = json.loads((working_dir / "agent.json").read_text(encoding="utf-8"))
        env["PYTHONUTF8"] = "1"
        env["PYTHONIOENCODING"] = "utf8"
        env = {**os.environ, **env}

        process = self._start_agent_process(env=env, working_dir=working_dir)
        (working_dir / "agent.pid").write_text(
            data=str(process.pid),
            encoding="utf-8",
        )

    def _start_agent_process(self, env: Dict, working_dir: Path) -> subprocess.Popen:
        """Start agent process."""
        raise NotImplementedError

    def _start_tendermint(self) -> None:
        """Start tendermint process."""
        working_dir = self._work_directory
        env = json.loads((working_dir / "tendermint.json").read_text(encoding="utf-8"))
        env["PYTHONUTF8"] = "1"
        env["PYTHONIOENCODING"] = "utf8"

        env = {
            **os.environ,
            **env,
        }

        process = self._start_tendermint_process(env=env, working_dir=working_dir)

        (working_dir / "tendermint.pid").write_text(
            data=str(process.pid),
            encoding="utf-8",
        )

    def _start_tendermint_process(
        self, env: Dict, working_dir: Path
    ) -> subprocess.Popen:
        raise NotImplementedError


class PyInstallerHostDeploymentRunnerMac(PyInstallerHostDeploymentRunner):
    """Mac deployment runner."""

    def _start_agent_process(self, env: Dict, working_dir: Path) -> subprocess.Popen:
        """Start agent process."""
        agent_runner_log_file = self._open_agent_runner_log_file()
        process = subprocess.Popen(  # pylint: disable=consider-using-with,subprocess-popen-preexec-fn # nosec
            args=[
                self._agent_runner_bin,
                "-s",
                "run",
            ],
            cwd=working_dir / "agent",
            stdout=agent_runner_log_file,
            stderr=agent_runner_log_file,
            env=env,
            preexec_fn=os.setpgrp,
        )
        return process

    def _start_tendermint_process(
        self, env: Dict, working_dir: Path
    ) -> subprocess.Popen:
        """Start tendermint process."""
        env = {
            **env,
        }
        env["PATH"] = os.path.dirname(sys.executable) + ":" + os.environ["PATH"]

        process = subprocess.Popen(  # pylint: disable=consider-using-with,subprocess-popen-preexec-fn # nosec
            args=[self._tendermint_bin],
            cwd=working_dir,
            stdout=subprocess.DEVNULL,
            stderr=subprocess.DEVNULL,
            env=env,
            preexec_fn=os.setpgrp,  # pylint: disable=subprocess-popen-preexec-fn # nosec
        )
        return process


class PyInstallerHostDeploymentRunnerWindows(PyInstallerHostDeploymentRunner):
    """Windows deployment runner."""

    def __init__(self, work_directory: Path) -> None:
        """Init the runner."""
        super().__init__(work_directory)
        self._job = self.set_windows_object_job()

    @staticmethod
    def set_windows_object_job() -> Any:
        """Set windows job object to handle sub processes."""
        from ctypes import (  # type: ignore # pylint:disable=import-outside-toplevel,reimported
            wintypes,
        )

        kernel32 = ctypes.windll.kernel32  # type: ignore

        class JOBOBJECT_BASIC_LIMIT_INFORMATION(
            ctypes.Structure
        ):  # pylint: disable=missing-class-docstring
            _fields_ = [
                ("PerProcessUserTimeLimit", wintypes.LARGE_INTEGER),
                ("PerJobUserTimeLimit", wintypes.LARGE_INTEGER),
                ("LimitFlags", wintypes.DWORD),
                ("MinimumWorkingSetSize", ctypes.c_size_t),
                ("MaximumWorkingSetSize", ctypes.c_size_t),
                ("ActiveProcessLimit", wintypes.DWORD),
                ("Affinity", ctypes.POINTER(wintypes.ULONG)),
                ("PriorityClass", wintypes.DWORD),
                ("SchedulingClass", wintypes.DWORD),
            ]

        class IO_COUNTERS(ctypes.Structure):  # pylint: disable=missing-class-docstring
            _fields_ = [
                ("ReadOperationCount", ctypes.c_ulonglong),
                ("WriteOperationCount", ctypes.c_ulonglong),
                ("OtherOperationCount", ctypes.c_ulonglong),
                ("ReadTransferCount", ctypes.c_ulonglong),
                ("WriteTransferCount", ctypes.c_ulonglong),
                ("OtherTransferCount", ctypes.c_ulonglong),
            ]

        class JOBOBJECT_EXTENDED_LIMIT_INFORMATION(
            ctypes.Structure
        ):  # pylint: disable=missing-class-docstring
            _fields_ = [
                ("BasicLimitInformation", JOBOBJECT_BASIC_LIMIT_INFORMATION),
                ("IoInfo", IO_COUNTERS),
                ("ProcessMemoryLimit", ctypes.c_size_t),
                ("JobMemoryLimit", ctypes.c_size_t),
                ("PeakProcessMemoryUsed", ctypes.c_size_t),
                ("PeakJobMemoryUsed", ctypes.c_size_t),
            ]

        # Создаем Job Object
        job = kernel32.CreateJobObjectW(None, None)
        if not job:
            raise ctypes.WinError()  # type: ignore

        # Настраиваем автоматическое завершение процессов при закрытии Job
        info = JOBOBJECT_EXTENDED_LIMIT_INFORMATION()
        info.BasicLimitInformation.LimitFlags = (
            0x2000  # JOB_OBJECT_LIMIT_KILL_ON_JOB_CLOSE
        )

        if not kernel32.SetInformationJobObject(
            job,
            9,  # JobObjectExtendedLimitInformation
            ctypes.byref(info),
            ctypes.sizeof(info),
        ):
            kernel32.CloseHandle(job)
            raise ctypes.WinError()  # type: ignore

        return job

    def assign_to_job(self, pid: int) -> None:
        """Windows-only: привязывает процесс к Job Object."""
        ctypes.windll.kernel32.AssignProcessToJobObject(self._job, pid)  # type: ignore

    @property
    def _tendermint_bin(self) -> str:
        """Return tendermint path."""
        return str(Path(os.path.dirname(sys.executable)) / "tendermint_win.exe")  # type: ignore # pylint: disable=protected-access

    def _start_agent_process(self, env: Dict, working_dir: Path) -> subprocess.Popen:
        """Start agent process."""
        agent_runner_log_file = self._open_agent_runner_log_file()
        process = subprocess.Popen(  # pylint: disable=consider-using-with # nosec
            args=[
                self._agent_runner_bin,
                "-s",
                "run",
            ],  # TODO: Patch for Windows failing hash
            cwd=working_dir / "agent",
            stdout=agent_runner_log_file,
            stderr=agent_runner_log_file,
            env=env,
            creationflags=0x00000200,  # Detach process from the main process
        )
        self.assign_to_job(process._handle)  # type: ignore # pylint: disable=protected-access
        return process

    def _start_tendermint_process(
        self, env: Dict, working_dir: Path
    ) -> subprocess.Popen:
        """Start tendermint process."""
        env = {
            **env,
        }
        env["PATH"] = os.path.dirname(sys.executable) + ";" + os.environ["PATH"]

        process = subprocess.Popen(  # pylint: disable=consider-using-with # nosec
            args=[self._tendermint_bin],
            cwd=working_dir,
            stdout=subprocess.DEVNULL,
            stderr=subprocess.DEVNULL,
            env=env,
            creationflags=0x00000200,  # Detach process from the main process
        )
        self.assign_to_job(process._handle)  # type: ignore # pylint: disable=protected-access
        return process


class HostPythonHostDeploymentRunner(BaseDeploymentRunner):
    """Deployment runner for host installed python."""

    @property
    def _agent_runner_bin(self) -> str:
        """Return aea_bin path."""
        return str(self._venv_dir / "bin" / "aea")

    def _start_agent(self) -> None:
        """Start agent process."""
        working_dir = self._work_directory
        env = json.loads((working_dir / "agent.json").read_text(encoding="utf-8"))
        env["PYTHONUTF8"] = "1"
        env["PYTHONIOENCODING"] = "utf8"
        agent_runner_log_file = self._open_agent_runner_log_file()

        process = subprocess.Popen(  # pylint: disable=consider-using-with # nosec
            args=[
                self._agent_runner_bin,
                "-s",
                "run",
            ],  # TODO: Patch for Windows failing hash
            cwd=str(working_dir / "agent"),
            env={**os.environ, **env},
            stdout=agent_runner_log_file,
            stderr=agent_runner_log_file,
            creationflags=(
                0x00000008 if platform.system() == "Windows" else 0
            ),  # Detach process from the main process
        )
        (working_dir / "agent.pid").write_text(
            data=str(process.pid),
            encoding="utf-8",
        )

    def _start_tendermint(self) -> None:
        """Start tendermint process."""
        working_dir = self._work_directory
        env = json.loads((working_dir / "tendermint.json").read_text(encoding="utf-8"))
        env["PYTHONUTF8"] = "1"
        env["PYTHONIOENCODING"] = "utf8"

        process = subprocess.Popen(  # pylint: disable=consider-using-with # nosec
            args=[
                str(self._venv_dir / "bin" / "flask"),
                "run",
                "--host",
                "localhost",
                "--port",
                "8080",
            ],
            cwd=working_dir,
            stdout=subprocess.DEVNULL,
            stderr=subprocess.DEVNULL,
            env={**os.environ, **env},
            creationflags=(
                0x00000008 if platform.system() == "Windows" else 0
            ),  # Detach process from the main process
        )
        (working_dir / "tendermint.pid").write_text(
            data=str(process.pid),
            encoding="utf-8",
        )

    @property
    def _venv_dir(self) -> Path:
        """Get venv dir for aea."""
        return self._work_directory / "venv"

    def _setup_venv(self) -> None:
        """Perform venv setup, install deps."""
        self._venv_dir.mkdir(exist_ok=True)
        venv_cli(args=[str(self._venv_dir)])
        pbin = str(self._venv_dir / "bin" / "python")
        # Install agent dependencies
        self._run_cmd(
            args=[
                pbin,
                "-m",
                "pip",
                "install",
                f"open-autonomy[all]=={autonomy_version}",
                f"open-aea-ledger-ethereum=={aea_version}",
                f"open-aea-ledger-ethereum-flashbots=={aea_version}",
                f"open-aea-ledger-cosmos=={aea_version}",
                # Install tendermint dependencies
                "flask",
                "requests",
            ],
        )

    def _setup_agent(self) -> None:
        """Prepare agent."""
        multiprocessing.set_start_method("spawn")
        self._setup_venv()
        super()._setup_agent()
        # Install agent dependencies
        self._run_cmd(
            args=[
                self._agent_runner_bin,
                "-v",
                "debug",
                "install",
                "--timeout",
                "600",
            ],
            cwd=self._work_directory / "agent",
        )


<<<<<<< HEAD
class CustomBinaryDeploymentRunner(AbstractDeploymentRunner):
    """Deployment runner for custom binary."""

    def __init__(self, work_directory: Path, agent_binary: Path) -> None:
        """Init the deployment runner."""
        super().__init__(work_directory=work_directory)
        self._agent_binary = agent_binary

    @property
    def agent_bin(self) -> str:
        """Return agent binary path."""
        if self._agent_binary.is_absolute():
            return str(self._agent_binary)
        return str(Path(os.path.dirname(sys.executable)) / self._agent_binary)

    def start(self) -> None:
        """Start agent process."""
        env_vars = json.loads((self._work_directory / "agent.json").read_text())
        process = subprocess.Popen(  # pylint: disable=consider-using-with # nosec
            args=[self.agent_bin],
            cwd=self._work_directory / "agent",
            stdout=subprocess.DEVNULL,  # comment out for debugging
            stderr=subprocess.DEVNULL,  # comment out for debugging
            env=os.environ | env_vars,
            creationflags=(
                0x00000008 if platform.system() == "Windows" else 0
            ),  # Detach process from the main process
        )
        print(f"Agent process started with pid: {process.pid}")
        (self._work_directory / "agent.pid").write_text(
            data=str(process.pid),
            encoding="utf-8",
        )

    def stop(self) -> None:
        """Stop agent process."""
        pid = self._work_directory / "agent.pid"
        print(f"Stopping agent with pid: {pid.read_text()}")
        if not pid.exists():
            return
        kill_process(int(pid.read_text(encoding="utf-8")))


def _get_host_deployment_runner(build_dir: Path) -> BaseDeploymentRunner:
    """Return depoyment runner according to running env."""
    deployment_runner: BaseDeploymentRunner
=======
class States(Enum):
    """Service deployment states."""

    NONE = 0
    STARTING = 1
    STARTED = 2
    STOPPING = 3
    STOPPED = 4
    ERROR = 5


class DeploymentManager:
    """Deployment manager to run and stop deployments."""

    def __init__(self) -> None:
        """Init the deployment manager."""
        self._deployment_runner_class = self._get_host_deployment_runner_class()
        self._is_stopping = False
        self.logger = setup_logger(name="operate.deployment_manager")
        self._states: Dict[Path, States] = {}
>>>>>>> 2376b91f

    def _get_deployment_runner(self, build_dir: Path) -> BaseDeploymentRunner:
        """Get deploymnent runner instance."""
        return self._deployment_runner_class(build_dir)

    @staticmethod
    def _get_host_deployment_runner_class() -> Type[BaseDeploymentRunner]:
        """Return depoyment runner class according to running env."""

        if getattr(sys, "frozen", False) and hasattr(sys, "_MEIPASS"):
            # pyinstaller inside!
            if platform.system() == "Darwin":
                return PyInstallerHostDeploymentRunnerMac
            if platform.system() == "Windows":
                return PyInstallerHostDeploymentRunnerWindows
            raise ValueError(f"Platform not supported {platform.system()}")

        return HostPythonHostDeploymentRunner

    def stop(self) -> None:
        """Stop deploment manager."""
        self.logger.info("Stop deployment manager")
        self._is_stopping = True

    def get_state(self, build_dir: Path) -> States:
        """Get state of the deployment."""
        return self._states.get(build_dir) or States.NONE

    def check_ipfs_connection_works(self) -> None:
        """Check ipfs works and there is a good net connection."""
        self.logger.info("Doing network connection check by test call to ipfs server.")
        for i in range(3):
            try:
                requests.get(constants.IPFS_CHECK_URL, timeout=60)
                return
            except OSError:
                self.logger.exception(
                    "failed to connect to ipfs to test connection. OSError, critical!"
                )
                raise
            except Exception:  # pylint: disable=broad-except
                self.logger.exception(
                    "failed to connect to ipfs to test connection. do another try"
                )
                time.sleep(i * 5)
        self.logger.error(
            "failed to connect to ipfs to test connection. no attempts left. raise error"
        )
        raise RuntimeError(
            "Failed to perform test connection to ipfs to check network connection!"
        )

    def run_deployment(self, build_dir: Path) -> None:
        """Run deployment."""
        if self._is_stopping:
            raise RuntimeError("deployment manager stopped")
        if self.get_state(build_dir=build_dir) in [States.STARTING, States.STOPPING]:
            raise ValueError("Service already in transition")

        # doing pre check for ipfs works fine, also network connection is ok.
        self.check_ipfs_connection_works()

        self.logger.info(f"Starting deployment {build_dir}...")
        self._states[build_dir] = States.STARTING
        try:
            deployment_runner = self._get_deployment_runner(build_dir=build_dir)
            deployment_runner.start()
            self.logger.info(f"Started deployment {build_dir}")
            self._states[build_dir] = States.STARTED
        except Exception:  # pylint: disable=broad-except
            self.logger.exception(
                f"Starting deployment failed {build_dir}. so try to stop"
            )
            self._states[build_dir] = States.ERROR
            self.stop_deployemnt(build_dir=build_dir, force=True)

        if self._is_stopping:
            self.logger.warning(
                f"Deployment at {build_dir} started when it was  going to stop, so stop it"
            )
            self.stop_deployemnt(build_dir=build_dir, force=True)

    def stop_deployemnt(self, build_dir: Path, force: bool = False) -> None:
        """Stop the deployment."""
        if (
            self.get_state(build_dir=build_dir) in [States.STARTING, States.STOPPING]
            and not force
        ):
            raise ValueError("Service already in transition")
        self.logger.info(f"Stopping deployment {build_dir}...")
        self._states[build_dir] = States.STOPPING
        deployment_runner = self._get_deployment_runner(build_dir=build_dir)
        try:
            deployment_runner.stop()
            self.logger.info(f"Stopped deployment {build_dir}...")
            self._states[build_dir] = States.STOPPED
        except Exception:
            self.logger.exception(f"Stopping deployment  failed {build_dir}...")
            self._states[build_dir] = States.ERROR
            raise


deployment_manager = DeploymentManager()


def run_host_deployment(build_dir: Path, custom_binary: t.Optional[str] = None) -> None:
    """Run host deployment."""
<<<<<<< HEAD
    if custom_binary is not None:
        deployment_runner: AbstractDeploymentRunner = CustomBinaryDeploymentRunner(
            work_directory=build_dir,
            agent_binary=Path(custom_binary),
        )
        deployment_runner.start()
        return

    deployment_runner = _get_host_deployment_runner(build_dir=build_dir)
    deployment_runner.start()
=======
    deployment_manager.run_deployment(build_dir=build_dir)
>>>>>>> 2376b91f


def stop_host_deployment(
    build_dir: Path, custom_binary: t.Optional[str] = None
) -> None:
    """Stop host deployment."""
<<<<<<< HEAD
    if custom_binary is not None:
        deployment_runner: AbstractDeploymentRunner = CustomBinaryDeploymentRunner(
            work_directory=build_dir,
            agent_binary=Path(custom_binary),
        )
        deployment_runner.stop()
        return

    deployment_runner = _get_host_deployment_runner(build_dir=build_dir)
    deployment_runner.stop()
=======
    deployment_manager.stop_deployemnt(build_dir=build_dir)


def stop_deployment_manager() -> None:
    """Stop deployment manager."""
    deployment_manager.stop()
>>>>>>> 2376b91f
<|MERGE_RESOLUTION|>--- conflicted
+++ resolved
@@ -217,9 +217,6 @@
             cwd=working_dir,
         )
 
-<<<<<<< HEAD
-        self._run_aea("add-key", "ethereum", cwd=working_dir / "agent")
-=======
         # Add keys
         shutil.copy(
             working_dir / "ethereum_private_key.txt",
@@ -227,7 +224,6 @@
         )
 
         self._run_aea_command("-s", "add-key", "ethereum", cwd=working_dir / "agent")
->>>>>>> 2376b91f
 
         self._run_aea_command("-s", "issue-certificates", cwd=working_dir / "agent")
 
@@ -628,7 +624,6 @@
         )
 
 
-<<<<<<< HEAD
 class CustomBinaryDeploymentRunner(AbstractDeploymentRunner):
     """Deployment runner for custom binary."""
 
@@ -675,7 +670,6 @@
 def _get_host_deployment_runner(build_dir: Path) -> BaseDeploymentRunner:
     """Return depoyment runner according to running env."""
     deployment_runner: BaseDeploymentRunner
-=======
 class States(Enum):
     """Service deployment states."""
 
@@ -696,7 +690,6 @@
         self._is_stopping = False
         self.logger = setup_logger(name="operate.deployment_manager")
         self._states: Dict[Path, States] = {}
->>>>>>> 2376b91f
 
     def _get_deployment_runner(self, build_dir: Path) -> BaseDeploymentRunner:
         """Get deploymnent runner instance."""
@@ -804,42 +797,16 @@
 
 def run_host_deployment(build_dir: Path, custom_binary: t.Optional[str] = None) -> None:
     """Run host deployment."""
-<<<<<<< HEAD
-    if custom_binary is not None:
-        deployment_runner: AbstractDeploymentRunner = CustomBinaryDeploymentRunner(
-            work_directory=build_dir,
-            agent_binary=Path(custom_binary),
-        )
-        deployment_runner.start()
-        return
-
-    deployment_runner = _get_host_deployment_runner(build_dir=build_dir)
-    deployment_runner.start()
-=======
     deployment_manager.run_deployment(build_dir=build_dir)
->>>>>>> 2376b91f
 
 
 def stop_host_deployment(
     build_dir: Path, custom_binary: t.Optional[str] = None
 ) -> None:
     """Stop host deployment."""
-<<<<<<< HEAD
-    if custom_binary is not None:
-        deployment_runner: AbstractDeploymentRunner = CustomBinaryDeploymentRunner(
-            work_directory=build_dir,
-            agent_binary=Path(custom_binary),
-        )
-        deployment_runner.stop()
-        return
-
-    deployment_runner = _get_host_deployment_runner(build_dir=build_dir)
-    deployment_runner.stop()
-=======
     deployment_manager.stop_deployemnt(build_dir=build_dir)
 
 
 def stop_deployment_manager() -> None:
     """Stop deployment manager."""
-    deployment_manager.stop()
->>>>>>> 2376b91f
+    deployment_manager.stop()