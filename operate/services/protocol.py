#!/usr/bin/env python3
# -*- coding: utf-8 -*-
# ------------------------------------------------------------------------------
#
#   Copyright 2021-2024 Valory AG
#
#   Licensed under the Apache License, Version 2.0 (the "License");
#   you may not use this file except in compliance with the License.
#   You may obtain a copy of the License at
#
#       http://www.apache.org/licenses/LICENSE-2.0
#
#   Unless required by applicable law or agreed to in writing, software
#   distributed under the License is distributed on an "AS IS" BASIS,
#   WITHOUT WARRANTIES OR CONDITIONS OF ANY KIND, either express or implied.
#   See the License for the specific language governing permissions and
#   limitations under the License.
#
# ------------------------------------------------------------------------------
"""This module implements the onchain manager."""

import binascii
import contextlib
import io
import json
import logging
import os
import tempfile
import time
import typing as t
from datetime import datetime
from enum import Enum
from pathlib import Path
from typing import Optional, Union

from aea.configurations.data_types import PackageType
from aea.crypto.base import Crypto, LedgerApi
from aea.helpers.base import IPFSHash, cd
from aea_ledger_ethereum.ethereum import EthereumCrypto
from autonomy.chain.base import registry_contracts
from autonomy.chain.config import ChainConfigs, ChainType, ContractConfigs
from autonomy.chain.constants import (
    GNOSIS_SAFE_PROXY_FACTORY_CONTRACT,
    GNOSIS_SAFE_SAME_ADDRESS_MULTISIG_CONTRACT,
    MULTISEND_CONTRACT,
)
from autonomy.chain.service import (
    get_agent_instances,
    get_delployment_payload,
    get_reuse_multisig_payload,
    get_service_info,
    get_token_deposit_amount,
)
from autonomy.chain.tx import TxSettler
from autonomy.cli.helpers.chain import MintHelper as MintManager
from autonomy.cli.helpers.chain import OnChainHelper
from autonomy.cli.helpers.chain import ServiceHelper as ServiceManager
from eth_utils import to_bytes
from hexbytes import HexBytes
from web3.contract import Contract

import operate.types
from operate.constants import (
    ON_CHAIN_INTERACT_RETRIES,
    ON_CHAIN_INTERACT_SLEEP,
    ON_CHAIN_INTERACT_TIMEOUT,
)
from operate.data import DATA_DIR
from operate.data.contracts.service_staking_token.contract import (
    ServiceStakingTokenContract,
)
<<<<<<< HEAD
from operate.operate_types import ContractAddresses
=======
from operate.ledger.profiles import STAKING
from operate.types import ContractAddresses
>>>>>>> 20fbd82e
from operate.utils.gnosis import (
    MultiSendOperation,
    NULL_ADDRESS,
    SafeOperation,
    hash_payload_to_hex,
    skill_input_hex_to_payload,
)
from operate.wallet.master import MasterWallet


ETHEREUM_ERC20 = "0xEeeeeEeeeEeEeeEeEeEeeEEEeeeeEeeeeeeeEEeE"


class StakingState(Enum):
    """Staking state enumeration for the staking."""

    UNSTAKED = 0
    STAKED = 1
    EVICTED = 2


class GnosisSafeTransaction:
    """Safe transaction"""

    def __init__(
        self,
        ledger_api: LedgerApi,
        crypto: Crypto,
        chain_type: ChainType,
        safe: str,
    ) -> None:
        """Initiliaze a Gnosis safe tx"""
        self.ledger_api = ledger_api
        self.crypto = crypto
        self.chain_type = chain_type
        self.safe = safe
        self._txs: t.List[t.Dict] = []
        self.tx: t.Optional[t.Dict] = None

    def add(self, tx: t.Dict) -> "GnosisSafeTransaction":
        """Add a transaction"""
        self._txs.append(tx)
        return self

    def build(self) -> t.Dict:
        """Build the transaction."""
        multisend_data = bytes.fromhex(
            registry_contracts.multisend.get_tx_data(
                ledger_api=self.ledger_api,
                contract_address=ContractConfigs.multisend.contracts[self.chain_type],
                multi_send_txs=self._txs,
            ).get("data")[2:]
        )
        safe_tx_hash = registry_contracts.gnosis_safe.get_raw_safe_transaction_hash(
            ledger_api=self.ledger_api,
            contract_address=self.safe,
            value=0,
            safe_tx_gas=0,
            to_address=ContractConfigs.multisend.contracts[self.chain_type],
            data=multisend_data,
            operation=SafeOperation.DELEGATE_CALL.value,
        ).get("tx_hash")[2:]
        payload_data = hash_payload_to_hex(
            safe_tx_hash=safe_tx_hash,
            ether_value=0,
            safe_tx_gas=0,
            to_address=ContractConfigs.multisend.contracts[self.chain_type],
            operation=SafeOperation.DELEGATE_CALL.value,
            data=multisend_data,
        )
        owner = self.ledger_api.api.to_checksum_address(self.crypto.address)
        tx_params = skill_input_hex_to_payload(payload=payload_data)
        safe_tx_bytes = binascii.unhexlify(tx_params["safe_tx_hash"])
        signatures = {
            owner: self.crypto.sign_message(
                message=safe_tx_bytes,
                is_deprecated_mode=True,
            )[2:]
        }
        tx = registry_contracts.gnosis_safe.get_raw_safe_transaction(
            ledger_api=self.ledger_api,
            contract_address=self.safe,
            sender_address=owner,
            owners=(owner,),  # type: ignore
            to_address=tx_params["to_address"],
            value=tx_params["ether_value"],
            data=tx_params["data"],
            safe_tx_gas=tx_params["safe_tx_gas"],
            signatures_by_owner=signatures,
            operation=SafeOperation.DELEGATE_CALL.value,
            nonce=self.ledger_api.api.eth.get_transaction_count(owner),
        )
        self.tx = self.crypto.sign_transaction(tx)
        return t.cast(t.Dict, self.tx)

    def settle(self) -> t.Dict:
        """Settle the transaction."""
        retries = 0
        deadline = datetime.now().timestamp() + ON_CHAIN_INTERACT_TIMEOUT
        while (
            retries < ON_CHAIN_INTERACT_RETRIES
            and datetime.now().timestamp() < deadline
        ):
            try:
                self.build()
                tx_digest = self.ledger_api.send_signed_transaction(self.tx)
            except Exception as e:  # pylint: disable=broad-except
                print(f"Error sending the safe tx: {e}")
                tx_digest = None

            if tx_digest is not None:
                receipt = self.ledger_api.api.eth.wait_for_transaction_receipt(
                    tx_digest
                )
                if receipt["status"] != 0:
                    return receipt
            time.sleep(ON_CHAIN_INTERACT_SLEEP)
        raise RuntimeError("Timeout while waiting for safe transaction to go through")


class StakingManager(OnChainHelper):
    """Helper class for staking a service."""

    def __init__(
        self,
        key: Path,
        chain_type: ChainType = ChainType.CUSTOM,
        password: Optional[str] = None,
    ) -> None:
        """Initialize object."""
        super().__init__(key=key, chain_type=chain_type, password=password)
        self.staking_ctr = t.cast(
            ServiceStakingTokenContract,
            ServiceStakingTokenContract.from_dir(
                directory=str(DATA_DIR / "contracts" / "service_staking_token")
            ),
        )

    def status(self, service_id: int, staking_contract: str) -> StakingState:
        """Is the service staked?"""
        return StakingState(
            self.staking_ctr.get_instance(
                ledger_api=self.ledger_api,
                contract_address=staking_contract,
            )
            .functions.getStakingState(service_id)
            .call()
        )

    def slots_available(self, staking_contract: str) -> bool:
        """Check if there are available slots on the staking contract"""
        instance = self.staking_ctr.get_instance(
            ledger_api=self.ledger_api,
            contract_address=staking_contract,
        )
        available = instance.functions.maxNumServices().call() - len(
            instance.functions.getServiceIds().call()
        )
        return available > 0

    def available_rewards(self, staking_contract: str) -> int:
        """Get the available staking rewards on the staking contract"""
        instance = self.staking_ctr.get_instance(
            ledger_api=self.ledger_api,
            contract_address=staking_contract,
        )
        available_rewards = instance.functions.availableRewards().call()
        return available_rewards

    def service_info(self, staking_contract: str, service_id: int) -> dict:
        """Get the service onchain info"""
        return self.staking_ctr.get_service_info(
            self.ledger_api,
            staking_contract,
            service_id,
        ).get("data")

    def agent_ids(self, staking_contract: str) -> t.List[int]:
        """Get a list of agent IDs for the given staking contract."""
        instance = self.staking_ctr.get_instance(
            ledger_api=self.ledger_api,
            contract_address=staking_contract,
        )
        return instance.functions.getAgentIds().call()

    def service_registry(self, staking_contract: str) -> str:
        """Retrieve the service registry address for the given staking contract."""
        instance = self.staking_ctr.get_instance(
            ledger_api=self.ledger_api,
            contract_address=staking_contract,
        )
        return instance.functions.serviceRegistry().call()

    def staking_token(self, staking_contract: str) -> str:
        """Get the staking token address for the staking contract."""
        instance = self.staking_ctr.get_instance(
            ledger_api=self.ledger_api,
            contract_address=staking_contract,
        )
        return instance.functions.stakingToken().call()

    def service_registry_token_utility(self, staking_contract: str) -> str:
        """Get the service registry token utility address for the staking contract."""
        instance = self.staking_ctr.get_instance(
            ledger_api=self.ledger_api,
            contract_address=staking_contract,
        )
        return instance.functions.serviceRegistryTokenUtility().call()

    def min_staking_deposit(self, staking_contract: str) -> str:
        """Retrieve the minimum staking deposit required for the staking contract."""
        instance = self.staking_ctr.get_instance(
            ledger_api=self.ledger_api,
            contract_address=staking_contract,
        )
        return instance.functions.minStakingDeposit().call()

    def activity_checker(self, staking_contract: str) -> str:
        """Retrieve the activity checker address for the staking contract."""
        instance = self.staking_ctr.get_instance(
            ledger_api=self.ledger_api,
            contract_address=staking_contract,
        )
        return instance.functions.activityChecker().call()

    def check_staking_compatibility(
        self,
        service_id: int,
        staking_contract: str,
    ) -> None:
        """Check if service can be staked."""
        status = self.status(service_id, staking_contract)
        if status == StakingState.STAKED:
            raise ValueError("Service already staked")

        if status == StakingState.EVICTED:
            raise ValueError("Service is evicted")

        if not self.slots_available(staking_contract):
            raise ValueError("No sataking slots available.")

    def stake(
        self,
        service_id: int,
        service_registry: str,
        staking_contract: str,
    ) -> None:
        """Stake the service"""
        self.check_staking_compatibility(
            service_id=service_id, staking_contract=staking_contract
        )

        tx_settler = TxSettler(
            ledger_api=self.ledger_api,
            crypto=self.crypto,
            chain_type=self.chain_type,
            timeout=ON_CHAIN_INTERACT_TIMEOUT,
            retries=ON_CHAIN_INTERACT_RETRIES,
            sleep=ON_CHAIN_INTERACT_SLEEP,
        )

        # we make use of the ERC20 contract to build the approval transaction
        # since it has the same interface as ERC721 we might want to create
        # a ERC721 contract package
        def _build_approval_tx(  # pylint: disable=unused-argument
            *args: t.Any, **kargs: t.Any
        ) -> t.Dict:
            return registry_contracts.erc20.get_approve_tx(
                ledger_api=self.ledger_api,
                contract_address=service_registry,
                spender=staking_contract,
                sender=self.crypto.address,
                amount=service_id,
            )

        setattr(tx_settler, "build", _build_approval_tx)  # noqa: B010
        tx_settler.transact(
            method=lambda: {},
            contract="",
            kwargs={},
            dry_run=False,
        )

        def _build_staking_tx(  # pylint: disable=unused-argument
            *args: t.Any, **kargs: t.Any
        ) -> t.Dict:
            return self.ledger_api.build_transaction(
                contract_instance=self.staking_ctr.get_instance(
                    ledger_api=self.ledger_api,
                    contract_address=staking_contract,
                ),
                method_name="stake",
                method_args={"serviceId": service_id},
                tx_args={
                    "sender_address": self.crypto.address,
                },
                raise_on_try=True,
            )

        setattr(tx_settler, "build", _build_staking_tx)  # noqa: B010
        tx_settler.transact(
            method=lambda: {},
            contract="",
            kwargs={},
            dry_run=False,
        )

    def check_if_unstaking_possible(
        self,
        service_id: int,
        staking_contract: str,
    ) -> None:
        """Check unstaking availability"""
        if self.status(
            service_id=service_id, staking_contract=staking_contract
        ) not in {StakingState.STAKED, StakingState.EVICTED}:
            raise ValueError("Service not staked.")

        ts_start = t.cast(int, self.service_info(staking_contract, service_id)[3])
        available_rewards = t.cast(
            int,
            self.staking_ctr.available_rewards(self.ledger_api, staking_contract).get(
                "data"
            ),
        )
        minimum_staking_duration = t.cast(
            int,
            self.staking_ctr.get_min_staking_duration(
                self.ledger_api, staking_contract
            ).get("data"),
        )
        staked_duration = time.time() - ts_start
        if staked_duration < minimum_staking_duration and available_rewards > 0:
            raise ValueError("Service cannot be unstaked yet.")

    def unstake(self, service_id: int, staking_contract: str) -> None:
        """Unstake the service"""

        tx_settler = TxSettler(
            ledger_api=self.ledger_api,
            crypto=self.crypto,
            chain_type=self.chain_type,
            timeout=ON_CHAIN_INTERACT_TIMEOUT,
            retries=ON_CHAIN_INTERACT_RETRIES,
            sleep=ON_CHAIN_INTERACT_SLEEP,
        )

        def _build_unstaking_tx(  # pylint: disable=unused-argument
            *args: t.Any, **kargs: t.Any
        ) -> t.Dict:
            return self.ledger_api.build_transaction(
                contract_instance=self.staking_ctr.get_instance(
                    ledger_api=self.ledger_api,
                    contract_address=staking_contract,
                ),
                method_name="unstake",
                method_args={"serviceId": service_id},
                tx_args={
                    "sender_address": self.crypto.address,
                },
                raise_on_try=True,
            )

        setattr(tx_settler, "build", _build_unstaking_tx)  # noqa: B010
        tx_settler.transact(
            method=lambda: {},
            contract="",
            kwargs={},
            dry_run=False,
        )

    def get_stake_approval_tx_data(
        self,
        service_id: int,
        service_registry: str,
        staking_contract: str,
    ) -> bytes:
        """Get stake approval tx data."""
        self.check_staking_compatibility(
            service_id=service_id,
            staking_contract=staking_contract,
        )
        return registry_contracts.erc20.get_instance(
            ledger_api=self.ledger_api,
            contract_address=service_registry,
        ).encodeABI(
            fn_name="approve",
            args=[
                staking_contract,
                service_id,
            ],
        )

    def get_stake_tx_data(self, service_id: int, staking_contract: str) -> bytes:
        """Get stake approval tx data."""
        self.check_staking_compatibility(
            service_id=service_id,
            staking_contract=staking_contract,
        )
        return self.staking_ctr.get_instance(
            ledger_api=self.ledger_api,
            contract_address=staking_contract,
        ).encodeABI(
            fn_name="stake",
            args=[service_id],
        )

    def get_unstake_tx_data(self, service_id: int, staking_contract: str) -> bytes:
        """Unstake the service"""
        self.check_if_unstaking_possible(
            service_id=service_id,
            staking_contract=staking_contract,
        )
        return self.staking_ctr.get_instance(
            ledger_api=self.ledger_api,
            contract_address=staking_contract,
        ).encodeABI(
            fn_name="unstake",
            args=[service_id],
        )


class _ChainUtil:
    """On chain service management."""

    def __init__(
        self,
        rpc: str,
        wallet: MasterWallet,
        contracts: ContractAddresses,
        chain_type: t.Optional[ChainType] = None,
    ) -> None:
        """On chain manager."""
        self.rpc = rpc
        self.wallet = wallet
        self.contracts = contracts
        self.chain_type = chain_type or ChainType.CUSTOM

    def _patch(self) -> None:
        """Patch contract and chain config."""
        ChainConfigs.get(self.chain_type).rpc = self.rpc
        if self.chain_type != ChainType.CUSTOM:
            return

        for name, address in self.contracts.items():
            ContractConfigs.get(name=name).contracts[self.chain_type] = address

    @property
    def safe(self) -> str:
        """Get safe address."""
        chain_id = self.ledger_api.api.eth.chain_id
        chain_type = OperateChainType.from_id(chain_id)
        if self.wallet.safes is None:
            raise ValueError("Safes not initialized")
        if chain_type not in self.wallet.safes:
            raise ValueError(f"Safe for chain type {chain_type} not found")
        return self.wallet.safes[chain_type]

    @property
    def crypto(self) -> Crypto:
        """Load crypto object."""
        self._patch()
        _, crypto = OnChainHelper.get_ledger_and_crypto_objects(
            chain_type=self.chain_type,
            key=self.wallet.key_path,
            password=self.wallet.password,
        )
        return crypto

    @property
    def ledger_api(self) -> LedgerApi:
        """Load ledger api object."""
        self._patch()
        ledger_api, _ = OnChainHelper.get_ledger_and_crypto_objects(
            chain_type=self.chain_type,
            key=self.wallet.key_path,
            password=self.wallet.password,
        )
        return ledger_api

    def info(self, token_id: int) -> t.Dict:
        """Get service info."""
        self._patch()
        ledger_api, _ = OnChainHelper.get_ledger_and_crypto_objects(
            chain_type=self.chain_type
        )
        (
            security_deposit,
            multisig_address,
            config_hash,
            threshold,
            max_agents,
            number_of_agent_instances,
            service_state,
            canonical_agents,
        ) = get_service_info(
            ledger_api=ledger_api,
            chain_type=self.chain_type,
            token_id=token_id,
        )
        instances = get_agent_instances(
            ledger_api=ledger_api,
            chain_type=self.chain_type,
            token_id=token_id,
        ).get("agentInstances", [])
        return dict(
            security_deposit=security_deposit,
            multisig=multisig_address,
            config_hash=config_hash.hex(),
            threshold=threshold,
            max_agents=max_agents,
            number_of_agent_instances=number_of_agent_instances,
            service_state=service_state,
            canonical_agents=canonical_agents,
            instances=instances,
        )

    def get_agent_bond(self, service_id: int, agent_id: int) -> int:
        """Get the agent bond for a given service"""
        self._patch()

        if service_id <= 0 or agent_id <= 0:
            return 0

        ledger_api, _ = OnChainHelper.get_ledger_and_crypto_objects(
            chain_type=self.chain_type
        )
        bond = get_token_deposit_amount(
            ledger_api=ledger_api,
            chain_type=self.chain_type,
            service_id=service_id,
            agent_id=agent_id,
        )
        return bond

    def get_service_safe_owners(self, service_id: int) -> t.List[str]:
        """Get list of owners."""
        ledger_api, _ = OnChainHelper.get_ledger_and_crypto_objects(
            chain_type=self.chain_type
        )
        (
            _,
            multisig_address,
            _,
            _,
            _,
            _,
            _,
            _,
        ) = get_service_info(
            ledger_api=ledger_api,
            chain_type=self.chain_type,
            token_id=service_id,
        )
        return registry_contracts.gnosis_safe.get_owners(
            ledger_api=ledger_api,
            contract_address=multisig_address,
        ).get("owners", [])

    def swap(  # pylint: disable=too-many-arguments,too-many-locals
        self, service_id: int, multisig: str, owner_key: str, new_owner_address: str
    ) -> None:
        """Swap safe owner."""
        logging.info(f"Swapping safe for service {service_id} [{multisig}]...")
        self._patch()
        manager = ServiceManager(
            service_id=service_id,
            chain_type=self.chain_type,
            key=self.wallet.key_path,
            password=self.wallet.password,
            timeout=ON_CHAIN_INTERACT_TIMEOUT,
            retries=ON_CHAIN_INTERACT_RETRIES,
            sleep=ON_CHAIN_INTERACT_SLEEP,
        )
        with tempfile.TemporaryDirectory() as temp_dir:
            key_file = Path(temp_dir, "key.txt")
            key_file.write_text(owner_key, encoding="utf-8")
            owner_crypto = EthereumCrypto(private_key_path=str(key_file))
        owner_cryptos: t.List[EthereumCrypto] = [owner_crypto]
        owners = [
            manager.ledger_api.api.to_checksum_address(owner_crypto.address)
            for owner_crypto in owner_cryptos
        ]
        owner_to_swap = owners[0]
        multisend_txs = []
        txd = registry_contracts.gnosis_safe.get_swap_owner_data(
            ledger_api=manager.ledger_api,
            contract_address=multisig,
            old_owner=manager.ledger_api.api.to_checksum_address(owner_to_swap),
            new_owner=manager.ledger_api.api.to_checksum_address(new_owner_address),
        ).get("data")
        multisend_txs.append(
            {
                "operation": MultiSendOperation.CALL,
                "to": multisig,
                "value": 0,
                "data": HexBytes(txd[2:]),
            }
        )
        multisend_txd = registry_contracts.multisend.get_tx_data(  # type: ignore
            ledger_api=manager.ledger_api,
            contract_address=ContractConfigs.multisend.contracts[self.chain_type],
            multi_send_txs=multisend_txs,
        ).get("data")
        multisend_data = bytes.fromhex(multisend_txd[2:])
        safe_tx_hash = registry_contracts.gnosis_safe.get_raw_safe_transaction_hash(
            ledger_api=manager.ledger_api,
            contract_address=multisig,
            to_address=ContractConfigs.multisend.contracts[self.chain_type],
            value=0,
            data=multisend_data,
            safe_tx_gas=0,
            operation=SafeOperation.DELEGATE_CALL.value,
        ).get("tx_hash")[2:]
        payload_data = hash_payload_to_hex(
            safe_tx_hash=safe_tx_hash,
            ether_value=0,
            safe_tx_gas=0,
            to_address=ContractConfigs.multisend.contracts[self.chain_type],
            data=multisend_data,
        )
        tx_params = skill_input_hex_to_payload(payload=payload_data)
        safe_tx_bytes = binascii.unhexlify(tx_params["safe_tx_hash"])
        owner_to_signature = {}
        for owner_crypto in owner_cryptos:
            signature = owner_crypto.sign_message(
                message=safe_tx_bytes,
                is_deprecated_mode=True,
            )
            owner_to_signature[
                manager.ledger_api.api.to_checksum_address(owner_crypto.address)
            ] = signature[2:]
        tx = registry_contracts.gnosis_safe.get_raw_safe_transaction(
            ledger_api=manager.ledger_api,
            contract_address=multisig,
            sender_address=owner_crypto.address,
            owners=tuple(owners),  # type: ignore
            to_address=tx_params["to_address"],
            value=tx_params["ether_value"],
            data=tx_params["data"],
            safe_tx_gas=tx_params["safe_tx_gas"],
            signatures_by_owner=owner_to_signature,
            operation=SafeOperation.DELEGATE_CALL.value,
        )
        stx = owner_crypto.sign_transaction(tx)
        tx_digest = manager.ledger_api.send_signed_transaction(stx)
        receipt = manager.ledger_api.api.eth.wait_for_transaction_receipt(tx_digest)
        if receipt["status"] != 1:
            raise RuntimeError("Error swapping owners")

    def staking_slots_available(self, staking_contract: str) -> bool:
        """Check if there are available slots on the staking contract"""
        self._patch()
        return StakingManager(
            key=self.wallet.key_path,
            password=self.wallet.password,
            chain_type=self.chain_type,
        ).slots_available(
            staking_contract=staking_contract,
        )

    def staking_rewards_available(self, staking_contract: str) -> bool:
        """Check if there are available staking rewards on the staking contract"""
        self._patch()
        available_rewards = StakingManager(
            key=self.wallet.key_path,
            password=self.wallet.password,
            chain_type=self.chain_type,
        ).available_rewards(
            staking_contract=staking_contract,
        )
        return available_rewards > 0

    def staking_status(self, service_id: int, staking_contract: str) -> StakingState:
        """Stake the service"""
        self._patch()
        return StakingManager(
            key=self.wallet.key_path,
            password=self.wallet.password,
            chain_type=self.chain_type,
        ).status(
            service_id=service_id,
            staking_contract=staking_contract,
        )

    def get_staking_params(self, staking_contract: str) -> t.Dict:
        """Get agent IDs for the staking contract"""
        self._patch()
        staking_manager = StakingManager(
            key=self.wallet.key_path,
            password=self.wallet.password,
            chain_type=self.chain_type,
        )
        agent_ids = staking_manager.agent_ids(
            staking_contract=staking_contract,
        )
        service_registry = staking_manager.service_registry(
            staking_contract=staking_contract,
        )
        staking_token = staking_manager.staking_token(
            staking_contract=staking_contract,
        )
        service_registry_token_utility = staking_manager.service_registry_token_utility(
            staking_contract=staking_contract,
        )
        min_staking_deposit = staking_manager.min_staking_deposit(
            staking_contract=staking_contract,
        )
        activity_checker = staking_manager.activity_checker(
            staking_contract=staking_contract,
        )

        # TODO Read from activity checker contract. Read remaining variables for marketplace.
        if (
            staking_contract
            == STAKING[operate.types.ChainType.GNOSIS]["pearl_beta_mech_marketplace"]
        ):
            agent_mech = "0x552cEA7Bc33CbBEb9f1D90c1D11D2C6daefFd053"  # nosec
        else:
            agent_mech = "0x77af31De935740567Cf4fF1986D04B2c964A786a"  # nosec

        return dict(
            staking_contract=staking_contract,
            agent_ids=agent_ids,
            service_registry=service_registry,
            staking_token=staking_token,
            service_registry_token_utility=service_registry_token_utility,
            min_staking_deposit=min_staking_deposit,
            activity_checker=activity_checker,
            agent_mech=agent_mech,
        )


class OnChainManager(_ChainUtil):
    """On chain service management."""

    def mint(  # pylint: disable=too-many-arguments,too-many-locals
        self,
        package_path: Path,
        agent_id: int,
        number_of_slots: int,
        cost_of_bond: int,
        threshold: int,
        nft: Optional[Union[Path, IPFSHash]],
        update_token: t.Optional[int] = None,
        token: t.Optional[str] = None,
    ) -> t.Dict:
        """Mint service."""
        # TODO: Support for update
        self._patch()
        manager = MintManager(
            chain_type=self.chain_type,
            key=self.wallet.key_path,
            password=self.wallet.password,
            update_token=update_token,
            timeout=ON_CHAIN_INTERACT_TIMEOUT,
            retries=ON_CHAIN_INTERACT_RETRIES,
            sleep=ON_CHAIN_INTERACT_SLEEP,
        )

        # Prepare for minting
        (
            manager.load_package_configuration(
                package_path=package_path, package_type=PackageType.SERVICE
            )
            .load_metadata()
            .verify_nft(nft=nft)
            .verify_service_dependencies(agent_id=agent_id)
            .publish_metadata()
        )

        with tempfile.TemporaryDirectory() as temp, contextlib.redirect_stdout(
            io.StringIO()
        ):
            with cd(temp):
                kwargs = dict(
                    number_of_slots=number_of_slots,
                    cost_of_bond=cost_of_bond,
                    threshold=threshold,
                    token=token,
                )
                # TODO: Enable after consulting smart contracts team re a safe
                # being a service owner
                # if update_token is None:
                #     kwargs["owner"] = self.wallet.safe # noqa: F401
                method = (
                    manager.mint_service
                    if update_token is None
                    else manager.update_service
                )
                method(**kwargs)
                (metadata,) = Path(temp).glob("*.json")
                published = {
                    "token": int(Path(metadata).name.replace(".json", "")),
                    "metadata": json.loads(Path(metadata).read_text(encoding="utf-8")),
                }
        return published

    def activate(
        self,
        service_id: int,
        token: t.Optional[str] = None,
    ) -> None:
        """Activate service."""
        logging.info(f"Activating service {service_id}...")
        self._patch()
        with contextlib.redirect_stdout(io.StringIO()):
            ServiceManager(
                service_id=service_id,
                chain_type=self.chain_type,
                key=self.wallet.key_path,
                password=self.wallet.password,
                timeout=ON_CHAIN_INTERACT_TIMEOUT,
                retries=ON_CHAIN_INTERACT_RETRIES,
                sleep=ON_CHAIN_INTERACT_SLEEP,
            ).check_is_service_token_secured(
                token=token,
            ).activate_service()

    def register(
        self,
        service_id: int,
        instances: t.List[str],
        agents: t.List[int],
        token: t.Optional[str] = None,
    ) -> None:
        """Register instance."""
        logging.info(f"Registering service {service_id}...")
        with contextlib.redirect_stdout(io.StringIO()):
            ServiceManager(
                service_id=service_id,
                chain_type=self.chain_type,
                key=self.wallet.key_path,
                password=self.wallet.password,
                timeout=ON_CHAIN_INTERACT_TIMEOUT,
                retries=ON_CHAIN_INTERACT_RETRIES,
                sleep=ON_CHAIN_INTERACT_SLEEP,
            ).check_is_service_token_secured(
                token=token,
            ).register_instance(
                instances=instances,
                agent_ids=agents,
            )

    def deploy(
        self,
        service_id: int,
        reuse_multisig: bool = False,
        token: t.Optional[str] = None,
    ) -> None:
        """Deploy service."""
        logging.info(f"Deploying service {service_id}...")
        self._patch()
        with contextlib.redirect_stdout(io.StringIO()):
            ServiceManager(
                service_id=service_id,
                chain_type=self.chain_type,
                key=self.wallet.key_path,
                password=self.wallet.password,
                timeout=ON_CHAIN_INTERACT_TIMEOUT,
                retries=ON_CHAIN_INTERACT_RETRIES,
                sleep=ON_CHAIN_INTERACT_SLEEP,
            ).check_is_service_token_secured(
                token=token,
            ).deploy_service(
                reuse_multisig=reuse_multisig,
            )

    def terminate(self, service_id: int, token: t.Optional[str] = None) -> None:
        """Terminate service."""
        logging.info(f"Terminating service {service_id}...")
        self._patch()
        with contextlib.redirect_stdout(io.StringIO()):
            ServiceManager(
                service_id=service_id,
                chain_type=self.chain_type,
                key=self.wallet.key_path,
                password=self.wallet.password,
                timeout=ON_CHAIN_INTERACT_TIMEOUT,
                retries=ON_CHAIN_INTERACT_RETRIES,
                sleep=ON_CHAIN_INTERACT_SLEEP,
            ).check_is_service_token_secured(
                token=token,
            ).terminate_service()

    def unbond(self, service_id: int, token: t.Optional[str] = None) -> None:
        """Unbond service."""
        logging.info(f"Unbonding service {service_id}...")
        self._patch()
        with contextlib.redirect_stdout(io.StringIO()):
            ServiceManager(
                service_id=service_id,
                chain_type=self.chain_type,
                key=self.wallet.key_path,
                password=self.wallet.password,
                timeout=ON_CHAIN_INTERACT_TIMEOUT,
                retries=ON_CHAIN_INTERACT_RETRIES,
                sleep=ON_CHAIN_INTERACT_SLEEP,
            ).check_is_service_token_secured(
                token=token,
            ).unbond_service()

    def stake(
        self,
        service_id: int,
        service_registry: str,
        staking_contract: str,
    ) -> None:
        """Stake service."""
        self._patch()
        StakingManager(
            key=self.wallet.key_path,
            password=self.wallet.password,
            chain_type=self.chain_type,
        ).stake(
            service_id=service_id,
            service_registry=service_registry,
            staking_contract=staking_contract,
        )

    def unstake(self, service_id: int, staking_contract: str) -> None:
        """Unstake service."""
        self._patch()
        StakingManager(
            key=self.wallet.key_path,
            password=self.wallet.password,
            chain_type=self.chain_type,
        ).unstake(
            service_id=service_id,
            staking_contract=staking_contract,
        )

    def staking_status(self, service_id: int, staking_contract: str) -> StakingState:
        """Stake the service"""
        self._patch()
        return StakingManager(
            key=self.wallet.key_path,
            password=self.wallet.password,
            chain_type=self.chain_type,
        ).status(
            service_id=service_id,
            staking_contract=staking_contract,
        )


class EthSafeTxBuilder(_ChainUtil):
    """Safe Transaction builder."""

    def new_tx(self) -> GnosisSafeTransaction:
        """Create a new GnosisSafeTransaction instance."""
        return GnosisSafeTransaction(
            ledger_api=self.ledger_api,
            crypto=self.crypto,
            chain_type=self.chain_type,
            safe=t.cast(str, self.wallet.safe),
        )

    def get_mint_tx_data(  # pylint: disable=too-many-arguments
        self,
        package_path: Path,
        agent_id: int,
        number_of_slots: int,
        cost_of_bond: int,
        threshold: int,
        nft: Optional[Union[Path, IPFSHash]],
        update_token: t.Optional[int] = None,
        token: t.Optional[str] = None,
    ) -> t.Dict:
        """Build mint transaction."""
        # TODO: Support for update
        self._patch()
        manager = MintManager(
            chain_type=self.chain_type,
            key=self.wallet.key_path,
            password=self.wallet.password,
            update_token=update_token,
            timeout=ON_CHAIN_INTERACT_TIMEOUT,
            retries=ON_CHAIN_INTERACT_RETRIES,
            sleep=ON_CHAIN_INTERACT_SLEEP,
        )
        # Prepare for minting
        (
            manager.load_package_configuration(
                package_path=package_path, package_type=PackageType.SERVICE
            )
            .load_metadata()
            .verify_nft(nft=nft)
            .verify_service_dependencies(agent_id=agent_id)
            .publish_metadata()
        )
        instance = registry_contracts.service_manager.get_instance(
            ledger_api=self.ledger_api,
            contract_address=self.contracts["service_manager"],
        )

        if update_token is None:
            txd = instance.encodeABI(
                fn_name="create",
                args=[
                    self.wallet.safe,
                    token or ETHEREUM_ERC20,
                    manager.metadata_hash,
                    [agent_id],
                    [[number_of_slots, cost_of_bond]],
                    threshold,
                ],
            )
        else:
            txd = instance.encodeABI(
                fn_name="update",
                args=[
                    token or ETHEREUM_ERC20,
                    manager.metadata_hash,
                    [agent_id],
                    [[number_of_slots, cost_of_bond]],
                    threshold,
                    update_token,
                ],
            )

        return {
            "to": self.contracts["service_manager"],
            "data": txd[2:],
            "operation": MultiSendOperation.CALL,
            "value": 0,
        }

    def get_olas_approval_data(
        self,
        spender: str,
        amount: int,
        olas_contract: str,
    ) -> t.Dict:
        """Get activate tx data."""
        instance = registry_contracts.erc20.get_instance(
            ledger_api=self.ledger_api,
            contract_address=olas_contract,
        )
        txd = instance.encodeABI(
            fn_name="approve",
            args=[spender, amount],
        )
        return {
            "to": olas_contract,
            "data": txd[2:],
            "operation": MultiSendOperation.CALL,
            "value": 0,
        }

    def get_activate_data(self, service_id: int, cost_of_bond: int) -> t.Dict:
        """Get activate tx data."""
        instance = registry_contracts.service_manager.get_instance(
            ledger_api=self.ledger_api,
            contract_address=self.contracts["service_manager"],
        )
        txd = instance.encodeABI(
            fn_name="activateRegistration",
            args=[service_id],
        )
        return {
            "from": self.wallet.safe,
            "to": self.contracts["service_manager"],
            "data": txd[2:],
            "operation": MultiSendOperation.CALL,
            "value": cost_of_bond,
        }

    def get_register_instances_data(
        self,
        service_id: int,
        instances: t.List[str],
        agents: t.List[int],
        cost_of_bond: int,
    ) -> t.Dict:
        """Get register instances tx data."""
        instance = registry_contracts.service_manager.get_instance(
            ledger_api=self.ledger_api,
            contract_address=self.contracts["service_manager"],
        )
        txd = instance.encodeABI(
            fn_name="registerAgents",
            args=[
                service_id,
                instances,
                agents,
            ],
        )
        return {
            "from": self.wallet.safe,
            "to": self.contracts["service_manager"],
            "data": txd[2:],
            "operation": MultiSendOperation.CALL,
            "value": cost_of_bond,
        }

    def get_deploy_data(
        self,
        service_id: int,
        reuse_multisig: bool = False,
    ) -> t.Dict:
        """Get deploy tx data."""
        instance = registry_contracts.service_manager.get_instance(
            ledger_api=self.ledger_api,
            contract_address=self.contracts["service_manager"],
        )
        if reuse_multisig:
            _deployment_payload, error = get_reuse_multisig_payload(
                ledger_api=self.ledger_api,
                crypto=self.crypto,
                chain_type=self.chain_type,
                service_id=service_id,
            )
            if _deployment_payload is None:
                raise ValueError(error)
            deployment_payload = _deployment_payload
            gnosis_safe_multisig = ContractConfigs.get(
                GNOSIS_SAFE_SAME_ADDRESS_MULTISIG_CONTRACT.name
            ).contracts[self.chain_type]
        else:
            deployment_payload = get_delployment_payload()
            gnosis_safe_multisig = ContractConfigs.get(
                GNOSIS_SAFE_PROXY_FACTORY_CONTRACT.name
            ).contracts[self.chain_type]

        txd = instance.encodeABI(
            fn_name="deploy",
            args=[
                service_id,
                gnosis_safe_multisig,
                deployment_payload,
            ],
        )
        return {
            "to": self.contracts["service_manager"],
            "data": txd[2:],
            "operation": MultiSendOperation.CALL,
            "value": 0,
        }

    def get_deploy_data_from_safe(
        self,
        service_id: int,
        master_safe: str,
        reuse_multisig: bool = False,
    ) -> t.List[t.Dict[str, t.Any]]:
        """Get the deploy data instructions for a safe"""
        registry_instance = registry_contracts.service_manager.get_instance(
            ledger_api=self.ledger_api,
            contract_address=self.contracts["service_manager"],
        )
        approve_hash_message = None
        if reuse_multisig:
            (
                _deployment_payload,
                approve_hash_message,
                error,
            ) = get_reuse_multisig_from_safe_payload(
                ledger_api=self.ledger_api,
                chain_type=self.chain_type,
                service_id=service_id,
                master_safe=master_safe,
            )
            if _deployment_payload is None:
                raise ValueError(error)
            deployment_payload = _deployment_payload
            gnosis_safe_multisig = ContractConfigs.get(
                GNOSIS_SAFE_SAME_ADDRESS_MULTISIG_CONTRACT.name
            ).contracts[self.chain_type]
        else:
            deployment_payload = get_delployment_payload()
            gnosis_safe_multisig = ContractConfigs.get(
                GNOSIS_SAFE_PROXY_FACTORY_CONTRACT.name
            ).contracts[self.chain_type]

        deploy_data = registry_instance.encodeABI(
            fn_name="deploy",
            args=[
                service_id,
                gnosis_safe_multisig,
                deployment_payload,
            ],
        )
        deploy_message = {
            "to": self.contracts["service_manager"],
            "data": deploy_data[2:],
            "operation": MultiSendOperation.CALL,
            "value": 0,
        }
        if approve_hash_message is None:
            return [deploy_message]
        return [approve_hash_message, deploy_message]

    def get_terminate_data(self, service_id: int) -> t.Dict:
        """Get terminate tx data."""
        instance = registry_contracts.service_manager.get_instance(
            ledger_api=self.ledger_api,
            contract_address=self.contracts["service_manager"],
        )
        txd = instance.encodeABI(
            fn_name="terminate",
            args=[service_id],
        )
        return {
            "to": self.contracts["service_manager"],
            "data": txd[2:],
            "operation": MultiSendOperation.CALL,
            "value": 0,
        }

    def get_unbond_data(self, service_id: int) -> t.Dict:
        """Get unbond tx data."""
        instance = registry_contracts.service_manager.get_instance(
            ledger_api=self.ledger_api,
            contract_address=self.contracts["service_manager"],
        )
        txd = instance.encodeABI(
            fn_name="unbond",
            args=[service_id],
        )
        return {
            "to": self.contracts["service_manager"],
            "data": txd[2:],
            "operation": MultiSendOperation.CALL,
            "value": 0,
        }

    def get_staking_approval_data(
        self,
        service_id: int,
        service_registry: str,
        staking_contract: str,
    ) -> t.Dict:
        """Get staking approval data"""
        self._patch()
        txd = StakingManager(
            key=self.wallet.key_path,
            password=self.wallet.password,
            chain_type=self.chain_type,
        ).get_stake_approval_tx_data(
            service_id=service_id,
            service_registry=service_registry,
            staking_contract=staking_contract,
        )
        return {
            "from": self.wallet.safe,
            "to": self.contracts["service_registry"],
            "data": txd[2:],
            "operation": MultiSendOperation.CALL,
            "value": 0,
        }

    def get_staking_data(
        self,
        service_id: int,
        staking_contract: str,
    ) -> t.Dict:
        """Get staking tx data"""
        self._patch()
        txd = StakingManager(
            key=self.wallet.key_path,
            password=self.wallet.password,
            chain_type=self.chain_type,
        ).get_stake_tx_data(
            service_id=service_id,
            staking_contract=staking_contract,
        )
        return {
            "to": staking_contract,
            "data": txd[2:],
            "operation": MultiSendOperation.CALL,
            "value": 0,
        }

    def get_unstaking_data(
        self,
        service_id: int,
        staking_contract: str,
    ) -> t.Dict:
        """Get unstaking tx data"""
        self._patch()
        txd = StakingManager(
            key=self.wallet.key_path,
            password=self.wallet.password,
            chain_type=self.chain_type,
        ).get_unstake_tx_data(
            service_id=service_id,
            staking_contract=staking_contract,
        )
        return {
            "to": staking_contract,
            "data": txd[2:],
            "operation": MultiSendOperation.CALL,
            "value": 0,
        }

    def staking_slots_available(self, staking_contract: str) -> bool:
        """Stake service."""
        self._patch()
        return StakingManager(
            key=self.wallet.key_path,
            password=self.wallet.password,
            chain_type=self.chain_type,
        ).slots_available(
            staking_contract=staking_contract,
        )

    def can_unstake(self, service_id: int, staking_contract: str) -> bool:
        """Can unstake the service?"""
        try:
            StakingManager(
                key=self.wallet.key_path,
                password=self.wallet.password,
                chain_type=self.chain_type,
            ).check_if_unstaking_possible(
                service_id=service_id,
                staking_contract=staking_contract,
            )
            return True
        except ValueError:
            return False

    def get_swap_data(self, service_id: int, multisig: str, owner_key: str) -> t.Dict:
        """Swap safe owner."""
        # TODO: Discuss implementation
        raise NotImplementedError()


def get_packed_signature_for_approved_hash(owners: t.Tuple[str]) -> bytes:
    """Get the packed signatures."""
    sorted_owners = sorted(owners, key=str.lower)
    signatures = b""
    for owner in sorted_owners:
        # Convert address to bytes and ensure it is 32 bytes long (left-padded with zeros)
        r_bytes = to_bytes(hexstr=owner[2:].rjust(64, "0"))

        # `s` as 32 zero bytes
        s_bytes = b"\x00" * 32

        # `v` as a single byte
        v_bytes = to_bytes(1)

        # Concatenate r, s, and v to form the packed signature
        packed_signature = r_bytes + s_bytes + v_bytes
        signatures += packed_signature

    return signatures


def get_reuse_multisig_from_safe_payload(  # pylint: disable=too-many-locals
    ledger_api: LedgerApi,
    chain_type: ChainType,
    service_id: int,
    master_safe: str,
) -> t.Tuple[Optional[str], Optional[t.Dict[str, t.Any]], Optional[str]]:
    """Reuse multisig."""
    _, multisig_address, _, threshold, *_ = get_service_info(
        ledger_api=ledger_api,
        chain_type=chain_type,
        token_id=service_id,
    )
    if multisig_address == NULL_ADDRESS:
        return None, None, "Cannot reuse multisig, No previous deployment exist!"

    multisend_address = ContractConfigs.get(MULTISEND_CONTRACT.name).contracts[
        chain_type
    ]
    multisig_instance = registry_contracts.gnosis_safe.get_instance(
        ledger_api=ledger_api,
        contract_address=multisig_address,
    )

    # Verify if the service was terminated properly or not
    old_owners = multisig_instance.functions.getOwners().call()
    if len(old_owners) != 1 or master_safe not in old_owners:
        return (
            None,
            None,
            "Service was not terminated properly, the service owner should be the only owner of the safe",
        )

    # Build multisend tx to add new instances as owners
    txs = []
    new_owners = t.cast(
        t.List[str],
        get_agent_instances(
            ledger_api=ledger_api,
            chain_type=chain_type,
            token_id=service_id,
        ).get("agentInstances"),
    )

    for _owner in new_owners:
        txs.append(
            {
                "to": multisig_address,
                "data": HexBytes(
                    bytes.fromhex(
                        multisig_instance.encodeABI(
                            fn_name="addOwnerWithThreshold",
                            args=[_owner, 1],
                        )[2:]
                    )
                ),
                "operation": MultiSendOperation.CALL,
                "value": 0,
            }
        )

    txs.append(
        {
            "to": multisig_address,
            "data": HexBytes(
                bytes.fromhex(
                    multisig_instance.encodeABI(
                        fn_name="removeOwner",
                        args=[new_owners[0], master_safe, 1],
                    )[2:]
                )
            ),
            "operation": MultiSendOperation.CALL,
            "value": 0,
        }
    )

    txs.append(
        {
            "to": multisig_address,
            "data": HexBytes(
                bytes.fromhex(
                    multisig_instance.encodeABI(
                        fn_name="changeThreshold",
                        args=[threshold],
                    )[2:]
                )
            ),
            "operation": MultiSendOperation.CALL,
            "value": 0,
        }
    )

    multisend_tx = registry_contracts.multisend.get_multisend_tx(
        ledger_api=ledger_api,
        contract_address=multisend_address,
        txs=txs,
    )
    signature_bytes = get_packed_signature_for_approved_hash(owners=(master_safe,))

    safe_tx_hash = registry_contracts.gnosis_safe.get_raw_safe_transaction_hash(
        ledger_api=ledger_api,
        contract_address=multisig_address,
        to_address=multisend_address,
        value=multisend_tx["value"],
        data=multisend_tx["data"],
        operation=1,
    ).get("tx_hash")
    approve_hash_data = multisig_instance.encodeABI(
        fn_name="approveHash",
        args=[
            safe_tx_hash,
        ],
    )
    approve_hash_message = {
        "to": multisig_address,
        "data": approve_hash_data[2:],
        "operation": MultiSendOperation.CALL,
        "value": 0,
    }

    safe_exec_data = multisig_instance.encodeABI(
        fn_name="execTransaction",
        args=[
            multisend_address,  # to address
            multisend_tx["value"],  # value
            multisend_tx["data"],  # data
            1,  # operation
            0,  # safe tx gas
            0,  # bas gas
            0,  # safe gas price
            NULL_ADDRESS,  # gas token
            NULL_ADDRESS,  # refund receiver
            signature_bytes,  # signatures
        ],
    )
    payload = multisig_address + safe_exec_data[2:]
    return payload, approve_hash_message, None<|MERGE_RESOLUTION|>--- conflicted
+++ resolved
@@ -69,12 +69,9 @@
 from operate.data.contracts.service_staking_token.contract import (
     ServiceStakingTokenContract,
 )
-<<<<<<< HEAD
 from operate.operate_types import ContractAddresses
-=======
 from operate.ledger.profiles import STAKING
-from operate.types import ContractAddresses
->>>>>>> 20fbd82e
+from operate.operate_types import ContractAddresses
 from operate.utils.gnosis import (
     MultiSendOperation,
     NULL_ADDRESS,
