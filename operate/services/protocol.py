#!/usr/bin/env python3
# -*- coding: utf-8 -*-
# ------------------------------------------------------------------------------
#
#   Copyright 2021-2024 Valory AG
#
#   Licensed under the Apache License, Version 2.0 (the "License");
#   you may not use this file except in compliance with the License.
#   You may obtain a copy of the License at
#
#       http://www.apache.org/licenses/LICENSE-2.0
#
#   Unless required by applicable law or agreed to in writing, software
#   distributed under the License is distributed on an "AS IS" BASIS,
#   WITHOUT WARRANTIES OR CONDITIONS OF ANY KIND, either express or implied.
#   See the License for the specific language governing permissions and
#   limitations under the License.
#
# ------------------------------------------------------------------------------
"""This module implements the onchain manager."""

import binascii
import contextlib
import io
import json
import logging
import tempfile
import typing as t
from enum import Enum
from pathlib import Path
from typing import Optional, Union, cast

from aea.configurations.data_types import PackageType
from aea.crypto.base import Crypto, LedgerApi
from aea.helpers.base import IPFSHash, cd
from aea_ledger_ethereum import HTTPProvider, Web3
from aea_ledger_ethereum.ethereum import EthereumCrypto
from autonomy.chain.base import registry_contracts
from autonomy.chain.config import ChainConfigs, ChainType, ContractConfigs
from autonomy.chain.constants import (
    GNOSIS_SAFE_PROXY_FACTORY_CONTRACT,
    GNOSIS_SAFE_SAME_ADDRESS_MULTISIG_CONTRACT,
    MULTISEND_CONTRACT,
)
from autonomy.chain.metadata import publish_metadata
from autonomy.chain.service import (
    get_agent_instances,
    get_delployment_payload,
    get_reuse_multisig_payload,
    get_service_info,
    get_token_deposit_amount,
)
from autonomy.chain.tx import TxSettler
from autonomy.cli.helpers.chain import MintHelper, OnChainHelper
from autonomy.cli.helpers.chain import ServiceHelper as ServiceManager
from eth_utils import to_bytes
from hexbytes import HexBytes
from web3.contract import Contract

import operate.operate_types
from operate.constants import (
    ON_CHAIN_INTERACT_RETRIES,
    ON_CHAIN_INTERACT_SLEEP,
    ON_CHAIN_INTERACT_TIMEOUT,
)
from operate.data import DATA_DIR
from operate.data.contracts.staking_token.contract import StakingTokenContract
from operate.ledger.profiles import PRIORITY_MECH_ADDRESS, STAKING
from operate.operate_types import Chain as OperateChain
from operate.operate_types import ContractAddresses
from operate.utils.gnosis import (
    MultiSendOperation,
    NULL_ADDRESS,
    SafeOperation,
    hash_payload_to_hex,
    settle_raw_transaction,
    skill_input_hex_to_payload,
)
from operate.wallet.master import MasterWallet


ETHEREUM_ERC20 = "0xEeeeeEeeeEeEeeEeEeEeeEEEeeeeEeeeeeeeEEeE"


class StakingState(Enum):
    """Staking state enumeration for the staking."""

    UNSTAKED = 0
    STAKED = 1
    EVICTED = 2


class GnosisSafeTransaction:
    """Safe transaction"""

    def __init__(
        self,
        ledger_api: LedgerApi,
        crypto: Crypto,
        chain_type: ChainType,
        safe: str,
    ) -> None:
        """Initiliaze a Gnosis safe tx"""
        self.ledger_api = ledger_api
        self.crypto = crypto
        self.chain_type = chain_type
        self.safe = safe
        self._txs: t.List[t.Dict] = []
        self.tx: t.Optional[t.Dict] = None

    def add(self, tx: t.Dict) -> "GnosisSafeTransaction":
        """Add a transaction"""
        self._txs.append(tx)
        return self

    def build(self) -> t.Dict:
        """Build the transaction."""
        multisend_data = bytes.fromhex(
            registry_contracts.multisend.get_tx_data(
                ledger_api=self.ledger_api,
                contract_address=ContractConfigs.multisend.contracts[self.chain_type],
                multi_send_txs=self._txs,
            ).get("data")[2:]
        )
        safe_tx_hash = registry_contracts.gnosis_safe.get_raw_safe_transaction_hash(
            ledger_api=self.ledger_api,
            contract_address=self.safe,
            value=0,
            safe_tx_gas=0,
            to_address=ContractConfigs.multisend.contracts[self.chain_type],
            data=multisend_data,
            operation=SafeOperation.DELEGATE_CALL.value,
        ).get("tx_hash")[2:]
        payload_data = hash_payload_to_hex(
            safe_tx_hash=safe_tx_hash,
            ether_value=0,
            safe_tx_gas=0,
            to_address=ContractConfigs.multisend.contracts[self.chain_type],
            operation=SafeOperation.DELEGATE_CALL.value,
            data=multisend_data,
        )
        owner = self.ledger_api.api.to_checksum_address(self.crypto.address)
        tx_params = skill_input_hex_to_payload(payload=payload_data)
        safe_tx_bytes = binascii.unhexlify(tx_params["safe_tx_hash"])
        signatures = {
            owner: self.crypto.sign_message(
                message=safe_tx_bytes,
                is_deprecated_mode=True,
            )[2:]
        }
        tx = registry_contracts.gnosis_safe.get_raw_safe_transaction(
            ledger_api=self.ledger_api,
            contract_address=self.safe,
            sender_address=owner,
            owners=(owner,),  # type: ignore
            to_address=tx_params["to_address"],
            value=tx_params["ether_value"],
            data=tx_params["data"],
            safe_tx_gas=tx_params["safe_tx_gas"],
            signatures_by_owner=signatures,
            operation=SafeOperation.DELEGATE_CALL.value,
            nonce=self.ledger_api.api.eth.get_transaction_count(owner),
        )
        self.tx = self.crypto.sign_transaction(tx)
        return t.cast(t.Dict, self.tx)

    def settle(self) -> t.Dict:
        """Settle the transaction."""
        return settle_raw_transaction(
            ledger_api=self.ledger_api,
            build_and_send_tx=lambda: self.ledger_api.send_signed_transaction(
                self.build()
            ),
        )


class StakingManager(OnChainHelper):
    """Helper class for staking a service."""

    def __init__(
        self,
        key: Path,
        chain_type: ChainType = ChainType.CUSTOM,
        password: Optional[str] = None,
    ) -> None:
        """Initialize object."""
        super().__init__(key=key, chain_type=chain_type, password=password)
        self.staking_ctr = t.cast(
            StakingTokenContract,
            StakingTokenContract.from_dir(
                directory=str(DATA_DIR / "contracts" / "staking_token")
            ),
        )

    def status(self, service_id: int, staking_contract: str) -> StakingState:
        """Is the service staked?"""
        return StakingState(
            self.staking_ctr.get_instance(
                ledger_api=self.ledger_api,
                contract_address=staking_contract,
            )
            .functions.getStakingState(service_id)
            .call()
        )

    def slots_available(self, staking_contract: str) -> bool:
        """Check if there are available slots on the staking contract"""
        instance = self.staking_ctr.get_instance(
            ledger_api=self.ledger_api,
            contract_address=staking_contract,
        )
        available = instance.functions.maxNumServices().call() - len(
            instance.functions.getServiceIds().call()
        )
        return available > 0

    def available_rewards(self, staking_contract: str) -> int:
        """Get the available staking rewards on the staking contract"""
        instance = self.staking_ctr.get_instance(
            ledger_api=self.ledger_api,
            contract_address=staking_contract,
        )
        available_rewards = instance.functions.availableRewards().call()
        return available_rewards

    def service_info(self, staking_contract: str, service_id: int) -> dict:
        """Get the service onchain info"""
        return self.staking_ctr.get_service_info(
            self.ledger_api,
            staking_contract,
            service_id,
        ).get("data")

    def agent_ids(self, staking_contract: str) -> t.List[int]:
        """Get a list of agent IDs for the given staking contract."""
        instance = self.staking_ctr.get_instance(
            ledger_api=self.ledger_api,
            contract_address=staking_contract,
        )
        return instance.functions.getAgentIds().call()

    def service_registry(self, staking_contract: str) -> str:
        """Retrieve the service registry address for the given staking contract."""
        instance = self.staking_ctr.get_instance(
            ledger_api=self.ledger_api,
            contract_address=staking_contract,
        )
        return instance.functions.serviceRegistry().call()

    def staking_token(self, staking_contract: str) -> str:
        """Get the staking token address for the staking contract."""
        instance = self.staking_ctr.get_instance(
            ledger_api=self.ledger_api,
            contract_address=staking_contract,
        )
        return instance.functions.stakingToken().call()

    def service_registry_token_utility(self, staking_contract: str) -> str:
        """Get the service registry token utility address for the staking contract."""
        instance = self.staking_ctr.get_instance(
            ledger_api=self.ledger_api,
            contract_address=staking_contract,
        )
        return instance.functions.serviceRegistryTokenUtility().call()

    def min_staking_deposit(self, staking_contract: str) -> str:
        """Retrieve the minimum staking deposit required for the staking contract."""
        instance = self.staking_ctr.get_instance(
            ledger_api=self.ledger_api,
            contract_address=staking_contract,
        )
        return instance.functions.minStakingDeposit().call()

    def activity_checker(self, staking_contract: str) -> str:
        """Retrieve the activity checker address for the staking contract."""
        instance = self.staking_ctr.get_instance(
            ledger_api=self.ledger_api,
            contract_address=staking_contract,
        )
        return instance.functions.activityChecker().call()

    def check_staking_compatibility(
        self,
        service_id: int,
        staking_contract: str,
    ) -> None:
        """Check if service can be staked."""
        status = self.status(service_id, staking_contract)
        if status == StakingState.STAKED:
            raise ValueError("Service already staked")

        if status == StakingState.EVICTED:
            raise ValueError("Service is evicted")

        if not self.slots_available(staking_contract):
            raise ValueError("No sataking slots available.")

    def stake(
        self,
        service_id: int,
        service_registry: str,
        staking_contract: str,
    ) -> None:
        """Stake the service"""
        self.check_staking_compatibility(
            service_id=service_id, staking_contract=staking_contract
        )

        tx_settler = TxSettler(
            ledger_api=self.ledger_api,
            crypto=self.crypto,
            chain_type=self.chain_type,
            timeout=ON_CHAIN_INTERACT_TIMEOUT,
            retries=ON_CHAIN_INTERACT_RETRIES,
            sleep=ON_CHAIN_INTERACT_SLEEP,
        )

        # we make use of the ERC20 contract to build the approval transaction
        # since it has the same interface as ERC721 we might want to create
        # a ERC721 contract package
        def _build_approval_tx(  # pylint: disable=unused-argument
            *args: t.Any, **kargs: t.Any
        ) -> t.Dict:
            return registry_contracts.erc20.get_approve_tx(
                ledger_api=self.ledger_api,
                contract_address=service_registry,
                spender=staking_contract,
                sender=self.crypto.address,
                amount=service_id,
            )

        setattr(tx_settler, "build", _build_approval_tx)  # noqa: B010
        tx_settler.transact(
            method=lambda: {},
            contract="",
            kwargs={},
            dry_run=False,
        )

        def _build_staking_tx(  # pylint: disable=unused-argument
            *args: t.Any, **kargs: t.Any
        ) -> t.Dict:
            return self.ledger_api.build_transaction(
                contract_instance=self.staking_ctr.get_instance(
                    ledger_api=self.ledger_api,
                    contract_address=staking_contract,
                ),
                method_name="stake",
                method_args={"serviceId": service_id},
                tx_args={
                    "sender_address": self.crypto.address,
                },
                raise_on_try=True,
            )

        setattr(tx_settler, "build", _build_staking_tx)  # noqa: B010
        tx_settler.transact(
            method=lambda: {},
            contract="",
            kwargs={},
            dry_run=False,
        )

    def check_if_unstaking_possible(
        self,
        service_id: int,
        staking_contract: str,
    ) -> None:
        """Check unstaking availability"""
        if self.status(
            service_id=service_id, staking_contract=staking_contract
        ) not in {StakingState.STAKED, StakingState.EVICTED}:
            raise ValueError("Service not staked.")

        ts_start = t.cast(int, self.service_info(staking_contract, service_id)[3])
        available_rewards = t.cast(
            int,
            self.staking_ctr.available_rewards(self.ledger_api, staking_contract).get(
                "data"
            ),
        )
        minimum_staking_duration = t.cast(
            int,
            self.staking_ctr.get_min_staking_duration(
                self.ledger_api, staking_contract
            ).get("data"),
        )
<<<<<<< HEAD
        
        current_block = self.ledger_api.api.eth.get_block('latest')
=======
        current_block = self.ledger_api.api.eth.get_block("latest")
>>>>>>> 4fa023c2
        current_timestamp = current_block.timestamp
        staked_duration = current_timestamp - ts_start
        if staked_duration < minimum_staking_duration and available_rewards > 0:
            raise ValueError("Service cannot be unstaked yet.")

    def unstake(self, service_id: int, staking_contract: str) -> None:
        """Unstake the service"""

        tx_settler = TxSettler(
            ledger_api=self.ledger_api,
            crypto=self.crypto,
            chain_type=self.chain_type,
            timeout=ON_CHAIN_INTERACT_TIMEOUT,
            retries=ON_CHAIN_INTERACT_RETRIES,
            sleep=ON_CHAIN_INTERACT_SLEEP,
        )

        def _build_unstaking_tx(  # pylint: disable=unused-argument
            *args: t.Any, **kargs: t.Any
        ) -> t.Dict:
            return self.ledger_api.build_transaction(
                contract_instance=self.staking_ctr.get_instance(
                    ledger_api=self.ledger_api,
                    contract_address=staking_contract,
                ),
                method_name="unstake",
                method_args={"serviceId": service_id},
                tx_args={
                    "sender_address": self.crypto.address,
                },
                raise_on_try=True,
            )

        setattr(tx_settler, "build", _build_unstaking_tx)  # noqa: B010
        tx_settler.transact(
            method=lambda: {},
            contract="",
            kwargs={},
            dry_run=False,
        )

    def get_stake_approval_tx_data(
        self,
        service_id: int,
        service_registry: str,
        staking_contract: str,
    ) -> bytes:
        """Get stake approval tx data."""
        self.check_staking_compatibility(
            service_id=service_id,
            staking_contract=staking_contract,
        )
        return registry_contracts.erc20.get_instance(
            ledger_api=self.ledger_api,
            contract_address=service_registry,
        ).encodeABI(
            fn_name="approve",
            args=[
                staking_contract,
                service_id,
            ],
        )

    def get_stake_tx_data(self, service_id: int, staking_contract: str) -> bytes:
        """Get stake approval tx data."""
        self.check_staking_compatibility(
            service_id=service_id,
            staking_contract=staking_contract,
        )
        return self.staking_ctr.get_instance(
            ledger_api=self.ledger_api,
            contract_address=staking_contract,
        ).encodeABI(
            fn_name="stake",
            args=[service_id],
        )

    def get_unstake_tx_data(self, service_id: int, staking_contract: str) -> bytes:
        """Unstake the service"""
        self.check_if_unstaking_possible(
            service_id=service_id,
            staking_contract=staking_contract,
        )
        return self.staking_ctr.get_instance(
            ledger_api=self.ledger_api,
            contract_address=staking_contract,
        ).encodeABI(
            fn_name="unstake",
            args=[service_id],
        )

    def get_claim_tx_data(self, service_id: int, staking_contract: str) -> bytes:
        """Claim rewards for the service"""
        return self.staking_ctr.get_instance(
            ledger_api=self.ledger_api,
            contract_address=staking_contract,
        ).encodeABI(
            fn_name="claim",
            args=[service_id],
        )

    def get_forced_unstake_tx_data(
        self, service_id: int, staking_contract: str
    ) -> bytes:
        """Forced unstake the service"""
        return self.staking_ctr.get_instance(
            ledger_api=self.ledger_api,
            contract_address=staking_contract,
        ).encodeABI(
            fn_name="forcedUnstake",
            args=[service_id],
        )


# TODO Backport this to Open Autonomy MintHelper class
# MintHelper should support passing custom 'description', 'name' and 'attributes'.
# If some of these fields are not defined, then it can take the current default values.
# (Version is included as an attribute.)
# The current code here is a workaround and just addresses the description,
# because modifying the name and attributes requires touching lower-level code.
# A proper refactor of this should be done in Open Autonomy.
class MintManager(MintHelper):
    """MintManager"""

    metadata_description: t.Optional[str] = None
    metadata_name: t.Optional[str] = None
    metadata_attributes: t.Optional[t.Dict[str, str]] = None

    def set_metadata_fields(
        self,
        name: t.Optional[str] = None,
        description: t.Optional[str] = None,
        attributes: t.Optional[t.Dict[str, str]] = None,
    ) -> "MintManager":
        """Set metadata fields."""
        self.metadata_name = (
            name  # Not used currently, just an indication for the OA refactor
        )
        self.metadata_description = description
        self.metadata_attributes = (
            attributes  # Not used currently, just an indication for the OA refactor
        )
        return self

    def publish_metadata(self) -> "MintManager":
        """Publish metadata."""
        self.metadata_hash, self.metadata_string = publish_metadata(
            package_id=self.package_configuration.package_id,
            package_path=self.package_path,
            nft=cast(str, self.nft),
            description=self.metadata_description
            or self.package_configuration.description,
        )
        return self


# End Backport


class _ChainUtil:
    """On chain service management."""

    def __init__(
        self,
        rpc: str,
        wallet: MasterWallet,
        contracts: ContractAddresses,
        chain_type: t.Optional[ChainType] = None,
    ) -> None:
        """On chain manager."""
        self.rpc = rpc
        self.wallet = wallet
        self.contracts = contracts
        self.chain_type = chain_type or ChainType.CUSTOM

    def _patch(self) -> None:
        """Patch contract and chain config."""
        ChainConfigs.get(self.chain_type).rpc = self.rpc
        if self.chain_type != ChainType.CUSTOM:
            return

        for name, address in self.contracts.items():
            ContractConfigs.get(name=name).contracts[self.chain_type] = address

    @property
    def safe(self) -> str:
        """Get safe address."""
        chain_id = self.ledger_api.api.eth.chain_id
        chain = OperateChain.from_id(chain_id)
        if self.wallet.safes is None:
            raise ValueError("Safes not initialized")
        if chain not in self.wallet.safes:
            raise ValueError(f"Safe for chain type {chain} not found")
        return self.wallet.safes[chain]

    @property
    def crypto(self) -> Crypto:
        """Load crypto object."""
        self._patch()
        _, crypto = OnChainHelper.get_ledger_and_crypto_objects(
            chain_type=self.chain_type,
            key=self.wallet.key_path,
            password=self.wallet.password,
        )
        return crypto

    @property
    def ledger_api(self) -> LedgerApi:
        """Load ledger api object."""
        self._patch()
        ledger_api, _ = OnChainHelper.get_ledger_and_crypto_objects(
            chain_type=self.chain_type,
            key=self.wallet.key_path,
            password=self.wallet.password,
        )
        return ledger_api

    @property
    def service_manager_instance(self) -> Contract:
        """Load service manager contract instance."""
        contract_interface = registry_contracts.service_manager.contract_interface.get(
            self.ledger_api.identifier, {}
        )
        instance = self.ledger_api.get_contract_instance(
            contract_interface,
            self.contracts["service_manager"],
        )
        return instance

    def owner_of(self, token_id: int) -> str:
        """Get owner of a service."""
        self._patch()
        ledger_api, _ = OnChainHelper.get_ledger_and_crypto_objects(
            chain_type=self.chain_type
        )
        owner = registry_contracts.service_manager.owner_of(
            ledger_api=ledger_api, token_id=token_id
        ).get("owner", "")
        return owner

    def info(self, token_id: int) -> t.Dict:
        """Get service info."""
        self._patch()
        ledger_api, _ = OnChainHelper.get_ledger_and_crypto_objects(
            chain_type=self.chain_type
        )
        (
            security_deposit,
            multisig_address,
            config_hash,
            threshold,
            max_agents,
            number_of_agent_instances,
            service_state,
            canonical_agents,
        ) = get_service_info(
            ledger_api=ledger_api,
            chain_type=self.chain_type,
            token_id=token_id,
        )
        instances = get_agent_instances(
            ledger_api=ledger_api,
            chain_type=self.chain_type,
            token_id=token_id,
        ).get("agentInstances", [])
        return dict(
            security_deposit=security_deposit,
            multisig=multisig_address,
            config_hash=config_hash.hex(),
            threshold=threshold,
            max_agents=max_agents,
            number_of_agent_instances=number_of_agent_instances,
            service_state=service_state,
            canonical_agents=canonical_agents,
            instances=instances,
        )

    def get_agent_bond(self, service_id: int, agent_id: int) -> int:
        """Get the agent bond for a given service"""
        self._patch()

        if service_id <= 0 or agent_id <= 0:
            return 0

        ledger_api, _ = OnChainHelper.get_ledger_and_crypto_objects(
            chain_type=self.chain_type
        )
        bond = get_token_deposit_amount(
            ledger_api=ledger_api,
            chain_type=self.chain_type,
            service_id=service_id,
            agent_id=agent_id,
        )
        return bond

    def get_service_safe_owners(self, service_id: int) -> t.List[str]:
        """Get list of owners."""
        ledger_api, _ = OnChainHelper.get_ledger_and_crypto_objects(
            chain_type=self.chain_type
        )
        (
            _,
            multisig_address,
            _,
            _,
            _,
            _,
            _,
            _,
        ) = get_service_info(
            ledger_api=ledger_api,
            chain_type=self.chain_type,
            token_id=service_id,
        )
        return registry_contracts.gnosis_safe.get_owners(
            ledger_api=ledger_api,
            contract_address=multisig_address,
        ).get("owners", [])

    def swap(  # pylint: disable=too-many-arguments,too-many-locals
        self, service_id: int, multisig: str, owner_key: str, new_owner_address: str
    ) -> None:
        """Swap safe owner."""
        logging.info(f"Swapping safe for service {service_id} [{multisig}]...")
        self._patch()
        manager = ServiceManager(
            service_id=service_id,
            chain_type=self.chain_type,
            key=self.wallet.key_path,
            password=self.wallet.password,
            timeout=ON_CHAIN_INTERACT_TIMEOUT,
            retries=ON_CHAIN_INTERACT_RETRIES,
            sleep=ON_CHAIN_INTERACT_SLEEP,
        )
        with tempfile.TemporaryDirectory() as temp_dir:
            key_file = Path(temp_dir, "key.txt")
            key_file.write_text(owner_key, encoding="utf-8")
            owner_crypto = EthereumCrypto(private_key_path=str(key_file))
        owner_cryptos: t.List[EthereumCrypto] = [owner_crypto]
        owners = [
            manager.ledger_api.api.to_checksum_address(owner_crypto.address)
            for owner_crypto in owner_cryptos
        ]
        owner_to_swap = owners[0]
        multisend_txs = []
        txd = registry_contracts.gnosis_safe.get_swap_owner_data(
            ledger_api=manager.ledger_api,
            contract_address=multisig,
            old_owner=manager.ledger_api.api.to_checksum_address(owner_to_swap),
            new_owner=manager.ledger_api.api.to_checksum_address(new_owner_address),
        ).get("data")
        multisend_txs.append(
            {
                "operation": MultiSendOperation.CALL,
                "to": multisig,
                "value": 0,
                "data": HexBytes(txd[2:]),
            }
        )
        multisend_txd = registry_contracts.multisend.get_tx_data(  # type: ignore
            ledger_api=manager.ledger_api,
            contract_address=ContractConfigs.multisend.contracts[self.chain_type],
            multi_send_txs=multisend_txs,
        ).get("data")
        multisend_data = bytes.fromhex(multisend_txd[2:])
        safe_tx_hash = registry_contracts.gnosis_safe.get_raw_safe_transaction_hash(
            ledger_api=manager.ledger_api,
            contract_address=multisig,
            to_address=ContractConfigs.multisend.contracts[self.chain_type],
            value=0,
            data=multisend_data,
            safe_tx_gas=0,
            operation=SafeOperation.DELEGATE_CALL.value,
        ).get("tx_hash")[2:]
        payload_data = hash_payload_to_hex(
            safe_tx_hash=safe_tx_hash,
            ether_value=0,
            safe_tx_gas=0,
            to_address=ContractConfigs.multisend.contracts[self.chain_type],
            data=multisend_data,
        )
        tx_params = skill_input_hex_to_payload(payload=payload_data)
        safe_tx_bytes = binascii.unhexlify(tx_params["safe_tx_hash"])
        owner_to_signature = {}
        for owner_crypto in owner_cryptos:
            signature = owner_crypto.sign_message(
                message=safe_tx_bytes,
                is_deprecated_mode=True,
            )
            owner_to_signature[
                manager.ledger_api.api.to_checksum_address(owner_crypto.address)
            ] = signature[2:]
        tx = registry_contracts.gnosis_safe.get_raw_safe_transaction(
            ledger_api=manager.ledger_api,
            contract_address=multisig,
            sender_address=owner_crypto.address,
            owners=tuple(owners),  # type: ignore
            to_address=tx_params["to_address"],
            value=tx_params["ether_value"],
            data=tx_params["data"],
            safe_tx_gas=tx_params["safe_tx_gas"],
            signatures_by_owner=owner_to_signature,
            operation=SafeOperation.DELEGATE_CALL.value,
        )
        stx = owner_crypto.sign_transaction(tx)
        tx_digest = manager.ledger_api.send_signed_transaction(stx)
        receipt = manager.ledger_api.api.eth.wait_for_transaction_receipt(tx_digest)
        if receipt["status"] != 1:
            raise RuntimeError("Error swapping owners")

    def staking_slots_available(self, staking_contract: str) -> bool:
        """Check if there are available slots on the staking contract"""
        self._patch()
        return StakingManager(
            key=self.wallet.key_path,
            password=self.wallet.password,
            chain_type=self.chain_type,
        ).slots_available(
            staking_contract=staking_contract,
        )

    def staking_rewards_available(self, staking_contract: str) -> bool:
        """Check if there are available staking rewards on the staking contract"""
        self._patch()
        available_rewards = StakingManager(
            key=self.wallet.key_path,
            password=self.wallet.password,
            chain_type=self.chain_type,
        ).available_rewards(
            staking_contract=staking_contract,
        )
        return available_rewards > 0

    def staking_status(self, service_id: int, staking_contract: str) -> StakingState:
        """Stake the service"""
        self._patch()
        return StakingManager(
            key=self.wallet.key_path,
            password=self.wallet.password,
            chain_type=self.chain_type,
        ).status(
            service_id=service_id,
            staking_contract=staking_contract,
        )

    def get_staking_params(self, chain: str, program_id: str) -> t.Dict:
        """Get agent IDs for the staking contract"""
        self._patch()
        staking_contract = STAKING[chain][program_id]
        staking_manager = StakingManager(
            key=self.wallet.key_path,
            password=self.wallet.password,
            chain_type=self.chain_type,
        )
        agent_ids = staking_manager.agent_ids(
            staking_contract=staking_contract,
        )
        service_registry = staking_manager.service_registry(
            staking_contract=staking_contract,
        )
        staking_token = staking_manager.staking_token(
            staking_contract=staking_contract,
        )
        service_registry_token_utility = staking_manager.service_registry_token_utility(
            staking_contract=staking_contract,
        )
        min_staking_deposit = staking_manager.min_staking_deposit(
            staking_contract=staking_contract,
        )
        activity_checker = staking_manager.activity_checker(
            staking_contract=staking_contract,
        )

        w3 = Web3(HTTPProvider(self.rpc))
        if "mech_marketplace" in program_id:
            agent_mech = PRIORITY_MECH_ADDRESS[chain]
        else:
            agent_mech = w3.eth.contract(
                address=activity_checker,
                abi=[{
                    "inputs": [],
                    "name": "agentMech",
                    "outputs": [{"internalType": "address", "name": "", "type": "address"}],
                    "stateMutability": "view",
                    "type": "function"
                }]
            ).functions.agentMech().call()

        return dict(
            staking_contract=staking_contract,
            agent_ids=agent_ids,
            service_registry=service_registry,
            staking_token=staking_token,
            service_registry_token_utility=service_registry_token_utility,
            min_staking_deposit=min_staking_deposit,
            activity_checker=activity_checker,
            agent_mech=agent_mech,
        )


class OnChainManager(_ChainUtil):
    """On chain service management."""

    def mint(  # pylint: disable=too-many-arguments,too-many-locals
        self,
        package_path: Path,
        agent_id: int,
        number_of_slots: int,
        cost_of_bond: int,
        threshold: int,
        nft: Optional[Union[Path, IPFSHash]],
        update_token: t.Optional[int] = None,
        token: t.Optional[str] = None,
        metadata_description: t.Optional[str] = None,
    ) -> t.Dict:
        """Mint service."""
        # TODO: Support for update
        self._patch()
        manager = MintManager(
            chain_type=self.chain_type,
            key=self.wallet.key_path,
            password=self.wallet.password,
            update_token=update_token,
            timeout=ON_CHAIN_INTERACT_TIMEOUT,
            retries=ON_CHAIN_INTERACT_RETRIES,
            sleep=ON_CHAIN_INTERACT_SLEEP,
        )

        # Prepare for minting
        (
            manager.load_package_configuration(
                package_path=package_path, package_type=PackageType.SERVICE
            )
            .load_metadata()
            .set_metadata_fields(description=metadata_description)
            .verify_nft(nft=nft)
            .verify_service_dependencies(agent_id=agent_id)
            .publish_metadata()
        )

        with tempfile.TemporaryDirectory() as temp, contextlib.redirect_stdout(
            io.StringIO()
        ):
            with cd(temp):
                kwargs = dict(
                    number_of_slots=number_of_slots,
                    cost_of_bond=cost_of_bond,
                    threshold=threshold,
                    token=token,
                )
                # TODO: Enable after consulting smart contracts team re a safe
                # being a service owner
                # if update_token is None:
                #     kwargs["owner"] = self.wallet.safe # noqa: F401
                method = (
                    manager.mint_service
                    if update_token is None
                    else manager.update_service
                )
                method(**kwargs)
                (metadata,) = Path(temp).glob("*.json")
                published = {
                    "token": int(Path(metadata).name.replace(".json", "")),
                    "metadata": json.loads(Path(metadata).read_text(encoding="utf-8")),
                }
        return published

    def activate(
        self,
        service_id: int,
        token: t.Optional[str] = None,
    ) -> None:
        """Activate service."""
        logging.info(f"Activating service {service_id}...")
        self._patch()
        with contextlib.redirect_stdout(io.StringIO()):
            ServiceManager(
                service_id=service_id,
                chain_type=self.chain_type,
                key=self.wallet.key_path,
                password=self.wallet.password,
                timeout=ON_CHAIN_INTERACT_TIMEOUT,
                retries=ON_CHAIN_INTERACT_RETRIES,
                sleep=ON_CHAIN_INTERACT_SLEEP,
            ).check_is_service_token_secured(
                token=token,
            ).activate_service()

    def register(
        self,
        service_id: int,
        instances: t.List[str],
        agents: t.List[int],
        token: t.Optional[str] = None,
    ) -> None:
        """Register instance."""
        logging.info(f"Registering service {service_id}...")
        with contextlib.redirect_stdout(io.StringIO()):
            ServiceManager(
                service_id=service_id,
                chain_type=self.chain_type,
                key=self.wallet.key_path,
                password=self.wallet.password,
                timeout=ON_CHAIN_INTERACT_TIMEOUT,
                retries=ON_CHAIN_INTERACT_RETRIES,
                sleep=ON_CHAIN_INTERACT_SLEEP,
            ).check_is_service_token_secured(
                token=token,
            ).register_instance(
                instances=instances,
                agent_ids=agents,
            )

    def deploy(
        self,
        service_id: int,
        reuse_multisig: bool = False,
        token: t.Optional[str] = None,
    ) -> None:
        """Deploy service."""
        logging.info(f"Deploying service {service_id}...")
        self._patch()
        with contextlib.redirect_stdout(io.StringIO()):
            ServiceManager(
                service_id=service_id,
                chain_type=self.chain_type,
                key=self.wallet.key_path,
                password=self.wallet.password,
                timeout=ON_CHAIN_INTERACT_TIMEOUT,
                retries=ON_CHAIN_INTERACT_RETRIES,
                sleep=ON_CHAIN_INTERACT_SLEEP,
            ).check_is_service_token_secured(
                token=token,
            ).deploy_service(
                reuse_multisig=reuse_multisig,
            )

    def terminate(self, service_id: int, token: t.Optional[str] = None) -> None:
        """Terminate service."""
        logging.info(f"Terminating service {service_id}...")
        self._patch()
        with contextlib.redirect_stdout(io.StringIO()):
            ServiceManager(
                service_id=service_id,
                chain_type=self.chain_type,
                key=self.wallet.key_path,
                password=self.wallet.password,
                timeout=ON_CHAIN_INTERACT_TIMEOUT,
                retries=ON_CHAIN_INTERACT_RETRIES,
                sleep=ON_CHAIN_INTERACT_SLEEP,
            ).check_is_service_token_secured(
                token=token,
            ).terminate_service()

    def unbond(self, service_id: int, token: t.Optional[str] = None) -> None:
        """Unbond service."""
        logging.info(f"Unbonding service {service_id}...")
        self._patch()
        with contextlib.redirect_stdout(io.StringIO()):
            ServiceManager(
                service_id=service_id,
                chain_type=self.chain_type,
                key=self.wallet.key_path,
                password=self.wallet.password,
                timeout=ON_CHAIN_INTERACT_TIMEOUT,
                retries=ON_CHAIN_INTERACT_RETRIES,
                sleep=ON_CHAIN_INTERACT_SLEEP,
            ).check_is_service_token_secured(
                token=token,
            ).unbond_service()

    def stake(
        self,
        service_id: int,
        service_registry: str,
        staking_contract: str,
    ) -> None:
        """Stake service."""
        self._patch()
        StakingManager(
            key=self.wallet.key_path,
            password=self.wallet.password,
            chain_type=self.chain_type,
        ).stake(
            service_id=service_id,
            service_registry=service_registry,
            staking_contract=staking_contract,
        )

    def unstake(self, service_id: int, staking_contract: str) -> None:
        """Unstake service."""
        self._patch()
        StakingManager(
            key=self.wallet.key_path,
            password=self.wallet.password,
            chain_type=self.chain_type,
        ).unstake(
            service_id=service_id,
            staking_contract=staking_contract,
        )

    def staking_status(self, service_id: int, staking_contract: str) -> StakingState:
        """Stake the service"""
        self._patch()
        return StakingManager(
            key=self.wallet.key_path,
            password=self.wallet.password,
            chain_type=self.chain_type,
        ).status(
            service_id=service_id,
            staking_contract=staking_contract,
        )


class EthSafeTxBuilder(_ChainUtil):
    """Safe Transaction builder."""

    def new_tx(self) -> GnosisSafeTransaction:
        """Create a new GnosisSafeTransaction instance."""
        return GnosisSafeTransaction(
            ledger_api=self.ledger_api,
            crypto=self.crypto,
            chain_type=self.chain_type,
            safe=t.cast(str, self.safe),
        )

    def get_mint_tx_data(  # pylint: disable=too-many-arguments
        self,
        package_path: Path,
        agent_id: int,
        number_of_slots: int,
        cost_of_bond: int,
        threshold: int,
        nft: Optional[Union[Path, IPFSHash]],
        update_token: t.Optional[int] = None,
        token: t.Optional[str] = None,
        metadata_description: t.Optional[str] = None,
    ) -> t.Dict:
        """Build mint transaction."""
        # TODO: Support for update
        self._patch()
        manager = MintManager(
            chain_type=self.chain_type,
            key=self.wallet.key_path,
            password=self.wallet.password,
            update_token=update_token,
            timeout=ON_CHAIN_INTERACT_TIMEOUT,
            retries=ON_CHAIN_INTERACT_RETRIES,
            sleep=ON_CHAIN_INTERACT_SLEEP,
        )
        # Prepare for minting
        (
            manager.load_package_configuration(
                package_path=package_path, package_type=PackageType.SERVICE
            )
            .load_metadata()
            .set_metadata_fields(description=metadata_description)
            .verify_nft(nft=nft)
            .verify_service_dependencies(agent_id=agent_id)
            .publish_metadata()
        )

        instance = self.service_manager_instance
        if update_token is None:
            safe = self.safe
            txd = instance.encodeABI(
                fn_name="create",
                args=[
                    safe,
                    token or ETHEREUM_ERC20,
                    manager.metadata_hash,
                    [agent_id],
                    [[number_of_slots, cost_of_bond]],
                    threshold,
                ],
            )
        else:
            txd = instance.encodeABI(
                fn_name="update",
                args=[
                    token or ETHEREUM_ERC20,
                    manager.metadata_hash,
                    [agent_id],
                    [[number_of_slots, cost_of_bond]],
                    threshold,
                    update_token,
                ],
            )

        return {
            "to": self.contracts["service_manager"],
            "data": txd[2:],
            "operation": MultiSendOperation.CALL,
            "value": 0,
        }

    def get_olas_approval_data(
        self,
        spender: str,
        amount: int,
        olas_contract: str,
    ) -> t.Dict:
        """Get activate tx data."""
        instance = registry_contracts.erc20.get_instance(
            ledger_api=self.ledger_api,
            contract_address=olas_contract,
        )
        txd = instance.encodeABI(
            fn_name="approve",
            args=[spender, amount],
        )
        return {
            "to": olas_contract,
            "data": txd[2:],
            "operation": MultiSendOperation.CALL,
            "value": 0,
        }

    def get_activate_data(self, service_id: int, cost_of_bond: int) -> t.Dict:
        """Get activate tx data."""
        instance = registry_contracts.service_manager.get_instance(
            ledger_api=self.ledger_api,
            contract_address=self.contracts["service_manager"],
        )
        txd = instance.encodeABI(
            fn_name="activateRegistration",
            args=[service_id],
        )
        return {
            "from": self.safe,
            "to": self.contracts["service_manager"],
            "data": txd[2:],
            "operation": MultiSendOperation.CALL,
            "value": cost_of_bond,
        }

    def get_register_instances_data(
        self,
        service_id: int,
        instances: t.List[str],
        agents: t.List[int],
        cost_of_bond: int,
    ) -> t.Dict:
        """Get register instances tx data."""
        instance = registry_contracts.service_manager.get_instance(
            ledger_api=self.ledger_api,
            contract_address=self.contracts["service_manager"],
        )
        txd = instance.encodeABI(
            fn_name="registerAgents",
            args=[
                service_id,
                instances,
                agents,
            ],
        )
        return {
            "from": self.safe,
            "to": self.contracts["service_manager"],
            "data": txd[2:],
            "operation": MultiSendOperation.CALL,
            "value": cost_of_bond,
        }

    def get_deploy_data(
        self,
        service_id: int,
        reuse_multisig: bool = False,
    ) -> t.Dict:
        """Get deploy tx data."""
        instance = registry_contracts.service_manager.get_instance(
            ledger_api=self.ledger_api,
            contract_address=self.contracts["service_manager"],
        )
        if reuse_multisig:
            _deployment_payload, error = get_reuse_multisig_payload(
                ledger_api=self.ledger_api,
                crypto=self.crypto,
                chain_type=self.chain_type,
                service_id=service_id,
            )
            if _deployment_payload is None:
                raise ValueError(error)
            deployment_payload = _deployment_payload
            gnosis_safe_multisig = ContractConfigs.get(
                GNOSIS_SAFE_SAME_ADDRESS_MULTISIG_CONTRACT.name
            ).contracts[self.chain_type]
        else:
            deployment_payload = get_delployment_payload()
            gnosis_safe_multisig = ContractConfigs.get(
                GNOSIS_SAFE_PROXY_FACTORY_CONTRACT.name
            ).contracts[self.chain_type]

        txd = instance.encodeABI(
            fn_name="deploy",
            args=[
                service_id,
                gnosis_safe_multisig,
                deployment_payload,
            ],
        )
        return {
            "to": self.contracts["service_manager"],
            "data": txd[2:],
            "operation": MultiSendOperation.CALL,
            "value": 0,
        }

    def get_deploy_data_from_safe(
        self,
        service_id: int,
        master_safe: str,
        reuse_multisig: bool = False,
    ) -> t.List[t.Dict[str, t.Any]]:
        """Get the deploy data instructions for a safe"""
        registry_instance = registry_contracts.service_manager.get_instance(
            ledger_api=self.ledger_api,
            contract_address=self.contracts["service_manager"],
        )
        approve_hash_message = None
        if reuse_multisig:
            (
                _deployment_payload,
                approve_hash_message,
                error,
            ) = get_reuse_multisig_from_safe_payload(
                ledger_api=self.ledger_api,
                chain_type=self.chain_type,
                service_id=service_id,
                master_safe=master_safe,
            )
            if _deployment_payload is None:
                raise ValueError(error)
            deployment_payload = _deployment_payload
            gnosis_safe_multisig = ContractConfigs.get(
                GNOSIS_SAFE_SAME_ADDRESS_MULTISIG_CONTRACT.name
            ).contracts[self.chain_type]
        else:
            deployment_payload = get_delployment_payload()
            gnosis_safe_multisig = ContractConfigs.get(
                GNOSIS_SAFE_PROXY_FACTORY_CONTRACT.name
            ).contracts[self.chain_type]

        deploy_data = registry_instance.encodeABI(
            fn_name="deploy",
            args=[
                service_id,
                gnosis_safe_multisig,
                deployment_payload,
            ],
        )
        deploy_message = {
            "to": self.contracts["service_manager"],
            "data": deploy_data[2:],
            "operation": MultiSendOperation.CALL,
            "value": 0,
        }
        if approve_hash_message is None:
            return [deploy_message]
        return [approve_hash_message, deploy_message]

    def get_terminate_data(self, service_id: int) -> t.Dict:
        """Get terminate tx data."""
        instance = registry_contracts.service_manager.get_instance(
            ledger_api=self.ledger_api,
            contract_address=self.contracts["service_manager"],
        )
        txd = instance.encodeABI(
            fn_name="terminate",
            args=[service_id],
        )
        return {
            "to": self.contracts["service_manager"],
            "data": txd[2:],
            "operation": MultiSendOperation.CALL,
            "value": 0,
        }

    def get_unbond_data(self, service_id: int) -> t.Dict:
        """Get unbond tx data."""
        instance = registry_contracts.service_manager.get_instance(
            ledger_api=self.ledger_api,
            contract_address=self.contracts["service_manager"],
        )
        txd = instance.encodeABI(
            fn_name="unbond",
            args=[service_id],
        )
        return {
            "to": self.contracts["service_manager"],
            "data": txd[2:],
            "operation": MultiSendOperation.CALL,
            "value": 0,
        }

    def get_staking_approval_data(
        self,
        service_id: int,
        service_registry: str,
        staking_contract: str,
    ) -> t.Dict:
        """Get staking approval data"""
        self._patch()
        txd = StakingManager(
            key=self.wallet.key_path,
            password=self.wallet.password,
            chain_type=self.chain_type,
        ).get_stake_approval_tx_data(
            service_id=service_id,
            service_registry=service_registry,
            staking_contract=staking_contract,
        )
        return {
            "from": self.safe,
            "to": self.contracts["service_registry"],
            "data": txd[2:],
            "operation": MultiSendOperation.CALL,
            "value": 0,
        }

    def get_staking_data(
        self,
        service_id: int,
        staking_contract: str,
    ) -> t.Dict:
        """Get staking tx data"""
        self._patch()
        txd = StakingManager(
            key=self.wallet.key_path,
            password=self.wallet.password,
            chain_type=self.chain_type,
        ).get_stake_tx_data(
            service_id=service_id,
            staking_contract=staking_contract,
        )
        return {
            "to": staking_contract,
            "data": txd[2:],
            "operation": MultiSendOperation.CALL,
            "value": 0,
        }

    def get_unstaking_data(
        self,
        service_id: int,
        staking_contract: str,
        force: bool = False,
    ) -> t.Dict:
        """Get unstaking tx data"""
        self._patch()
        staking_manager = StakingManager(
            key=self.wallet.key_path,
            password=self.wallet.password,
            chain_type=self.chain_type,
        )
        txd = (
            staking_manager.get_forced_unstake_tx_data(
                service_id=service_id,
                staking_contract=staking_contract,
            )
            if force
            else staking_manager.get_unstake_tx_data(
                service_id=service_id,
                staking_contract=staking_contract,
            )
        )
        return {
            "to": staking_contract,
            "data": txd[2:],
            "operation": MultiSendOperation.CALL,
            "value": 0,
        }

    def get_claiming_data(
        self,
        service_id: int,
        staking_contract: str,
    ) -> t.Dict:
        """Get claiming tx data"""
        self._patch()
        staking_manager = StakingManager(
            key=self.wallet.key_path,
            password=self.wallet.password,
            chain_type=self.chain_type,
        )
        txd = staking_manager.get_claim_tx_data(
            service_id=service_id,
            staking_contract=staking_contract,
        )
        return {
            "to": staking_contract,
            "data": txd[2:],
            "operation": MultiSendOperation.CALL,
            "value": 0,
        }

    def staking_slots_available(self, staking_contract: str) -> bool:
        """Stake service."""
        self._patch()
        return StakingManager(
            key=self.wallet.key_path,
            password=self.wallet.password,
            chain_type=self.chain_type,
        ).slots_available(
            staking_contract=staking_contract,
        )

    def can_unstake(self, service_id: int, staking_contract: str) -> bool:
        """Can unstake the service?"""
        try:
            StakingManager(
                key=self.wallet.key_path,
                password=self.wallet.password,
                chain_type=self.chain_type,
            ).check_if_unstaking_possible(
                service_id=service_id,
                staking_contract=staking_contract,
            )
            return True
        except ValueError:
            return False

    def get_swap_data(self, service_id: int, multisig: str, owner_key: str) -> t.Dict:
        """Swap safe owner."""
        # TODO: Discuss implementation
        raise NotImplementedError()


def get_packed_signature_for_approved_hash(owners: t.Tuple[str]) -> bytes:
    """Get the packed signatures."""
    sorted_owners = sorted(owners, key=str.lower)
    signatures = b""
    for owner in sorted_owners:
        # Convert address to bytes and ensure it is 32 bytes long (left-padded with zeros)
        r_bytes = to_bytes(hexstr=owner[2:].rjust(64, "0"))

        # `s` as 32 zero bytes
        s_bytes = b"\x00" * 32

        # `v` as a single byte
        v_bytes = to_bytes(1)

        # Concatenate r, s, and v to form the packed signature
        packed_signature = r_bytes + s_bytes + v_bytes
        signatures += packed_signature

    return signatures


def get_reuse_multisig_from_safe_payload(  # pylint: disable=too-many-locals
    ledger_api: LedgerApi,
    chain_type: ChainType,
    service_id: int,
    master_safe: str,
) -> t.Tuple[Optional[str], Optional[t.Dict[str, t.Any]], Optional[str]]:
    """Reuse multisig."""
    _, multisig_address, _, threshold, *_ = get_service_info(
        ledger_api=ledger_api,
        chain_type=chain_type,
        token_id=service_id,
    )
    if multisig_address == NULL_ADDRESS:
        return None, None, "Cannot reuse multisig, No previous deployment exist!"

    multisend_address = ContractConfigs.get(MULTISEND_CONTRACT.name).contracts[
        chain_type
    ]
    multisig_instance = registry_contracts.gnosis_safe.get_instance(
        ledger_api=ledger_api,
        contract_address=multisig_address,
    )

    # Verify if the service was terminated properly or not
    old_owners = multisig_instance.functions.getOwners().call()
    if len(old_owners) != 1 or master_safe not in old_owners:
        return (
            None,
            None,
            "Service was not terminated properly, the service owner should be the only owner of the safe",
        )

    # Build multisend tx to add new instances as owners
    txs = []
    new_owners = t.cast(
        t.List[str],
        get_agent_instances(
            ledger_api=ledger_api,
            chain_type=chain_type,
            token_id=service_id,
        ).get("agentInstances"),
    )

    for _owner in new_owners:
        txs.append(
            {
                "to": multisig_address,
                "data": HexBytes(
                    bytes.fromhex(
                        multisig_instance.encodeABI(
                            fn_name="addOwnerWithThreshold",
                            args=[_owner, 1],
                        )[2:]
                    )
                ),
                "operation": MultiSendOperation.CALL,
                "value": 0,
            }
        )

    txs.append(
        {
            "to": multisig_address,
            "data": HexBytes(
                bytes.fromhex(
                    multisig_instance.encodeABI(
                        fn_name="removeOwner",
                        args=[new_owners[0], master_safe, 1],
                    )[2:]
                )
            ),
            "operation": MultiSendOperation.CALL,
            "value": 0,
        }
    )

    txs.append(
        {
            "to": multisig_address,
            "data": HexBytes(
                bytes.fromhex(
                    multisig_instance.encodeABI(
                        fn_name="changeThreshold",
                        args=[threshold],
                    )[2:]
                )
            ),
            "operation": MultiSendOperation.CALL,
            "value": 0,
        }
    )

    multisend_tx = registry_contracts.multisend.get_multisend_tx(
        ledger_api=ledger_api,
        contract_address=multisend_address,
        txs=txs,
    )
    signature_bytes = get_packed_signature_for_approved_hash(owners=(master_safe,))

    safe_tx_hash = registry_contracts.gnosis_safe.get_raw_safe_transaction_hash(
        ledger_api=ledger_api,
        contract_address=multisig_address,
        to_address=multisend_address,
        value=multisend_tx["value"],
        data=multisend_tx["data"],
        operation=1,
    ).get("tx_hash")
    approve_hash_data = multisig_instance.encodeABI(
        fn_name="approveHash",
        args=[
            safe_tx_hash,
        ],
    )
    approve_hash_message = {
        "to": multisig_address,
        "data": approve_hash_data[2:],
        "operation": MultiSendOperation.CALL,
        "value": 0,
    }

    safe_exec_data = multisig_instance.encodeABI(
        fn_name="execTransaction",
        args=[
            multisend_address,  # to address
            multisend_tx["value"],  # value
            multisend_tx["data"],  # data
            1,  # operation
            0,  # safe tx gas
            0,  # bas gas
            0,  # safe gas price
            NULL_ADDRESS,  # gas token
            NULL_ADDRESS,  # refund receiver
            signature_bytes,  # signatures
        ],
    )
    payload = multisig_address + safe_exec_data[2:]
    return payload, approve_hash_message, None<|MERGE_RESOLUTION|>--- conflicted
+++ resolved
@@ -385,12 +385,7 @@
                 self.ledger_api, staking_contract
             ).get("data"),
         )
-<<<<<<< HEAD
-        
-        current_block = self.ledger_api.api.eth.get_block('latest')
-=======
         current_block = self.ledger_api.api.eth.get_block("latest")
->>>>>>> 4fa023c2
         current_timestamp = current_block.timestamp
         staked_duration = current_timestamp - ts_start
         if staked_duration < minimum_staking_duration and available_rewards > 0:
