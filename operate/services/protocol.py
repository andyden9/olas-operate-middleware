#!/usr/bin/env python3
# -*- coding: utf-8 -*-
# ------------------------------------------------------------------------------
#
#   Copyright 2021-2024 Valory AG
#
#   Licensed under the Apache License, Version 2.0 (the "License");
#   you may not use this file except in compliance with the License.
#   You may obtain a copy of the License at
#
#       http://www.apache.org/licenses/LICENSE-2.0
#
#   Unless required by applicable law or agreed to in writing, software
#   distributed under the License is distributed on an "AS IS" BASIS,
#   WITHOUT WARRANTIES OR CONDITIONS OF ANY KIND, either express or implied.
#   See the License for the specific language governing permissions and
#   limitations under the License.
#
# ------------------------------------------------------------------------------
"""This module implements the onchain manager."""

import binascii
import contextlib
import io
import json
import logging
import os
import tempfile
import typing as t
from enum import Enum
from pathlib import Path
from typing import Optional, Union, cast

from aea.configurations.data_types import PackageType
from aea.crypto.base import Crypto, LedgerApi
from aea.helpers.base import IPFSHash, cd
from aea_ledger_ethereum.ethereum import EthereumCrypto
from autonomy.chain.base import registry_contracts
from autonomy.chain.config import ChainConfigs, ChainType, ContractConfigs
from autonomy.chain.constants import (
    GNOSIS_SAFE_PROXY_FACTORY_CONTRACT,
    GNOSIS_SAFE_SAME_ADDRESS_MULTISIG_CONTRACT,
    MULTISEND_CONTRACT,
    RECOVERY_MODULE_CONTRACT,
    SAFE_MULTISIG_WITH_RECOVERY_MODULE_CONTRACT,
)
from autonomy.chain.metadata import publish_metadata
from autonomy.chain.service import (
    get_agent_instances,
    get_deployment_payload,
<<<<<<< HEAD
    get_deployment_with_recovery_payload,
=======
    get_reuse_multisig_payload,
>>>>>>> 541181a1
    get_service_info,
    get_token_deposit_amount,
)
from autonomy.chain.tx import TxSettler
from autonomy.cli.helpers.chain import MintHelper, OnChainHelper
from autonomy.cli.helpers.chain import ServiceHelper as ServiceManager
from eth_utils import to_bytes
from hexbytes import HexBytes
from web3.contract import Contract

from operate.constants import (
    ON_CHAIN_INTERACT_RETRIES,
    ON_CHAIN_INTERACT_SLEEP,
    ON_CHAIN_INTERACT_TIMEOUT,
    ZERO_ADDRESS,
)
from operate.data import DATA_DIR
from operate.data.contracts.dual_staking_token.contract import DualStakingTokenContract
from operate.data.contracts.staking_token.contract import StakingTokenContract
from operate.operate_types import Chain as OperateChain
from operate.operate_types import ContractAddresses
from operate.utils.gnosis import (
    MultiSendOperation,
    SafeOperation,
    hash_payload_to_hex,
    skill_input_hex_to_payload,
)
from operate.wallet.master import MasterWallet


ETHEREUM_ERC20 = "0xEeeeeEeeeEeEeeEeEeEeeEEEeeeeEeeeeeeeEEeE"


class StakingState(Enum):
    """Staking state enumeration for the staking."""

    UNSTAKED = 0
    STAKED = 1
    EVICTED = 2


class GnosisSafeTransaction:
    """Safe transaction"""

    def __init__(
        self,
        ledger_api: LedgerApi,
        crypto: Crypto,
        chain_type: ChainType,
        safe: str,
    ) -> None:
        """Initiliaze a Gnosis safe tx"""
        self.ledger_api = ledger_api
        self.crypto = crypto
        self.chain_type = chain_type
        self.safe = safe
        self._txs: t.List[t.Dict] = []

    def add(self, tx: t.Dict) -> "GnosisSafeTransaction":
        """Add a transaction"""
        self._txs.append(tx)
        return self

    def build(  # pylint: disable=unused-argument
        self, *args: t.Any, **kwargs: t.Any
    ) -> t.Dict:
        """Build the transaction."""
        multisend_data = bytes.fromhex(
            registry_contracts.multisend.get_tx_data(
                ledger_api=self.ledger_api,
                contract_address=ContractConfigs.multisend.contracts[self.chain_type],
                multi_send_txs=self._txs,
            ).get("data")[2:]
        )
        safe_tx_hash = registry_contracts.gnosis_safe.get_raw_safe_transaction_hash(
            ledger_api=self.ledger_api,
            contract_address=self.safe,
            value=0,
            safe_tx_gas=0,
            to_address=ContractConfigs.multisend.contracts[self.chain_type],
            data=multisend_data,
            operation=SafeOperation.DELEGATE_CALL.value,
        ).get("tx_hash")[2:]
        payload_data = hash_payload_to_hex(
            safe_tx_hash=safe_tx_hash,
            ether_value=0,
            safe_tx_gas=0,
            to_address=ContractConfigs.multisend.contracts[self.chain_type],
            operation=SafeOperation.DELEGATE_CALL.value,
            data=multisend_data,
        )
        owner = self.ledger_api.api.to_checksum_address(self.crypto.address)
        tx_params = skill_input_hex_to_payload(payload=payload_data)
        safe_tx_bytes = binascii.unhexlify(tx_params["safe_tx_hash"])
        signatures = {
            owner: self.crypto.sign_message(
                message=safe_tx_bytes,
                is_deprecated_mode=True,
            )[2:]
        }
        tx = registry_contracts.gnosis_safe.get_raw_safe_transaction(
            ledger_api=self.ledger_api,
            contract_address=self.safe,
            sender_address=owner,
            owners=(owner,),  # type: ignore
            to_address=tx_params["to_address"],
            value=tx_params["ether_value"],
            data=tx_params["data"],
            safe_tx_gas=tx_params["safe_tx_gas"],
            signatures_by_owner=signatures,
            operation=SafeOperation.DELEGATE_CALL.value,
            nonce=self.ledger_api.api.eth.get_transaction_count(owner),
        )
        return t.cast(t.Dict, tx)

    def settle(self) -> t.Dict:
        """Settle the transaction."""
        tx_settler = TxSettler(
            ledger_api=self.ledger_api,
            crypto=self.crypto,
            chain_type=self.chain_type,
        )
        setattr(tx_settler, "build", self.build)  # noqa: B010
        return tx_settler.transact(
            method=lambda: {},
            contract="",
            kwargs={},
            dry_run=False,
        )


class StakingManager(OnChainHelper):
    """Helper class for staking a service."""

    def __init__(
        self,
        key: Path,
        chain_type: ChainType = ChainType.CUSTOM,
        password: Optional[str] = None,
    ) -> None:
        """Initialize object."""
        super().__init__(key=key, chain_type=chain_type, password=password)
        self.staking_ctr = t.cast(
            StakingTokenContract,
            StakingTokenContract.from_dir(
                directory=str(DATA_DIR / "contracts" / "staking_token")
            ),
        )
        self.dual_staking_ctr = t.cast(
            DualStakingTokenContract,
            DualStakingTokenContract.from_dir(
                directory=str(DATA_DIR / "contracts" / "dual_staking_token")
            ),
        )

    def status(self, service_id: int, staking_contract: str) -> StakingState:
        """Is the service staked?"""
        return StakingState(
            self.staking_ctr.get_instance(
                ledger_api=self.ledger_api,
                contract_address=staking_contract,
            )
            .functions.getStakingState(service_id)
            .call()
        )

    def slots_available(self, staking_contract: str) -> bool:
        """Check if there are available slots on the staking contract"""
        instance = self.staking_ctr.get_instance(
            ledger_api=self.ledger_api,
            contract_address=staking_contract,
        )
        available = instance.functions.maxNumServices().call() - len(
            instance.functions.getServiceIds().call()
        )
        return available > 0

    def available_rewards(self, staking_contract: str) -> int:
        """Get the available staking rewards on the staking contract"""
        instance = self.staking_ctr.get_instance(
            ledger_api=self.ledger_api,
            contract_address=staking_contract,
        )
        available_rewards = instance.functions.availableRewards().call()
        return available_rewards

    def claimable_rewards(self, staking_contract: str, service_id: int) -> int:
        """Get the claimable staking rewards on the staking contract"""
        instance = self.staking_ctr.get_instance(
            ledger_api=self.ledger_api,
            contract_address=staking_contract,
        )
        claimable_rewards = instance.functions.calculateStakingReward(service_id).call()
        return claimable_rewards

    def service_info(self, staking_contract: str, service_id: int) -> dict:
        """Get the service onchain info"""
        return self.staking_ctr.get_service_info(
            self.ledger_api,
            staking_contract,
            service_id,
        ).get("data")

    def agent_ids(self, staking_contract: str) -> t.List[int]:
        """Get a list of agent IDs for the given staking contract."""
        instance = self.staking_ctr.get_instance(
            ledger_api=self.ledger_api,
            contract_address=staking_contract,
        )
        return instance.functions.getAgentIds().call()

    def service_registry(self, staking_contract: str) -> str:
        """Retrieve the service registry address for the given staking contract."""
        instance = self.staking_ctr.get_instance(
            ledger_api=self.ledger_api,
            contract_address=staking_contract,
        )
        return instance.functions.serviceRegistry().call()

    def staking_token(self, staking_contract: str) -> str:
        """Get the staking token address for the staking contract."""
        instance = self.staking_ctr.get_instance(
            ledger_api=self.ledger_api,
            contract_address=staking_contract,
        )
        return instance.functions.stakingToken().call()

    def service_registry_token_utility(self, staking_contract: str) -> str:
        """Get the service registry token utility address for the staking contract."""
        instance = self.staking_ctr.get_instance(
            ledger_api=self.ledger_api,
            contract_address=staking_contract,
        )
        return instance.functions.serviceRegistryTokenUtility().call()

    def min_staking_deposit(self, staking_contract: str) -> int:
        """Retrieve the minimum staking deposit required for the staking contract."""
        instance = self.staking_ctr.get_instance(
            ledger_api=self.ledger_api,
            contract_address=staking_contract,
        )
        return instance.functions.minStakingDeposit().call()

    def activity_checker(self, staking_contract: str) -> str:
        """Retrieve the activity checker address for the staking contract."""
        instance = self.staking_ctr.get_instance(
            ledger_api=self.ledger_api,
            contract_address=staking_contract,
        )
        return instance.functions.activityChecker().call()

    def check_staking_compatibility(
        self,
        service_id: int,
        staking_contract: str,
    ) -> None:
        """Check if service can be staked."""
        status = self.status(service_id, staking_contract)
        if status == StakingState.STAKED:
            raise ValueError("Service already staked")

        if status == StakingState.EVICTED:
            raise ValueError("Service is evicted")

        if not self.slots_available(staking_contract):
            raise ValueError("No sataking slots available.")

    def stake(
        self,
        service_id: int,
        service_registry: str,
        staking_contract: str,
    ) -> None:
        """Stake the service"""
        self.check_staking_compatibility(
            service_id=service_id, staking_contract=staking_contract
        )

        tx_settler = TxSettler(
            ledger_api=self.ledger_api,
            crypto=self.crypto,
            chain_type=self.chain_type,
            timeout=ON_CHAIN_INTERACT_TIMEOUT,
            retries=ON_CHAIN_INTERACT_RETRIES,
            sleep=ON_CHAIN_INTERACT_SLEEP,
        )

        # we make use of the ERC20 contract to build the approval transaction
        # since it has the same interface as ERC721 we might want to create
        # a ERC721 contract package
        # this is very bad way to do it but it works because the ERC721 contract expects two arguments
        # for approve call (spender, token_id), and the ERC20 contract wrapper used here from open-autonomy
        # passes the amount as the second argument.
        def _build_approval_tx(  # pylint: disable=unused-argument
            *args: t.Any, **kargs: t.Any
        ) -> t.Dict:
            return registry_contracts.erc20.get_approve_tx(
                ledger_api=self.ledger_api,
                contract_address=service_registry,
                spender=staking_contract,
                sender=self.crypto.address,
                amount=service_id,  # TODO: This is a workaround and it should be fixed
            )

        setattr(tx_settler, "build", _build_approval_tx)  # noqa: B010
        tx_settler.transact(
            method=lambda: {},
            contract="",
            kwargs={},
            dry_run=False,
        )

        def _build_staking_tx(  # pylint: disable=unused-argument
            *args: t.Any, **kargs: t.Any
        ) -> t.Dict:
            return self.ledger_api.build_transaction(
                contract_instance=self.staking_ctr.get_instance(
                    ledger_api=self.ledger_api,
                    contract_address=staking_contract,
                ),
                method_name="stake",
                method_args={"serviceId": service_id},
                tx_args={
                    "sender_address": self.crypto.address,
                },
                raise_on_try=True,
            )

        setattr(tx_settler, "build", _build_staking_tx)  # noqa: B010
        tx_settler.transact(
            method=lambda: {},
            contract="",
            kwargs={},
            dry_run=False,
        )

    def check_if_unstaking_possible(
        self,
        service_id: int,
        staking_contract: str,
    ) -> None:
        """Check unstaking availability"""
        if self.status(
            service_id=service_id, staking_contract=staking_contract
        ) not in {StakingState.STAKED, StakingState.EVICTED}:
            raise ValueError("Service not staked.")

        ts_start = t.cast(int, self.service_info(staking_contract, service_id)[3])
        available_rewards = t.cast(
            int,
            self.staking_ctr.available_rewards(self.ledger_api, staking_contract).get(
                "data"
            ),
        )
        minimum_staking_duration = t.cast(
            int,
            self.staking_ctr.get_min_staking_duration(
                self.ledger_api, staking_contract
            ).get("data"),
        )
        current_block = self.ledger_api.api.eth.get_block("latest")
        current_timestamp = current_block.timestamp
        staked_duration = current_timestamp - ts_start
        if staked_duration < minimum_staking_duration and available_rewards > 0:
            raise ValueError("Service cannot be unstaked yet.")

    def unstake(self, service_id: int, staking_contract: str) -> None:
        """Unstake the service"""

        tx_settler = TxSettler(
            ledger_api=self.ledger_api,
            crypto=self.crypto,
            chain_type=self.chain_type,
            timeout=ON_CHAIN_INTERACT_TIMEOUT,
            retries=ON_CHAIN_INTERACT_RETRIES,
            sleep=ON_CHAIN_INTERACT_SLEEP,
        )

        def _build_unstaking_tx(  # pylint: disable=unused-argument
            *args: t.Any, **kargs: t.Any
        ) -> t.Dict:
            return self.ledger_api.build_transaction(
                contract_instance=self.staking_ctr.get_instance(
                    ledger_api=self.ledger_api,
                    contract_address=staking_contract,
                ),
                method_name="unstake",
                method_args={"serviceId": service_id},
                tx_args={
                    "sender_address": self.crypto.address,
                },
                raise_on_try=True,
            )

        setattr(tx_settler, "build", _build_unstaking_tx)  # noqa: B010
        tx_settler.transact(
            method=lambda: {},
            contract="",
            kwargs={},
            dry_run=False,
        )

    def get_stake_approval_tx_data(
        self,
        service_id: int,
        service_registry: str,
        staking_contract: str,
    ) -> bytes:
        """Get stake approval tx data."""
        self.check_staking_compatibility(
            service_id=service_id,
            staking_contract=staking_contract,
        )
        return registry_contracts.erc20.get_instance(
            ledger_api=self.ledger_api,
            contract_address=service_registry,
        ).encodeABI(
            fn_name="approve",
            args=[
                staking_contract,
                service_id,
            ],
        )

    def get_stake_tx_data(self, service_id: int, staking_contract: str) -> bytes:
        """Get stake approval tx data."""
        self.check_staking_compatibility(
            service_id=service_id,
            staking_contract=staking_contract,
        )
        return self.staking_ctr.get_instance(
            ledger_api=self.ledger_api,
            contract_address=staking_contract,
        ).encodeABI(
            fn_name="stake",
            args=[service_id],
        )

    def get_unstake_tx_data(self, service_id: int, staking_contract: str) -> bytes:
        """Unstake the service"""
        self.check_if_unstaking_possible(
            service_id=service_id,
            staking_contract=staking_contract,
        )
        return self.staking_ctr.get_instance(
            ledger_api=self.ledger_api,
            contract_address=staking_contract,
        ).encodeABI(
            fn_name="unstake",
            args=[service_id],
        )

    def get_claim_tx_data(self, service_id: int, staking_contract: str) -> bytes:
        """Claim rewards for the service"""
        return self.staking_ctr.get_instance(
            ledger_api=self.ledger_api,
            contract_address=staking_contract,
        ).encodeABI(
            fn_name="claim",
            args=[service_id],
        )

    def get_forced_unstake_tx_data(
        self, service_id: int, staking_contract: str
    ) -> bytes:
        """Forced unstake the service"""
        return self.staking_ctr.get_instance(
            ledger_api=self.ledger_api,
            contract_address=staking_contract,
        ).encodeABI(
            fn_name="forcedUnstake",
            args=[service_id],
        )


# TODO Backport this to Open Autonomy MintHelper class
# MintHelper should support passing custom 'description', 'name' and 'attributes'.
# If some of these fields are not defined, then it can take the current default values.
# (Version is included as an attribute.)
# The current code here is a workaround and just addresses the description,
# because modifying the name and attributes requires touching lower-level code.
# A proper refactor of this should be done in Open Autonomy.
class MintManager(MintHelper):
    """MintManager"""

    metadata_description: t.Optional[str] = None
    metadata_name: t.Optional[str] = None
    metadata_attributes: t.Optional[t.Dict[str, str]] = None

    def set_metadata_fields(
        self,
        name: t.Optional[str] = None,
        description: t.Optional[str] = None,
        attributes: t.Optional[t.Dict[str, str]] = None,
    ) -> "MintManager":
        """Set metadata fields."""
        self.metadata_name = (
            name  # Not used currently, just an indication for the OA refactor
        )
        self.metadata_description = description
        self.metadata_attributes = (
            attributes  # Not used currently, just an indication for the OA refactor
        )
        return self

    def publish_metadata(self) -> "MintManager":
        """Publish metadata."""
        self.metadata_hash, self.metadata_string = publish_metadata(
            package_id=self.package_configuration.package_id,
            package_path=self.package_path,
            nft=cast(str, self.nft),
            description=self.metadata_description
            or self.package_configuration.description,
        )
        return self


# End Backport


class _ChainUtil:
    """On chain service management."""

    _cache = {}

    def __init__(
        self,
        rpc: str,
        wallet: MasterWallet,
        contracts: ContractAddresses,
        chain_type: t.Optional[ChainType] = None,
    ) -> None:
        """On chain manager."""
        self.rpc = rpc
        self.wallet = wallet
        self.contracts = contracts
        self.chain_type = chain_type or ChainType.CUSTOM
        os.environ[f"{self.chain_type.name}_CHAIN_RPC"] = self.rpc

    def _patch(self) -> None:
        """Patch contract and chain config."""
        ChainConfigs.get(self.chain_type).rpc = self.rpc
        for name, address in self.contracts.items():
            ContractConfigs.get(name=name).contracts[self.chain_type] = address

    @property
    def safe(self) -> str:
        """Get safe address."""
        chain_id = self.ledger_api.api.eth.chain_id
        chain = OperateChain.from_id(chain_id)
        if self.wallet.safes is None:
            raise ValueError("Safes not initialized")
        if chain not in self.wallet.safes:
            raise ValueError(f"Safe for chain type {chain} not found")
        return self.wallet.safes[chain]

    @property
    def crypto(self) -> Crypto:
        """Load crypto object."""
        self._patch()
        _, crypto = OnChainHelper.get_ledger_and_crypto_objects(
            chain_type=self.chain_type,
            key=self.wallet.key_path,
            password=self.wallet.password,
        )
        return crypto

    @property
    def ledger_api(self) -> LedgerApi:
        """Load ledger api object."""
        self._patch()
        return self.wallet.ledger_api(
            chain=OperateChain.from_string(self.chain_type.value),
            rpc=self.rpc,
        )

    @property
    def service_manager_instance(self) -> Contract:
        """Load service manager contract instance."""
        contract_interface = registry_contracts.service_manager.contract_interface.get(
            self.ledger_api.identifier, {}
        )
        instance = self.ledger_api.get_contract_instance(
            contract_interface,
            self.contracts["service_manager"],
        )
        return instance

    def info(self, token_id: int) -> t.Dict:
        """Get service info."""
        self._patch()
        ledger_api, _ = OnChainHelper.get_ledger_and_crypto_objects(
            chain_type=self.chain_type
        )
        (
            security_deposit,
            multisig_address,
            config_hash,
            threshold,
            max_agents,
            number_of_agent_instances,
            service_state,
            canonical_agents,
        ) = get_service_info(
            ledger_api=ledger_api,
            chain_type=self.chain_type,
            token_id=token_id,
        )
        instances = get_agent_instances(
            ledger_api=ledger_api,
            chain_type=self.chain_type,
            token_id=token_id,
        ).get("agentInstances", [])
        return dict(
            security_deposit=security_deposit,
            multisig=multisig_address,
            config_hash=config_hash.hex(),
            threshold=threshold,
            max_agents=max_agents,
            number_of_agent_instances=number_of_agent_instances,
            service_state=service_state,
            canonical_agents=canonical_agents,
            instances=instances,
        )

    def get_agent_bond(self, service_id: int, agent_id: int) -> int:
        """Get the agent bond for a given service"""
        self._patch()

        if service_id <= 0 or agent_id <= 0:
            return 0

        ledger_api, _ = OnChainHelper.get_ledger_and_crypto_objects(
            chain_type=self.chain_type
        )
        bond = get_token_deposit_amount(
            ledger_api=ledger_api,
            chain_type=self.chain_type,
            service_id=service_id,
            agent_id=agent_id,
        )
        return bond

    def get_service_safe_owners(self, service_id: int) -> t.List[str]:
        """Get list of owners."""
        ledger_api, _ = OnChainHelper.get_ledger_and_crypto_objects(
            chain_type=self.chain_type
        )
        (
            _,
            multisig_address,
            _,
            _,
            _,
            _,
            _,
            _,
        ) = get_service_info(
            ledger_api=ledger_api,
            chain_type=self.chain_type,
            token_id=service_id,
        )

        if multisig_address == ZERO_ADDRESS:
            return []

        return registry_contracts.gnosis_safe.get_owners(
            ledger_api=ledger_api,
            contract_address=multisig_address,
        ).get("owners", [])

    def swap(  # pylint: disable=too-many-arguments,too-many-locals
        self, service_id: int, multisig: str, owner_key: str, new_owner_address: str
    ) -> None:
        """Swap safe owner."""
        logging.info(f"Swapping safe for service {service_id} [{multisig}]...")
        self._patch()
        manager = ServiceManager(
            service_id=service_id,
            chain_type=self.chain_type,
            key=self.wallet.key_path,
            password=self.wallet.password,
            timeout=ON_CHAIN_INTERACT_TIMEOUT,
            retries=ON_CHAIN_INTERACT_RETRIES,
            sleep=ON_CHAIN_INTERACT_SLEEP,
        )
        with tempfile.TemporaryDirectory() as temp_dir:
            key_file = Path(temp_dir, "key.txt")
            key_file.write_text(owner_key, encoding="utf-8")
            owner_crypto = EthereumCrypto(private_key_path=str(key_file))
        owner_cryptos: t.List[EthereumCrypto] = [owner_crypto]
        owners = [
            manager.ledger_api.api.to_checksum_address(owner_crypto.address)
            for owner_crypto in owner_cryptos
        ]
        owner_to_swap = owners[0]
        multisend_txs = []
        txd = registry_contracts.gnosis_safe.get_swap_owner_data(
            ledger_api=manager.ledger_api,
            contract_address=multisig,
            old_owner=manager.ledger_api.api.to_checksum_address(owner_to_swap),
            new_owner=manager.ledger_api.api.to_checksum_address(new_owner_address),
        ).get("data")
        multisend_txs.append(
            {
                "operation": MultiSendOperation.CALL,
                "to": multisig,
                "value": 0,
                "data": HexBytes(txd[2:]),
            }
        )
        multisend_txd = registry_contracts.multisend.get_tx_data(  # type: ignore
            ledger_api=manager.ledger_api,
            contract_address=ContractConfigs.multisend.contracts[self.chain_type],
            multi_send_txs=multisend_txs,
        ).get("data")
        multisend_data = bytes.fromhex(multisend_txd[2:])
        safe_tx_hash = registry_contracts.gnosis_safe.get_raw_safe_transaction_hash(
            ledger_api=manager.ledger_api,
            contract_address=multisig,
            to_address=ContractConfigs.multisend.contracts[self.chain_type],
            value=0,
            data=multisend_data,
            safe_tx_gas=0,
            operation=SafeOperation.DELEGATE_CALL.value,
        ).get("tx_hash")[2:]
        payload_data = hash_payload_to_hex(
            safe_tx_hash=safe_tx_hash,
            ether_value=0,
            safe_tx_gas=0,
            to_address=ContractConfigs.multisend.contracts[self.chain_type],
            data=multisend_data,
        )
        tx_params = skill_input_hex_to_payload(payload=payload_data)
        safe_tx_bytes = binascii.unhexlify(tx_params["safe_tx_hash"])
        owner_to_signature = {}
        for owner_crypto in owner_cryptos:
            signature = owner_crypto.sign_message(
                message=safe_tx_bytes,
                is_deprecated_mode=True,
            )
            owner_to_signature[
                manager.ledger_api.api.to_checksum_address(owner_crypto.address)
            ] = signature[2:]
        tx = registry_contracts.gnosis_safe.get_raw_safe_transaction(
            ledger_api=manager.ledger_api,
            contract_address=multisig,
            sender_address=owner_crypto.address,
            owners=tuple(owners),  # type: ignore
            to_address=tx_params["to_address"],
            value=tx_params["ether_value"],
            data=tx_params["data"],
            safe_tx_gas=tx_params["safe_tx_gas"],
            signatures_by_owner=owner_to_signature,
            operation=SafeOperation.DELEGATE_CALL.value,
        )
        stx = owner_crypto.sign_transaction(tx)
        tx_digest = manager.ledger_api.send_signed_transaction(stx)
        receipt = manager.ledger_api.api.eth.wait_for_transaction_receipt(tx_digest)
        if receipt["status"] != 1:
            raise RuntimeError("Error swapping owners")

    def staking_slots_available(self, staking_contract: str) -> bool:
        """Check if there are available slots on the staking contract"""
        self._patch()
        return StakingManager(
            key=self.wallet.key_path,
            password=self.wallet.password,
            chain_type=self.chain_type,
        ).slots_available(
            staking_contract=staking_contract,
        )

    def staking_rewards_available(self, staking_contract: str) -> bool:
        """Check if there are available staking rewards on the staking contract"""
        self._patch()
        available_rewards = StakingManager(
            key=self.wallet.key_path,
            password=self.wallet.password,
            chain_type=self.chain_type,
        ).available_rewards(
            staking_contract=staking_contract,
        )
        return available_rewards > 0

    def staking_rewards_claimable(self, staking_contract: str, service_id: int) -> bool:
        """Check if there are claimable staking rewards on the staking contract"""
        self._patch()
        claimable_rewards = StakingManager(
            key=self.wallet.key_path,
            password=self.wallet.password,
            chain_type=self.chain_type,
        ).claimable_rewards(
            staking_contract=staking_contract,
            service_id=service_id,
        )
        return claimable_rewards > 0

    def staking_status(self, service_id: int, staking_contract: str) -> StakingState:
        """Stake the service"""
        self._patch()
        return StakingManager(
            key=self.wallet.key_path,
            password=self.wallet.password,
            chain_type=self.chain_type,
        ).status(
            service_id=service_id,
            staking_contract=staking_contract,
        )

    def get_staking_params(
        self, staking_contract: str, fallback_params: t.Optional[t.Dict] = None
    ) -> t.Dict:
        """Get agent IDs for the staking contract"""

        if staking_contract is None and fallback_params is not None:
            return fallback_params

        cache = _ChainUtil._cache
        if staking_contract in cache.setdefault("get_staking_params", {}):
            return cache["get_staking_params"][staking_contract]

        self._patch()
        staking_manager = StakingManager(
            key=self.wallet.key_path,
            password=self.wallet.password,
            chain_type=self.chain_type,
        )
        agent_ids = staking_manager.agent_ids(
            staking_contract=staking_contract,
        )
        service_registry = staking_manager.service_registry(
            staking_contract=staking_contract,
        )
        staking_token = staking_manager.staking_token(
            staking_contract=staking_contract,
        )
        service_registry_token_utility = staking_manager.service_registry_token_utility(
            staking_contract=staking_contract,
        )
        min_staking_deposit = staking_manager.min_staking_deposit(
            staking_contract=staking_contract,
        )
        activity_checker = staking_manager.activity_checker(
            staking_contract=staking_contract,
        )

        output = {
            "staking_contract": staking_contract,
            "agent_ids": agent_ids,
            "service_registry": service_registry,
            "staking_token": staking_token,
            "service_registry_token_utility": service_registry_token_utility,
            "min_staking_deposit": min_staking_deposit,
            "activity_checker": activity_checker,
            "additional_staking_tokens": {},
        }
        try:
            instance = staking_manager.dual_staking_ctr.get_instance(
                ledger_api=self.ledger_api,
                contract_address=staking_contract,
            )
            output["additional_staking_tokens"][
                instance.functions.secondToken().call()
            ] = instance.functions.secondTokenAmount().call()
        except Exception:  # pylint: disable=broad-except # nosec
            # Contract is not a dual staking contract

            # TODO The exception caught here should be ContractLogicError.
            # This exception is typically raised when the contract reverts with
            # a reason string. However, in some cases, the error message
            # does not contain a reason string, which means web3.py raises
            # a generic ValueError instead. It should be properly analyzed
            # what exceptions might be raised by web3.py in this case. To
            # avoid any issues we are simply catching all exceptions.
            pass

        cache["get_staking_params"][staking_contract] = output

        return output


class OnChainManager(_ChainUtil):
    """On chain service management."""

    def mint(  # pylint: disable=too-many-arguments,too-many-locals
        self,
        package_path: Path,
        agent_id: int,
        number_of_slots: int,
        cost_of_bond: int,
        threshold: int,
        nft: Optional[Union[Path, IPFSHash]],
        update_token: t.Optional[int] = None,
        token: t.Optional[str] = None,
        metadata_description: t.Optional[str] = None,
        skip_dependency_check: t.Optional[bool] = False,
    ) -> t.Dict:
        """Mint service."""
        # TODO: Support for update
        self._patch()
        manager = MintManager(
            chain_type=self.chain_type,
            key=self.wallet.key_path,
            password=self.wallet.password,
            update_token=update_token,
            timeout=ON_CHAIN_INTERACT_TIMEOUT,
            retries=ON_CHAIN_INTERACT_RETRIES,
            sleep=ON_CHAIN_INTERACT_SLEEP,
        )

        # Prepare for minting
        (
            manager.load_package_configuration(
                package_path=package_path, package_type=PackageType.SERVICE
            )
            .load_metadata()
            .set_metadata_fields(description=metadata_description)
            .verify_nft(nft=nft)
        )

        if skip_dependency_check is False:
            logging.warning("Skipping depencencies check")
            manager.verify_service_dependencies(agent_id=agent_id)

        manager.publish_metadata()

        with tempfile.TemporaryDirectory() as temp, contextlib.redirect_stdout(
            io.StringIO()
        ):
            with cd(temp):
                kwargs = dict(
                    number_of_slots=number_of_slots,
                    cost_of_bond=cost_of_bond,
                    threshold=threshold,
                    token=token,
                )
                # TODO: Enable after consulting smart contracts team re a safe
                # being a service owner
                # if update_token is None:
                #     kwargs["owner"] = self.wallet.safe # noqa: F401
                method = (
                    manager.mint_service
                    if update_token is None
                    else manager.update_service
                )
                method(**kwargs)
                (metadata,) = Path(temp).glob("*.json")
                published = {
                    "token": int(Path(metadata).name.replace(".json", "")),
                    "metadata": json.loads(Path(metadata).read_text(encoding="utf-8")),
                }
        return published

    def activate(
        self,
        service_id: int,
        token: t.Optional[str] = None,
    ) -> None:
        """Activate service."""
        logging.info(f"Activating service {service_id}...")
        self._patch()
        with contextlib.redirect_stdout(io.StringIO()):
            ServiceManager(
                service_id=service_id,
                chain_type=self.chain_type,
                key=self.wallet.key_path,
                password=self.wallet.password,
                timeout=ON_CHAIN_INTERACT_TIMEOUT,
                retries=ON_CHAIN_INTERACT_RETRIES,
                sleep=ON_CHAIN_INTERACT_SLEEP,
            ).check_is_service_token_secured(
                token=token,
            ).activate_service()

    def register(
        self,
        service_id: int,
        instances: t.List[str],
        agents: t.List[int],
        token: t.Optional[str] = None,
    ) -> None:
        """Register instance."""
        logging.info(f"Registering service {service_id}...")
        with contextlib.redirect_stdout(io.StringIO()):
            ServiceManager(
                service_id=service_id,
                chain_type=self.chain_type,
                key=self.wallet.key_path,
                password=self.wallet.password,
                timeout=ON_CHAIN_INTERACT_TIMEOUT,
                retries=ON_CHAIN_INTERACT_RETRIES,
                sleep=ON_CHAIN_INTERACT_SLEEP,
            ).check_is_service_token_secured(
                token=token,
            ).register_instance(
                instances=instances,
                agent_ids=agents,
            )

    def deploy(
        self,
        service_id: int,
        reuse_multisig: bool = False,
        token: t.Optional[str] = None,
    ) -> None:
        """Deploy service."""
        logging.info(f"Deploying service {service_id}...")
        self._patch()
        with contextlib.redirect_stdout(io.StringIO()):
            ServiceManager(
                service_id=service_id,
                chain_type=self.chain_type,
                key=self.wallet.key_path,
                password=self.wallet.password,
                timeout=ON_CHAIN_INTERACT_TIMEOUT,
                retries=ON_CHAIN_INTERACT_RETRIES,
                sleep=ON_CHAIN_INTERACT_SLEEP,
            ).check_is_service_token_secured(
                token=token,
            ).deploy_service(
                reuse_multisig=reuse_multisig,
            )

    def terminate(self, service_id: int, token: t.Optional[str] = None) -> None:
        """Terminate service."""
        logging.info(f"Terminating service {service_id}...")
        self._patch()
        with contextlib.redirect_stdout(io.StringIO()):
            ServiceManager(
                service_id=service_id,
                chain_type=self.chain_type,
                key=self.wallet.key_path,
                password=self.wallet.password,
                timeout=ON_CHAIN_INTERACT_TIMEOUT,
                retries=ON_CHAIN_INTERACT_RETRIES,
                sleep=ON_CHAIN_INTERACT_SLEEP,
            ).check_is_service_token_secured(
                token=token,
            ).terminate_service()

    def unbond(self, service_id: int, token: t.Optional[str] = None) -> None:
        """Unbond service."""
        logging.info(f"Unbonding service {service_id}...")
        self._patch()
        with contextlib.redirect_stdout(io.StringIO()):
            ServiceManager(
                service_id=service_id,
                chain_type=self.chain_type,
                key=self.wallet.key_path,
                password=self.wallet.password,
                timeout=ON_CHAIN_INTERACT_TIMEOUT,
                retries=ON_CHAIN_INTERACT_RETRIES,
                sleep=ON_CHAIN_INTERACT_SLEEP,
            ).check_is_service_token_secured(
                token=token,
            ).unbond_service()

    def stake(
        self,
        service_id: int,
        service_registry: str,
        staking_contract: str,
    ) -> None:
        """Stake service."""
        self._patch()
        StakingManager(
            key=self.wallet.key_path,
            password=self.wallet.password,
            chain_type=self.chain_type,
        ).stake(
            service_id=service_id,
            service_registry=service_registry,
            staking_contract=staking_contract,
        )

    def unstake(self, service_id: int, staking_contract: str) -> None:
        """Unstake service."""
        self._patch()
        StakingManager(
            key=self.wallet.key_path,
            password=self.wallet.password,
            chain_type=self.chain_type,
        ).unstake(
            service_id=service_id,
            staking_contract=staking_contract,
        )

    def staking_status(self, service_id: int, staking_contract: str) -> StakingState:
        """Stake the service"""
        self._patch()
        return StakingManager(
            key=self.wallet.key_path,
            password=self.wallet.password,
            chain_type=self.chain_type,
        ).status(
            service_id=service_id,
            staking_contract=staking_contract,
        )


class EthSafeTxBuilder(_ChainUtil):
    """Safe Transaction builder."""

    @classmethod
    def _new_tx(
        cls, ledger_api: LedgerApi, crypto: Crypto, chain_type: ChainType, safe: str
    ) -> GnosisSafeTransaction:
        """Create a new GnosisSafeTransaction instance."""
        return GnosisSafeTransaction(
            ledger_api=ledger_api,
            crypto=crypto,
            chain_type=chain_type,
            safe=safe,
        )

    def new_tx(self) -> GnosisSafeTransaction:
        """Create a new GnosisSafeTransaction instance."""
        return EthSafeTxBuilder._new_tx(
            ledger_api=self.wallet.ledger_api(
                chain=OperateChain.from_string(self.chain_type.value),
                rpc=self.rpc,
            ),
            crypto=self.crypto,
            chain_type=self.chain_type,
            safe=t.cast(str, self.safe),
        )

    def get_mint_tx_data(  # pylint: disable=too-many-arguments
        self,
        package_path: Path,
        agent_id: int,
        number_of_slots: int,
        cost_of_bond: int,
        threshold: int,
        nft: Optional[Union[Path, IPFSHash]],
        update_token: t.Optional[int] = None,
        token: t.Optional[str] = None,
        metadata_description: t.Optional[str] = None,
        skip_depencency_check: t.Optional[bool] = False,
    ) -> t.Dict:
        """Build mint transaction."""
        # TODO: Support for update
        self._patch()
        manager = MintManager(
            chain_type=self.chain_type,
            key=self.wallet.key_path,
            password=self.wallet.password,
            update_token=update_token,
            timeout=ON_CHAIN_INTERACT_TIMEOUT,
            retries=ON_CHAIN_INTERACT_RETRIES,
            sleep=ON_CHAIN_INTERACT_SLEEP,
        )
        # Prepare for minting

        (
            manager.load_package_configuration(
                package_path=package_path, package_type=PackageType.SERVICE
            )
            .load_metadata()
            .set_metadata_fields(description=metadata_description)
            .verify_nft(nft=nft)
        )

        if skip_depencency_check is False:
            logging.warning("Skipping depencencies check")
            manager.verify_service_dependencies(agent_id=agent_id)

        manager.publish_metadata()

        instance = self.service_manager_instance
        if update_token is None:
            safe = self.safe
            txd = instance.encodeABI(
                fn_name="create",
                args=[
                    safe,
                    token or ETHEREUM_ERC20,
                    manager.metadata_hash,
                    [agent_id],
                    [[number_of_slots, cost_of_bond]],
                    threshold,
                ],
            )
        else:
            txd = instance.encodeABI(
                fn_name="update",
                args=[
                    token or ETHEREUM_ERC20,
                    manager.metadata_hash,
                    [agent_id],
                    [[number_of_slots, cost_of_bond]],
                    threshold,
                    update_token,
                ],
            )

        return {
            "to": self.contracts["service_manager"],
            "data": txd[2:],
            "operation": MultiSendOperation.CALL,
            "value": 0,
        }

    def get_erc20_approval_data(
        self,
        spender: str,
        amount: int,
        erc20_contract: str,
    ) -> t.Dict:
        """Get activate tx data."""
        instance = registry_contracts.erc20.get_instance(
            ledger_api=self.ledger_api,
            contract_address=erc20_contract,
        )
        txd = instance.encodeABI(
            fn_name="approve",
            args=[spender, amount],
        )
        return {
            "to": erc20_contract,
            "data": txd[2:],
            "operation": MultiSendOperation.CALL,
            "value": 0,
        }

    def get_activate_data(self, service_id: int, cost_of_bond: int) -> t.Dict:
        """Get activate tx data."""
        instance = registry_contracts.service_manager.get_instance(
            ledger_api=self.ledger_api,
            contract_address=self.contracts["service_manager"],
        )
        txd = instance.encodeABI(
            fn_name="activateRegistration",
            args=[service_id],
        )
        return {
            "from": self.safe,
            "to": self.contracts["service_manager"],
            "data": txd[2:],
            "operation": MultiSendOperation.CALL,
            "value": cost_of_bond,
        }

    def get_register_instances_data(
        self,
        service_id: int,
        instances: t.List[str],
        agents: t.List[int],
        cost_of_bond: int,
    ) -> t.Dict:
        """Get register instances tx data."""
        instance = registry_contracts.service_manager.get_instance(
            ledger_api=self.ledger_api,
            contract_address=self.contracts["service_manager"],
        )
        txd = instance.encodeABI(
            fn_name="registerAgents",
            args=[
                service_id,
                instances,
                agents,
            ],
        )
        return {
            "from": self.safe,
            "to": self.contracts["service_manager"],
            "data": txd[2:],
            "operation": MultiSendOperation.CALL,
            "value": cost_of_bond,
        }

<<<<<<< HEAD
=======
    def get_deploy_data(
        self,
        service_id: int,
        reuse_multisig: bool = False,
    ) -> t.Dict:
        """Get deploy tx data."""
        instance = registry_contracts.service_manager.get_instance(
            ledger_api=self.ledger_api,
            contract_address=self.contracts["service_manager"],
        )
        if reuse_multisig:
            _deployment_payload, error = get_reuse_multisig_payload(
                ledger_api=self.ledger_api,
                crypto=self.crypto,
                chain_type=self.chain_type,
                service_id=service_id,
            )
            if _deployment_payload is None:
                raise ValueError(error)
            deployment_payload = _deployment_payload
            gnosis_safe_multisig = ContractConfigs.get(
                GNOSIS_SAFE_SAME_ADDRESS_MULTISIG_CONTRACT.name
            ).contracts[self.chain_type]
        else:
            deployment_payload = get_deployment_payload()
            gnosis_safe_multisig = ContractConfigs.get(
                GNOSIS_SAFE_PROXY_FACTORY_CONTRACT.name
            ).contracts[self.chain_type]

        txd = instance.encodeABI(
            fn_name="deploy",
            args=[
                service_id,
                gnosis_safe_multisig,
                deployment_payload,
            ],
        )
        return {
            "to": self.contracts["service_manager"],
            "data": txd[2:],
            "operation": MultiSendOperation.CALL,
            "value": 0,
        }

>>>>>>> 541181a1
    def get_deploy_data_from_safe(
        self,
        service_id: int,
        master_safe: str,
        reuse_multisig: bool = False,
        use_recovery_module: bool = True,
    ) -> t.List[t.Dict[str, t.Any]]:
        """Get the deploy data instructions for a safe"""
        registry_instance = registry_contracts.service_manager.get_instance(
            ledger_api=self.ledger_api,
            contract_address=self.contracts["service_manager"],
        )
        approve_hash_message = None
        if reuse_multisig:
<<<<<<< HEAD
            if not use_recovery_module:
                (
                    _deployment_payload,
                    approve_hash_message,
                    error,
                ) = get_reuse_multisig_from_safe_payload(
                    ledger_api=self.ledger_api,
                    chain_type=self.chain_type,
                    service_id=service_id,
                    master_safe=master_safe,
                )
                if _deployment_payload is None:
                    raise ValueError(error)
                deployment_payload = _deployment_payload
                gnosis_safe_multisig = ContractConfigs.get(
                    GNOSIS_SAFE_SAME_ADDRESS_MULTISIG_CONTRACT.name
                ).contracts[self.chain_type]
            else:
                (
                    _deployment_payload,
                    error,
                ) = get_reuse_multisig_with_recovery_from_safe_payload(
                    ledger_api=self.ledger_api,
                    chain_type=self.chain_type,
                    service_id=service_id,
                    master_safe=master_safe,
                )
                if _deployment_payload is None:
                    raise ValueError(error)
                deployment_payload = _deployment_payload
                gnosis_safe_multisig = ContractConfigs.get(
                    RECOVERY_MODULE_CONTRACT.name
                ).contracts[self.chain_type]
        else:  # Deploy a new multisig
            if not use_recovery_module:
                deployment_payload = get_deployment_payload()
                gnosis_safe_multisig = ContractConfigs.get(
                    GNOSIS_SAFE_PROXY_FACTORY_CONTRACT.name
                ).contracts[self.chain_type]
            else:
                deployment_payload = get_deployment_with_recovery_payload()
                gnosis_safe_multisig = ContractConfigs.get(
                    SAFE_MULTISIG_WITH_RECOVERY_MODULE_CONTRACT.name
                ).contracts[self.chain_type]
=======
            (
                _deployment_payload,
                approve_hash_message,
                error,
            ) = get_reuse_multisig_from_safe_payload(
                ledger_api=self.ledger_api,
                chain_type=self.chain_type,
                service_id=service_id,
                master_safe=master_safe,
            )
            if _deployment_payload is None:
                raise ValueError(error)
            deployment_payload = _deployment_payload
            gnosis_safe_multisig = ContractConfigs.get(
                GNOSIS_SAFE_SAME_ADDRESS_MULTISIG_CONTRACT.name
            ).contracts[self.chain_type]
        else:
            deployment_payload = get_deployment_payload()
            gnosis_safe_multisig = ContractConfigs.get(
                GNOSIS_SAFE_PROXY_FACTORY_CONTRACT.name
            ).contracts[self.chain_type]
>>>>>>> 541181a1

        deploy_data = registry_instance.encodeABI(
            fn_name="deploy",
            args=[
                service_id,
                gnosis_safe_multisig,
                deployment_payload,
            ],
        )
        deploy_message = {
            "to": self.contracts["service_manager"],
            "data": deploy_data[2:],
            "operation": MultiSendOperation.CALL,
            "value": 0,
        }
        if approve_hash_message is None:
            return [deploy_message]
        return [approve_hash_message, deploy_message]

    def get_terminate_data(self, service_id: int) -> t.Dict:
        """Get terminate tx data."""
        instance = registry_contracts.service_manager.get_instance(
            ledger_api=self.ledger_api,
            contract_address=self.contracts["service_manager"],
        )
        txd = instance.encodeABI(
            fn_name="terminate",
            args=[service_id],
        )
        return {
            "to": self.contracts["service_manager"],
            "data": txd[2:],
            "operation": MultiSendOperation.CALL,
            "value": 0,
        }

    def get_unbond_data(self, service_id: int) -> t.Dict:
        """Get unbond tx data."""
        instance = registry_contracts.service_manager.get_instance(
            ledger_api=self.ledger_api,
            contract_address=self.contracts["service_manager"],
        )
        txd = instance.encodeABI(
            fn_name="unbond",
            args=[service_id],
        )
        return {
            "to": self.contracts["service_manager"],
            "data": txd[2:],
            "operation": MultiSendOperation.CALL,
            "value": 0,
        }

    def get_staking_approval_data(
        self,
        service_id: int,
        service_registry: str,
        staking_contract: str,
    ) -> t.Dict:
        """Get staking approval data"""
        self._patch()
        txd = StakingManager(
            key=self.wallet.key_path,
            password=self.wallet.password,
            chain_type=self.chain_type,
        ).get_stake_approval_tx_data(
            service_id=service_id,
            service_registry=service_registry,
            staking_contract=staking_contract,
        )
        return {
            "from": self.safe,
            "to": self.contracts["service_registry"],
            "data": txd[2:],
            "operation": MultiSendOperation.CALL,
            "value": 0,
        }

    def get_staking_data(
        self,
        service_id: int,
        staking_contract: str,
    ) -> t.Dict:
        """Get staking tx data"""
        self._patch()
        txd = StakingManager(
            key=self.wallet.key_path,
            password=self.wallet.password,
            chain_type=self.chain_type,
        ).get_stake_tx_data(
            service_id=service_id,
            staking_contract=staking_contract,
        )
        return {
            "to": staking_contract,
            "data": txd[2:],
            "operation": MultiSendOperation.CALL,
            "value": 0,
        }

    def get_unstaking_data(
        self,
        service_id: int,
        staking_contract: str,
        force: bool = False,
    ) -> t.Dict:
        """Get unstaking tx data"""
        self._patch()
        staking_manager = StakingManager(
            key=self.wallet.key_path,
            password=self.wallet.password,
            chain_type=self.chain_type,
        )
        txd = (
            staking_manager.get_forced_unstake_tx_data(
                service_id=service_id,
                staking_contract=staking_contract,
            )
            if force
            else staking_manager.get_unstake_tx_data(
                service_id=service_id,
                staking_contract=staking_contract,
            )
        )
        return {
            "to": staking_contract,
            "data": txd[2:],
            "operation": MultiSendOperation.CALL,
            "value": 0,
        }

    def get_claiming_data(
        self,
        service_id: int,
        staking_contract: str,
    ) -> t.Dict:
        """Get claiming tx data"""
        self._patch()
        staking_manager = StakingManager(
            key=self.wallet.key_path,
            password=self.wallet.password,
            chain_type=self.chain_type,
        )
        txd = staking_manager.get_claim_tx_data(
            service_id=service_id,
            staking_contract=staking_contract,
        )
        return {
            "to": staking_contract,
            "data": txd[2:],
            "operation": MultiSendOperation.CALL,
            "value": 0,
        }

    def staking_slots_available(self, staking_contract: str) -> bool:
        """Stake service."""
        self._patch()
        return StakingManager(
            key=self.wallet.key_path,
            password=self.wallet.password,
            chain_type=self.chain_type,
        ).slots_available(
            staking_contract=staking_contract,
        )

    def can_unstake(self, service_id: int, staking_contract: str) -> bool:
        """Can unstake the service?"""
        self._patch()
        try:
            StakingManager(
                key=self.wallet.key_path,
                password=self.wallet.password,
                chain_type=self.chain_type,
            ).check_if_unstaking_possible(
                service_id=service_id,
                staking_contract=staking_contract,
            )
            return True
        except ValueError:
            return False

    def get_swap_data(self, service_id: int, multisig: str, owner_key: str) -> t.Dict:
        """Swap safe owner."""
        # TODO: Discuss implementation
        raise NotImplementedError()

    def get_recover_access_data(self, service_id: int) -> t.Dict:
        """Get recover access tx data."""
        instance = registry_contracts.recovery_module.get_instance(
            ledger_api=self.ledger_api,
            contract_address=self.contracts["recovery_module"],
        )
        txd = instance.encodeABI(
            fn_name="recoverAccess",
            args=[service_id],
        )
        return {
            "to": self.contracts["recovery_module"],
            "data": txd[2:],
            "operation": MultiSendOperation.CALL,
            "value": 0,
        }

    def get_enable_module_data(
        self,
        safe_address: str,
        module_address: str,
    ) -> t.Dict:
        """Get enable module tx data"""
        self._patch()
        instance = registry_contracts.gnosis_safe.get_instance(
            ledger_api=self.ledger_api,
            contract_address=safe_address,
        )
        txd = instance.encodeABI(
            fn_name="enableModule",
            args=[module_address],
        )
        return {
            "to": safe_address,
            "data": txd[2:],
            "operation": MultiSendOperation.CALL,
            "value": 0,
        }


def get_packed_signature_for_approved_hash(owners: t.Tuple[str]) -> bytes:
    """Get the packed signatures."""
    sorted_owners = sorted(owners, key=str.lower)
    signatures = b""
    for owner in sorted_owners:
        # Convert address to bytes and ensure it is 32 bytes long (left-padded with zeros)
        r_bytes = to_bytes(hexstr=owner[2:].rjust(64, "0"))

        # `s` as 32 zero bytes
        s_bytes = b"\x00" * 32

        # `v` as a single byte
        v_bytes = to_bytes(1)

        # Concatenate r, s, and v to form the packed signature
        packed_signature = r_bytes + s_bytes + v_bytes
        signatures += packed_signature

    return signatures


def get_reuse_multisig_from_safe_payload(  # pylint: disable=too-many-locals
    ledger_api: LedgerApi,
    chain_type: ChainType,
    service_id: int,
    master_safe: str,
) -> t.Tuple[Optional[str], Optional[t.Dict[str, t.Any]], Optional[str]]:
    """Reuse multisig."""
    _, multisig_address, _, threshold, *_ = get_service_info(
        ledger_api=ledger_api,
        chain_type=chain_type,
        token_id=service_id,
    )
    if multisig_address == ZERO_ADDRESS:
        return None, None, "Cannot reuse multisig, No previous deployment exist!"

    multisend_address = ContractConfigs.get(MULTISEND_CONTRACT.name).contracts[
        chain_type
    ]
    multisig_instance = registry_contracts.gnosis_safe.get_instance(
        ledger_api=ledger_api,
        contract_address=multisig_address,
    )

    # Verify if the service was terminated properly or not
    old_owners = multisig_instance.functions.getOwners().call()
    if len(old_owners) != 1 or master_safe not in old_owners:
        return (
            None,
            None,
            "Service was not terminated properly, the service owner should be the only owner of the safe",
        )

    # Build multisend tx to add new instances as owners
    txs = []
    new_owners = t.cast(
        t.List[str],
        get_agent_instances(
            ledger_api=ledger_api,
            chain_type=chain_type,
            token_id=service_id,
        ).get("agentInstances"),
    )

    for _owner in new_owners:
        txs.append(
            {
                "to": multisig_address,
                "data": HexBytes(
                    bytes.fromhex(
                        multisig_instance.encodeABI(
                            fn_name="addOwnerWithThreshold",
                            args=[_owner, 1],
                        )[2:]
                    )
                ),
                "operation": MultiSendOperation.CALL,
                "value": 0,
            }
        )

    txs.append(
        {
            "to": multisig_address,
            "data": HexBytes(
                bytes.fromhex(
                    multisig_instance.encodeABI(
                        fn_name="removeOwner",
                        args=[new_owners[0], master_safe, 1],
                    )[2:]
                )
            ),
            "operation": MultiSendOperation.CALL,
            "value": 0,
        }
    )

    txs.append(
        {
            "to": multisig_address,
            "data": HexBytes(
                bytes.fromhex(
                    multisig_instance.encodeABI(
                        fn_name="changeThreshold",
                        args=[threshold],
                    )[2:]
                )
            ),
            "operation": MultiSendOperation.CALL,
            "value": 0,
        }
    )

    multisend_tx = registry_contracts.multisend.get_multisend_tx(
        ledger_api=ledger_api,
        contract_address=multisend_address,
        txs=txs,
    )
    signature_bytes = get_packed_signature_for_approved_hash(owners=(master_safe,))

    safe_tx_hash = registry_contracts.gnosis_safe.get_raw_safe_transaction_hash(
        ledger_api=ledger_api,
        contract_address=multisig_address,
        to_address=multisend_address,
        value=multisend_tx["value"],
        data=multisend_tx["data"],
        operation=1,
    ).get("tx_hash")
    approve_hash_data = multisig_instance.encodeABI(
        fn_name="approveHash",
        args=[
            safe_tx_hash,
        ],
    )
    approve_hash_message = {
        "to": multisig_address,
        "data": approve_hash_data[2:],
        "operation": MultiSendOperation.CALL,
        "value": 0,
    }

    safe_exec_data = multisig_instance.encodeABI(
        fn_name="execTransaction",
        args=[
            multisend_address,  # to address
            multisend_tx["value"],  # value
            multisend_tx["data"],  # data
            1,  # operation
            0,  # safe tx gas
            0,  # bas gas
            0,  # safe gas price
            ZERO_ADDRESS,  # gas token
            ZERO_ADDRESS,  # refund receiver
            signature_bytes,  # signatures
        ],
    )
    payload = multisig_address + safe_exec_data[2:]
    return payload, approve_hash_message, None


def get_reuse_multisig_with_recovery_from_safe_payload(  # pylint: disable=too-many-locals
    ledger_api: LedgerApi,
    chain_type: ChainType,
    service_id: int,
    master_safe: str,
) -> t.Tuple[Optional[str], Optional[str]]:
    """Reuse multisig."""
    _, multisig_address, _, _, *_ = get_service_info(
        ledger_api=ledger_api,
        chain_type=chain_type,
        token_id=service_id,
    )
    if multisig_address == ZERO_ADDRESS:
        return None, "Cannot reuse multisig, No previous deployment exist!"

    service_owner = master_safe

    multisig_instance = registry_contracts.gnosis_safe.get_instance(
        ledger_api=ledger_api,
        contract_address=multisig_address,
    )

    # Verify if the service was terminated properly or not
    old_owners = multisig_instance.functions.getOwners().call()
    if len(old_owners) != 1 or service_owner not in old_owners:
        return (
            None,
            "Service was not terminated properly, the service owner should be the only owner of the safe",
        )

    payload = "0x" + int(service_id).to_bytes(32, "big").hex()
    return payload, None<|MERGE_RESOLUTION|>--- conflicted
+++ resolved
@@ -48,11 +48,8 @@
 from autonomy.chain.service import (
     get_agent_instances,
     get_deployment_payload,
-<<<<<<< HEAD
     get_deployment_with_recovery_payload,
-=======
     get_reuse_multisig_payload,
->>>>>>> 541181a1
     get_service_info,
     get_token_deposit_amount,
 )
@@ -1325,53 +1322,6 @@
             "value": cost_of_bond,
         }
 
-<<<<<<< HEAD
-=======
-    def get_deploy_data(
-        self,
-        service_id: int,
-        reuse_multisig: bool = False,
-    ) -> t.Dict:
-        """Get deploy tx data."""
-        instance = registry_contracts.service_manager.get_instance(
-            ledger_api=self.ledger_api,
-            contract_address=self.contracts["service_manager"],
-        )
-        if reuse_multisig:
-            _deployment_payload, error = get_reuse_multisig_payload(
-                ledger_api=self.ledger_api,
-                crypto=self.crypto,
-                chain_type=self.chain_type,
-                service_id=service_id,
-            )
-            if _deployment_payload is None:
-                raise ValueError(error)
-            deployment_payload = _deployment_payload
-            gnosis_safe_multisig = ContractConfigs.get(
-                GNOSIS_SAFE_SAME_ADDRESS_MULTISIG_CONTRACT.name
-            ).contracts[self.chain_type]
-        else:
-            deployment_payload = get_deployment_payload()
-            gnosis_safe_multisig = ContractConfigs.get(
-                GNOSIS_SAFE_PROXY_FACTORY_CONTRACT.name
-            ).contracts[self.chain_type]
-
-        txd = instance.encodeABI(
-            fn_name="deploy",
-            args=[
-                service_id,
-                gnosis_safe_multisig,
-                deployment_payload,
-            ],
-        )
-        return {
-            "to": self.contracts["service_manager"],
-            "data": txd[2:],
-            "operation": MultiSendOperation.CALL,
-            "value": 0,
-        }
-
->>>>>>> 541181a1
     def get_deploy_data_from_safe(
         self,
         service_id: int,
@@ -1386,7 +1336,6 @@
         )
         approve_hash_message = None
         if reuse_multisig:
-<<<<<<< HEAD
             if not use_recovery_module:
                 (
                     _deployment_payload,
@@ -1431,29 +1380,6 @@
                 gnosis_safe_multisig = ContractConfigs.get(
                     SAFE_MULTISIG_WITH_RECOVERY_MODULE_CONTRACT.name
                 ).contracts[self.chain_type]
-=======
-            (
-                _deployment_payload,
-                approve_hash_message,
-                error,
-            ) = get_reuse_multisig_from_safe_payload(
-                ledger_api=self.ledger_api,
-                chain_type=self.chain_type,
-                service_id=service_id,
-                master_safe=master_safe,
-            )
-            if _deployment_payload is None:
-                raise ValueError(error)
-            deployment_payload = _deployment_payload
-            gnosis_safe_multisig = ContractConfigs.get(
-                GNOSIS_SAFE_SAME_ADDRESS_MULTISIG_CONTRACT.name
-            ).contracts[self.chain_type]
-        else:
-            deployment_payload = get_deployment_payload()
-            gnosis_safe_multisig = ContractConfigs.get(
-                GNOSIS_SAFE_PROXY_FACTORY_CONTRACT.name
-            ).contracts[self.chain_type]
->>>>>>> 541181a1
 
         deploy_data = registry_instance.encodeABI(
             fn_name="deploy",
