--- conflicted
+++ resolved
@@ -2297,13 +2297,9 @@
             )
 
             # TODO this is a patch for the case when excess balance is in MasterEOA
-<<<<<<< HEAD
-            # and MasterSafe is not created (typically for onboarding bridging)
-=======
             # and MasterSafe is not created (typically for onboarding bridging).
             # It simulates the "balance in the future" for both addesses when
             # transfering the excess assets.
->>>>>>> 1afb96a7
             if master_safe == "master_safe":
                 eoa_funding_values = self.get_master_eoa_native_funding_values(
                     master_safe_exists=master_safe_exists,
@@ -2318,23 +2314,15 @@
                             - eoa_funding_values["topup"],
                             0,
                         )
-<<<<<<< HEAD
-                        # This line would keep the sum of balances constant, but then it will not be able to transfer the correct amount to MasterSafe: balances[chain][master_eoa][asset] = min(balances[chain][master_eoa][asset], eoa_funding_values["topup"])
-=======
                         balances[chain][master_eoa][asset] = min(
                             balances[chain][master_eoa][asset],
                             eoa_funding_values["topup"],
                         )
->>>>>>> 1afb96a7
                     else:
                         balances[chain][master_safe][asset] = balances[chain][
                             master_eoa
                         ][asset]
-<<<<<<< HEAD
-                        # This line would keep the sum of balances constant, but then it will not be able to transfer the correct amount to MasterSafe: balances[chain][master_eoa][asset] = 0
-=======
                         balances[chain][master_eoa][asset] = 0
->>>>>>> 1afb96a7
 
             # TODO this is a balances patch to count wrapped native asset as
             # native assets for the service safe
