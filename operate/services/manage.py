#!/usr/bin/env python3
# -*- coding: utf-8 -*-
# ------------------------------------------------------------------------------
#
#   Copyright 2024 Valory AG
#
#   Licensed under the Apache License, Version 2.0 (the "License");
#   you may not use this file except in compliance with the License.
#   You may obtain a copy of the License at
#
#       http://www.apache.org/licenses/LICENSE-2.0
#
#   Unless required by applicable law or agreed to in writing, software
#   distributed under the License is distributed on an "AS IS" BASIS,
#   WITHOUT WARRANTIES OR CONDITIONS OF ANY KIND, either express or implied.
#   See the License for the specific language governing permissions and
#   limitations under the License.
#
# ------------------------------------------------------------------------------
"""Service manager."""

import asyncio
import json
import logging
import os
import shutil
import time
import traceback
import typing as t
from collections import Counter, defaultdict
from concurrent.futures import ThreadPoolExecutor
from contextlib import suppress
from pathlib import Path

import requests
import web3
from aea.helpers.base import IPFSHash
from aea.helpers.logging import setup_logger
from aea_ledger_ethereum import EthereumCrypto
from autonomy.chain.base import registry_contracts
from autonomy.chain.config import CHAIN_PROFILES, ChainType

from operate.constants import ZERO_ADDRESS
from operate.data import DATA_DIR
from operate.data.contracts.mech_activity.contract import MechActivityContract
from operate.data.contracts.requester_activity_checker.contract import (
    RequesterActivityCheckerContract,
)
from operate.data.contracts.staking_token.contract import StakingTokenContract
from operate.keys import Key, KeysManager
from operate.ledger import PUBLIC_RPCS, get_currency_denom
from operate.ledger.profiles import (
    CONTRACTS,
    DEFAULT_MECH_MARKETPLACE_PRIORITY_MECH,
    OLAS,
    STAKING,
    USDC,
    WRAPPED_NATIVE_ASSET,
    get_staking_contract,
)
from operate.operate_types import Chain, FundingValues, LedgerConfig, ServiceTemplate
from operate.services.protocol import EthSafeTxBuilder, OnChainManager, StakingState
from operate.services.service import (
    ChainConfig,
    DELETE_PREFIX,
    Deployment,
    NON_EXISTENT_MULTISIG,
    NON_EXISTENT_TOKEN,
    OnChainData,
    OnChainState,
    SERVICE_CONFIG_PREFIX,
    Service,
)
from operate.services.utils.mech import deploy_mech
from operate.utils.gnosis import (
    NULL_ADDRESS,
    drain_eoa,
    get_asset_balance,
    get_assets_balances,
)
from operate.utils.gnosis import transfer as transfer_from_safe
from operate.utils.gnosis import transfer_erc20_from_safe
from operate.wallet.master import MasterWalletManager


# pylint: disable=redefined-builtin

OPERATE = ".operate"
CONFIG = "config.json"
SERVICES = "services"
KEYS = "keys"
DEPLOYMENT = "deployment"
CONFIG = "config.json"
KEY = "master-key.txt"
KEYS_JSON = "keys.json"
DOCKER_COMPOSE_YAML = "docker-compose.yaml"
SERVICE_YAML = "service.yaml"
HTTP_OK = 200
URI_HASH_POSITION = 7
IPFS_GATEWAY = "https://gateway.autonolas.tech/ipfs/"
DEFAULT_TOPUP_THRESHOLD = 0.5


class ServiceManager:
    """Service manager."""

    def __init__(
        self,
        path: Path,
        keys_manager: KeysManager,
        wallet_manager: MasterWalletManager,
        logger: t.Optional[logging.Logger] = None,
    ) -> None:
        """
        Initialze service manager

        :param path: Path to service storage.
        :param keys_manager: Keys manager.
        :param wallet_manager: Wallet manager instance.
        :param logger: logging.Logger object.
        """
        self.path = path
        self.keys_manager = keys_manager
        self.wallet_manager = wallet_manager
        self.logger = logger or setup_logger(name="operate.manager")

    def setup(self) -> None:
        """Setup service manager."""
        self.path.mkdir(exist_ok=True)

    def _get_all_services(self) -> t.List[Service]:
        services = []
        for path in self.path.iterdir():
            if not path.name.startswith(SERVICE_CONFIG_PREFIX):
                continue
            try:
                service = Service.load(path=path)
                services.append(service)
            except ValueError as e:
                raise e
            except Exception as e:  # pylint: disable=broad-except
                self.logger.error(
                    f"Failed to load service: {path.name}. Exception {e}: {traceback.format_exc()}"
                )
                # Rename the invalid path
                timestamp = int(time.time())
                invalid_path = path.parent / f"invalid_{timestamp}_{path.name}"
                os.rename(path, invalid_path)
                self.logger.info(
                    f"Renamed invalid service: {path.name} to {invalid_path.name}"
                )

        return services

    @property
    def json(self) -> t.List[t.Dict]:
        """Returns the list of available services."""
        return [service.json for service in self._get_all_services()]

    def exists(self, service_config_id: str) -> bool:
        """Check if service exists."""
        return (self.path / service_config_id).exists()

    def get_on_chain_manager(self, ledger_config: LedgerConfig) -> OnChainManager:
        """Get OnChainManager instance."""
        return OnChainManager(
            rpc=ledger_config.rpc,
            wallet=self.wallet_manager.load(ledger_config.chain.ledger_type),
            contracts=CONTRACTS[ledger_config.chain],
            chain_type=ChainType(ledger_config.chain.value),
        )

    def get_eth_safe_tx_builder(self, ledger_config: LedgerConfig) -> EthSafeTxBuilder:
        """Get EthSafeTxBuilder instance."""
        return EthSafeTxBuilder(
            rpc=ledger_config.rpc,
            wallet=self.wallet_manager.load(ledger_config.chain.ledger_type),
            contracts=CONTRACTS[ledger_config.chain],
            chain_type=ChainType(ledger_config.chain.value),
        )

    def load_or_create(
        self,
        hash: str,
        service_template: t.Optional[ServiceTemplate] = None,
        keys: t.Optional[t.List[Key]] = None,
    ) -> Service:
        """
        Create or load a service

        :param hash: Service hash
        :param service_template: Service template
        :param keys: Keys
        :return: Service instance
        """
        path = self.path / hash
        if path.exists():
            service = Service.load(path=path)

            if service_template is not None:
                service.update_user_params_from_template(
                    service_template=service_template
                )

            return service

        if service_template is None:
            raise ValueError(
                "'service_template' cannot be None when creating a new service"
            )

        service = Service.new(
            keys=keys or [],
            storage=self.path,
            service_template=service_template,
        )

        if not service.keys:
            service.keys = [
                self.keys_manager.get(self.keys_manager.create())
                for _ in range(service.helper.config.number_of_agents)
            ]
            service.store()

        return service

    def load(
        self,
        service_config_id: str,
    ) -> Service:
        """
        Load a service

        :param service_id: Service id
        :return: Service instance
        """
        path = self.path / service_config_id
        return Service.load(path=path)

    def create(
        self,
        service_template: ServiceTemplate,
        keys: t.Optional[t.List[Key]] = None,
    ) -> Service:
        """
        Create a service

        :param service_template: Service template
        :param keys: Keys
        :return: Service instance
        """
        service = Service.new(
            keys=keys or [],
            storage=self.path,
            service_template=service_template,
        )

        if not service.keys:
            service.keys = [
                self.keys_manager.get(self.keys_manager.create())
                for _ in range(service.helper.config.number_of_agents)
            ]
            service.store()

        return service

    def _get_on_chain_state(self, service: Service, chain: str) -> OnChainState:
        chain_config = service.chain_configs[chain]
        chain_data = chain_config.chain_data
        ledger_config = chain_config.ledger_config
        if chain_data.token == NON_EXISTENT_TOKEN:
            service_state = OnChainState.NON_EXISTENT
            chain_data.on_chain_state = service_state
            service.store()
            return service_state

        sftxb = self.get_eth_safe_tx_builder(ledger_config=ledger_config)
        info = sftxb.info(token_id=chain_data.token)
        service_state = OnChainState(info["service_state"])
        chain_data.on_chain_state = service_state
        service.store()
        return service_state

    def _get_on_chain_metadata(self, chain_config: ChainConfig) -> t.Dict:
        chain_data = chain_config.chain_data
        ledger_config = chain_config.ledger_config
        if chain_data.token == NON_EXISTENT_TOKEN:
            return {}

        sftxb = self.get_eth_safe_tx_builder(ledger_config=ledger_config)
        info = sftxb.info(token_id=chain_data.token)
        config_hash = info["config_hash"]
        url = f"{IPFS_GATEWAY}f01701220{config_hash}"
        self.logger.info(f"Fetching {url=}...")
        res = requests.get(url, timeout=30)
        if res.status_code == 200:
            return res.json()
        raise ValueError(
            f"Something went wrong while trying to get the on-chain metadata from IPFS: {res}"
        )

    def deploy_service_onchain(  # pylint: disable=too-many-statements,too-many-locals
        self,
        service_config_id: str,
    ) -> None:
        """Deploy service on-chain"""
        # TODO This method has not been thoroughly reviewed. Deprecated usage in favour of Safe version.

        service = self.load(service_config_id=service_config_id)
        for chain in service.chain_configs.keys():
            self._deploy_service_onchain(
                service_config_id=service_config_id,
                chain=chain,
            )

    def _deploy_service_onchain(  # pylint: disable=too-many-statements,too-many-locals
        self,
        service_config_id: str,
        chain: str,
    ) -> None:
        """Deploy as service on-chain"""
        # TODO This method has not been thoroughly reviewed. Deprecated usage in favour of Safe version.

        self.logger.info(f"_deploy_service_onchain {chain=}")
        service = self.load(service_config_id=service_config_id)
        chain_config = service.chain_configs[chain]
        ledger_config = chain_config.ledger_config
        chain_data = chain_config.chain_data
        user_params = chain_config.chain_data.user_params
        keys = service.keys
        instances = [key.address for key in keys]
        ocm = self.get_on_chain_manager(ledger_config=ledger_config)

        # TODO fix this
        os.environ["CUSTOM_CHAIN_RPC"] = ledger_config.rpc

        current_agent_id = None
        if chain_data.token > -1:
            self.logger.info("Syncing service state")
            info = ocm.info(token_id=chain_data.token)
            chain_data.on_chain_state = OnChainState(info["service_state"])
            chain_data.instances = info["instances"]
            chain_data.multisig = info["multisig"]
            service.store()
        self.logger.info(f"Service state: {chain_data.on_chain_state.name}")

        if user_params.use_staking:
            staking_params = ocm.get_staking_params(
                staking_contract=get_staking_contract(
                    chain=ledger_config.chain,
                    staking_program_id=user_params.staking_program_id,
                ),
            )
        else:  # TODO fix this - using pearl beta params
            staking_params = dict(  # nosec
                agent_ids=[25],
                service_registry="0x9338b5153AE39BB89f50468E608eD9d764B755fD",  # nosec
                staking_token="0xcE11e14225575945b8E6Dc0D4F2dD4C570f79d9f",  # nosec
                service_registry_token_utility="0xa45E64d13A30a51b91ae0eb182e88a40e9b18eD8",  # nosec
                min_staking_deposit=20000000000000000000,
                activity_checker="0x155547857680A6D51bebC5603397488988DEb1c8",  # nosec
            )

        if user_params.use_staking:
            self.logger.info("Checking staking compatibility")

            # TODO: Missing check when the service is currently staked in a program, but needs to be staked
            # in a different target program. The In this case, balance = currently staked balance + safe balance

            if chain_data.on_chain_state in (
                OnChainState.NON_EXISTENT,
                OnChainState.PRE_REGISTRATION,
            ):
                required_olas = (
                    staking_params["min_staking_deposit"]
                    + staking_params["min_staking_deposit"]  # bond = staking
                )
            elif chain_data.on_chain_state == OnChainState.ACTIVE_REGISTRATION:
                required_olas = staking_params["min_staking_deposit"]
            else:
                required_olas = 0

            balance = (
                registry_contracts.erc20.get_instance(
                    ledger_api=ocm.ledger_api,
                    contract_address=OLAS[ledger_config.chain],
                )
                .functions.balanceOf(ocm.crypto.address)
                .call()
            )
            if balance < required_olas:
                raise ValueError(
                    "You don't have enough olas to stake, "
                    f"required olas: {required_olas}; your balance {balance}"
                )

        on_chain_metadata = self._get_on_chain_metadata(chain_config=chain_config)
        on_chain_hash = on_chain_metadata.get("code_uri", "")[URI_HASH_POSITION:]
        on_chain_description = on_chain_metadata.get("description")

        current_agent_bond = staking_params[
            "min_staking_deposit"
        ]  # TODO fixme, read from service registry token utility contract
        is_first_mint = (
            self._get_on_chain_state(service=service, chain=chain)
            == OnChainState.NON_EXISTENT
        )
        is_update = (
            (not is_first_mint)
            and (on_chain_hash is not None)
            and (
                on_chain_hash != service.hash
                or current_agent_id != staking_params["agent_ids"][0]
                or current_agent_bond != staking_params["min_staking_deposit"]
                or on_chain_description != service.description
            )
        )
        current_staking_program = self._get_current_staking_program(service, chain)

        self.logger.info(f"{current_staking_program=}")
        self.logger.info(f"{user_params.staking_program_id=}")
        self.logger.info(f"{on_chain_hash=}")
        self.logger.info(f"{service.hash=}")
        self.logger.info(f"{current_agent_id=}")
        self.logger.info(f"{staking_params['agent_ids'][0]=}")
        self.logger.info(f"{is_first_mint=}")
        self.logger.info(f"{is_update=}")

        if chain_data.on_chain_state == OnChainState.NON_EXISTENT:
            self.logger.info("Minting service")
            chain_data.token = t.cast(
                int,
                ocm.mint(
                    package_path=service.service_path,
                    agent_id=staking_params["agent_ids"][0],
                    number_of_slots=service.helper.config.number_of_agents,
                    cost_of_bond=(
                        staking_params["min_staking_deposit"]
                        if user_params.use_staking
                        else user_params.cost_of_bond
                    ),
                    threshold=user_params.threshold,
                    nft=IPFSHash(user_params.nft),
                    update_token=chain_data.token if is_update else None,
                    token=(
                        OLAS[ledger_config.chain] if user_params.use_staking else None
                    ),
                    metadata_description=service.description,
                ).get("token"),
            )
            chain_data.on_chain_state = OnChainState.PRE_REGISTRATION
            service.store()

        info = ocm.info(token_id=chain_data.token)
        chain_data.on_chain_state = OnChainState(info["service_state"])

        if chain_data.on_chain_state == OnChainState.PRE_REGISTRATION:
            self.logger.info("Activating service")
            ocm.activate(
                service_id=chain_data.token,
                token=(OLAS[ledger_config.chain] if user_params.use_staking else None),
            )
            chain_data.on_chain_state = OnChainState.ACTIVE_REGISTRATION
            service.store()

        info = ocm.info(token_id=chain_data.token)
        chain_data.on_chain_state = OnChainState(info["service_state"])

        if chain_data.on_chain_state == OnChainState.ACTIVE_REGISTRATION:
            self.logger.info("Registering agent instances")
            agent_id = staking_params["agent_ids"][0]
            ocm.register(
                service_id=chain_data.token,
                instances=instances,
                agents=[agent_id for _ in instances],
                token=(OLAS[ledger_config.chain] if user_params.use_staking else None),
            )
            chain_data.on_chain_state = OnChainState.FINISHED_REGISTRATION
            service.store()

        info = ocm.info(token_id=chain_data.token)
        chain_data.on_chain_state = OnChainState(info["service_state"])

        if chain_data.on_chain_state == OnChainState.FINISHED_REGISTRATION:
            self.logger.info("Deploying service")
            ocm.deploy(
                service_id=chain_data.token,
                reuse_multisig=is_update,
                token=(OLAS[ledger_config.chain] if user_params.use_staking else None),
            )
            chain_data.on_chain_state = OnChainState.DEPLOYED
            service.store()

        info = ocm.info(token_id=chain_data.token)
        chain_data = OnChainData(
            token=chain_data.token,
            instances=info["instances"],
            multisig=info["multisig"],
            staked=False,
            on_chain_state=chain_data.on_chain_state,
            user_params=chain_data.user_params,
        )
        service.store()

    def deploy_service_onchain_from_safe(  # pylint: disable=too-many-statements,too-many-locals
        self,
        service_config_id: str,
    ) -> None:
        """Deploy as service on-chain"""

        service = self.load(service_config_id=service_config_id)
        for chain in service.chain_configs.keys():
            self._deploy_service_onchain_from_safe(
                service_config_id=service_config_id,
                chain=chain,
            )

    def _deploy_service_onchain_from_safe(  # pylint: disable=too-many-statements,too-many-locals
        self,
        service_config_id: str,
        chain: str,
    ) -> None:
        """Deploy service on-chain"""

        self.logger.info(f"_deploy_service_onchain_from_safe {chain=}")
        service = self.load(service_config_id=service_config_id)
        service.remove_latest_healthcheck()
        chain_config = service.chain_configs[chain]
        ledger_config = chain_config.ledger_config
        chain_data = chain_config.chain_data
        user_params = chain_config.chain_data.user_params
        keys = service.keys
        instances = [key.address for key in keys]
        wallet = self.wallet_manager.load(ledger_config.chain.ledger_type)
        sftxb = self.get_eth_safe_tx_builder(ledger_config=ledger_config)
        safe = wallet.safes[Chain(chain)]

        # TODO fix this
        os.environ["CUSTOM_CHAIN_RPC"] = ledger_config.rpc

        current_agent_id = None
        if chain_data.token > -1:
            self.logger.info("Syncing service state")
            info = sftxb.info(token_id=chain_data.token)
            chain_data.on_chain_state = OnChainState(info["service_state"])
            chain_data.instances = info["instances"]
            chain_data.multisig = info["multisig"]
            current_agent_id = info["canonical_agents"][0]  # TODO Allow multiple agents
            service.store()
        self.logger.info(f"Service state: {chain_data.on_chain_state.name}")

        if user_params.use_staking:
            staking_params = sftxb.get_staking_params(
                staking_contract=get_staking_contract(
                    chain=ledger_config.chain,
                    staking_program_id=user_params.staking_program_id,
                ),
            )
        else:
            staking_params = dict(  # nosec
                staking_contract=NULL_ADDRESS,
                agent_ids=[user_params.agent_id],
                service_registry="0x9338b5153AE39BB89f50468E608eD9d764B755fD",  # nosec
                staking_token=NULL_ADDRESS,  # nosec
                service_registry_token_utility="0xa45E64d13A30a51b91ae0eb182e88a40e9b18eD8",  # nosec
                min_staking_deposit=20000000000000000000,
                activity_checker=NULL_ADDRESS,  # nosec
            )

        # TODO A customized, arbitrary computation mechanism should be devised.
        env_var_to_value = {}
        if chain == service.home_chain:
            # Try if activity checker is a MechActivityChecker contract
            try:
                mech_activity_contract = t.cast(
                    MechActivityContract,
                    MechActivityContract.from_dir(
                        directory=str(DATA_DIR / "contracts" / "mech_activity")
                    ),
                )

                agent_mech = (
                    mech_activity_contract.get_instance(
                        ledger_api=sftxb.ledger_api,
                        contract_address=staking_params["activity_checker"],
                    )
                    .functions.agentMech()
                    .call()
                )
                use_mech_marketplace = False
                mech_marketplace_address = ZERO_ADDRESS
                priority_mech_address = ZERO_ADDRESS

            except Exception:  # pylint: disable=broad-except
                # Try if activity checker is a RequesterActivityChecker contract
                try:
                    requester_activity_checker = t.cast(
                        RequesterActivityCheckerContract,
                        RequesterActivityCheckerContract.from_dir(
                            directory=str(
                                DATA_DIR / "contracts" / "requester_activity_checker"
                            )
                        ),
                    )

                    mech_marketplace_address = (
                        requester_activity_checker.get_instance(
                            ledger_api=sftxb.ledger_api,
                            contract_address=staking_params["activity_checker"],
                        )
                        .functions.mechMarketplace()
                        .call()
                    )

                    use_mech_marketplace = True
                    agent_mech = DEFAULT_MECH_MARKETPLACE_PRIORITY_MECH
                    priority_mech_address = DEFAULT_MECH_MARKETPLACE_PRIORITY_MECH

                except Exception:  # pylint: disable=broad-except
                    self.logger.warning(
                        "Cannot determine type of activity checker contract. Using default parameters."
                    )
                    agent_mech = "0x77af31De935740567Cf4fF1986D04B2c964A786a"  # nosec
                    use_mech_marketplace = False
                    mech_marketplace_address = ZERO_ADDRESS
                    priority_mech_address = ZERO_ADDRESS

            env_var_to_value.update(
                {
                    "ETHEREUM_LEDGER_RPC": PUBLIC_RPCS[Chain.ETHEREUM],
                    "GNOSIS_LEDGER_RPC": PUBLIC_RPCS[Chain.GNOSIS],
                    "BASE_LEDGER_RPC": PUBLIC_RPCS[Chain.BASE],
                    "CELO_LEDGER_RPC": PUBLIC_RPCS[Chain.CELO],
                    "OPTIMISM_LEDGER_RPC": PUBLIC_RPCS[Chain.OPTIMISTIC],
                    "MODE_LEDGER_RPC": PUBLIC_RPCS[Chain.MODE],
                    f"{chain.upper()}_LEDGER_RPC": ledger_config.rpc,
                    "STAKING_CONTRACT_ADDRESS": staking_params.get("staking_contract"),
                    "STAKING_TOKEN_CONTRACT_ADDRESS": staking_params.get(
                        "staking_contract"
                    ),
                    "MECH_MARKETPLACE_CONFIG": (
                        f'{{"mech_marketplace_address":"{mech_marketplace_address}",'
                        f'"priority_mech_address":"{priority_mech_address}",'
                        f'"priority_mech_staking_instance_address":"0x998dEFafD094817EF329f6dc79c703f1CF18bC90",'
                        f'"priority_mech_service_id":975,'
                        f'"requester_staking_instance_address":"{staking_params.get("staking_contract")}",'
                        f'"response_timeout":300}}'
                    ),
                    "ACTIVITY_CHECKER_CONTRACT_ADDRESS": staking_params.get(
                        "activity_checker"
                    ),
                    "MECH_ACTIVITY_CHECKER_CONTRACT": staking_params.get(
                        "activity_checker"
                    ),
                    "MECH_CONTRACT_ADDRESS": agent_mech,
                    "MECH_REQUEST_PRICE": "10000000000000000",
                    "USE_MECH_MARKETPLACE": use_mech_marketplace,
                }
            )

        # TODO: yet another agent specific logic for memeooorr, which should be abstracted
        if all(
            var in service.env_variables
            for var in [
                "TWIKIT_USERNAME",
                "TWIKIT_EMAIL",
                "TWIKIT_PASSWORD",
            ]
        ):
            store_path = service.path / "persistent_data"
            store_path.mkdir(parents=True, exist_ok=True)
            env_var_to_value.update({"STORE_PATH": os.path.join(str(store_path), "")})

        # TODO yet another computed variable for modius
        if "optimus" in service.name.lower():
            store_path = service.path / "persistent_data"
            store_path.mkdir(parents=True, exist_ok=True)
            env_var_to_value.update({"STORE_PATH": os.path.join(str(store_path), "")})

        service.update_env_variables_values(env_var_to_value)

        if user_params.use_staking:
            self.logger.info("Checking staking compatibility")

            # TODO: Missing check when the service is currently staked in a program, but needs to be staked
            # in a different target program. The In this case, balance = currently staked balance + safe balance

            if chain_data.on_chain_state in (
                OnChainState.NON_EXISTENT,
                OnChainState.PRE_REGISTRATION,
            ):
                protocol_asset_requirements = self._compute_protocol_asset_requirements(
                    service_config_id, chain
                )
            elif chain_data.on_chain_state == OnChainState.ACTIVE_REGISTRATION:
                protocol_asset_requirements = self._compute_protocol_asset_requirements(
                    service_config_id, chain
                )
                protocol_asset_requirements[staking_params["staking_token"]] = (
                    staking_params["min_staking_deposit"]
                    * service.helper.config.number_of_agents
                )
            else:
                protocol_asset_requirements = {}

            for asset, amount in protocol_asset_requirements.items():
                balance = get_asset_balance(
                    ledger_api=sftxb.ledger_api,
                    asset_address=asset,
                    address=safe,
                )
                if balance < amount:
                    raise ValueError(
                        f"Address {safe} has insufficient balance for asset {asset}: "
                        f"required {amount}, available {balance}."
                    )

        # TODO Handle this in a more graceful way.
        agent_id = (
            staking_params["agent_ids"][0]
            if staking_params["agent_ids"]
            else user_params.agent_id
        )
        staking_params["agent_ids"] = [agent_id]

        on_chain_metadata = self._get_on_chain_metadata(chain_config=chain_config)
        on_chain_hash = on_chain_metadata.get("code_uri", "")[URI_HASH_POSITION:]
        on_chain_description = on_chain_metadata.get("description")

        current_agent_bond = sftxb.get_agent_bond(
            service_id=chain_data.token, agent_id=staking_params["agent_ids"][0]
        )

        is_first_mint = (
            self._get_on_chain_state(service=service, chain=chain)
            == OnChainState.NON_EXISTENT
        )

        is_update = (
            (not is_first_mint)
            and (on_chain_hash is not None)
            and (
                # TODO Discuss how to manage on-chain hash updates with staking programs.
                # on_chain_hash != service.hash or  # noqa
                current_agent_id != staking_params["agent_ids"][0]
                # TODO This has to be removed for Optimus (needs to be properly implemented). Needs to be put back for Trader!
                or current_agent_bond != staking_params["min_staking_deposit"]
                or on_chain_description != service.description
            )
        )
        current_staking_program = self._get_current_staking_program(service, chain)

        self.logger.info(f"{chain_data.token=}")
        self.logger.info(f"{current_staking_program=}")
        self.logger.info(f"{user_params.staking_program_id=}")
        self.logger.info(f"{on_chain_hash=}")
        self.logger.info(f"{service.hash=}")
        self.logger.info(f"{current_agent_id=}")
        self.logger.info(f"{staking_params['agent_ids'][0]=}")
        self.logger.info(f"{current_agent_bond=}")
        self.logger.info(f"{staking_params['min_staking_deposit']=}")
        self.logger.info(f"{is_first_mint=}")
        self.logger.info(f"{is_update=}")

        if is_update:
            self.terminate_service_on_chain_from_safe(
                service_config_id=service_config_id, chain=chain
            )
            # Update service
            if (
                self._get_on_chain_state(service=service, chain=chain)
                == OnChainState.PRE_REGISTRATION
            ):
                self.logger.info("Updating service")
                receipt = (
                    sftxb.new_tx()
                    .add(
                        sftxb.get_mint_tx_data(
                            package_path=service.service_path,
                            agent_id=agent_id,
                            number_of_slots=service.helper.config.number_of_agents,
                            cost_of_bond=(
                                staking_params["min_staking_deposit"]
                                if user_params.use_staking
                                else user_params.cost_of_bond
                            ),
                            threshold=user_params.threshold,
                            nft=IPFSHash(user_params.nft),
                            update_token=chain_data.token,
                            token=(
                                staking_params["staking_token"]
                                if user_params.use_staking
                                else None
                            ),
                            metadata_description=service.description,
                        )
                    )
                    .settle()
                )
                event_data, *_ = t.cast(
                    t.Tuple,
                    registry_contracts.service_registry.process_receipt(
                        ledger_api=sftxb.ledger_api,
                        contract_address=staking_params["service_registry"],
                        event="UpdateService",
                        receipt=receipt,
                    ).get("events"),
                )
                chain_data.on_chain_state = OnChainState.PRE_REGISTRATION
                service.store()

        # Mint service
        if (
            self._get_on_chain_state(service=service, chain=chain)
            == OnChainState.NON_EXISTENT
        ):
            if user_params.use_staking and not sftxb.staking_slots_available(
                staking_contract=get_staking_contract(
                    chain=ledger_config.chain,
                    staking_program_id=user_params.staking_program_id,
                ),
            ):
                raise ValueError("No staking slots available")

            self.logger.info("Minting service")
            receipt = (
                sftxb.new_tx()
                .add(
                    sftxb.get_mint_tx_data(
                        package_path=service.service_path,
                        agent_id=agent_id,
                        number_of_slots=service.helper.config.number_of_agents,
                        cost_of_bond=(
                            staking_params["min_staking_deposit"]
                            if user_params.use_staking
                            else user_params.cost_of_bond
                        ),
                        threshold=user_params.threshold,
                        nft=IPFSHash(user_params.nft),
                        update_token=None,
                        token=(
                            staking_params["staking_token"]
                            if user_params.use_staking
                            else None
                        ),
                        metadata_description=service.description,
                    )
                )
                .settle()
            )
            event_data, *_ = t.cast(
                t.Tuple,
                registry_contracts.service_registry.process_receipt(
                    ledger_api=sftxb.ledger_api,
                    contract_address=staking_params["service_registry"],
                    event="CreateService",
                    receipt=receipt,
                ).get("events"),
            )
            chain_data.token = event_data["args"]["serviceId"]
            chain_data.on_chain_state = OnChainState.PRE_REGISTRATION
            service.store()

        if (
            self._get_on_chain_state(service=service, chain=chain)
            == OnChainState.PRE_REGISTRATION
        ):
            # TODO Verify that this is incorrect: cost_of_bond = staking_params["min_staking_deposit"]
            cost_of_bond = user_params.cost_of_bond
            if user_params.use_staking:
                token_utility = staking_params["service_registry_token_utility"]
                olas_token = staking_params["staking_token"]
                self.logger.info(
                    f"Approving OLAS as bonding token from {safe} to {token_utility}"
                )
                cost_of_bond = (
                    registry_contracts.service_registry_token_utility.get_agent_bond(
                        ledger_api=sftxb.ledger_api,
                        contract_address=token_utility,
                        service_id=chain_data.token,
                        agent_id=agent_id,
                    ).get("bond")
                )
                sftxb.new_tx().add(
                    sftxb.get_erc20_approval_data(
                        spender=token_utility,
                        amount=cost_of_bond,
                        erc20_contract=olas_token,
                    )
                ).settle()
                token_utility_allowance = (
                    registry_contracts.erc20.get_instance(
                        ledger_api=sftxb.ledger_api,
                        contract_address=olas_token,
                    )
                    .functions.allowance(
                        safe,
                        token_utility,
                    )
                    .call()
                )
                self.logger.info(
                    f"Approved {token_utility_allowance} OLAS from {safe} to {token_utility}"
                )
                cost_of_bond = 1

            self.logger.info("Activating service")

            native_balance = get_asset_balance(
                ledger_api=sftxb.ledger_api,
                asset_address=ZERO_ADDRESS,
                address=safe,
            )

            if native_balance < cost_of_bond:
                message = f"Cannot activate service: address {safe} {native_balance=} < {cost_of_bond=}."
                self.logger.error(message)
                raise ValueError(message)

            sftxb.new_tx().add(
                sftxb.get_activate_data(
                    service_id=chain_data.token,
                    cost_of_bond=cost_of_bond,
                )
            ).settle()
            chain_data.on_chain_state = OnChainState.ACTIVE_REGISTRATION
            service.store()

        if (
            self._get_on_chain_state(service=service, chain=chain)
            == OnChainState.ACTIVE_REGISTRATION
        ):
            cost_of_bond = user_params.cost_of_bond
            if user_params.use_staking:
                token_utility = staking_params["service_registry_token_utility"]
                olas_token = staking_params["staking_token"]
                self.logger.info(
                    f"Approving OLAS as bonding token from {safe} to {token_utility}"
                )
                cost_of_bond = (
                    registry_contracts.service_registry_token_utility.get_agent_bond(
                        ledger_api=sftxb.ledger_api,
                        contract_address=token_utility,
                        service_id=chain_data.token,
                        agent_id=agent_id,
                    ).get("bond")
                )
                sftxb.new_tx().add(
                    sftxb.get_erc20_approval_data(
                        spender=token_utility,
                        amount=cost_of_bond,
                        erc20_contract=olas_token,
                    )
                ).settle()
                token_utility_allowance = (
                    registry_contracts.erc20.get_instance(
                        ledger_api=sftxb.ledger_api,
                        contract_address=olas_token,
                    )
                    .functions.allowance(
                        safe,
                        token_utility,
                    )
                    .call()
                )
                self.logger.info(
                    f"Approved {token_utility_allowance} OLAS from {safe} to {token_utility}"
                )
                cost_of_bond = 1 * len(instances)

            self.logger.info(
                f"Registering agent instances: {chain_data.token} -> {instances}"
            )

            native_balance = get_asset_balance(
                ledger_api=sftxb.ledger_api,
                asset_address=ZERO_ADDRESS,
                address=safe,
            )

            if native_balance < cost_of_bond:
                message = f"Cannot register agent instances: address {safe} {native_balance=} < {cost_of_bond=}."
                self.logger.error(message)
                raise ValueError(message)

            sftxb.new_tx().add(
                sftxb.get_register_instances_data(
                    service_id=chain_data.token,
                    instances=instances,
                    agents=[agent_id for _ in instances],
                    cost_of_bond=cost_of_bond,
                )
            ).settle()
            chain_data.on_chain_state = OnChainState.FINISHED_REGISTRATION
            service.store()

        if (
            self._get_on_chain_state(service=service, chain=chain)
            == OnChainState.FINISHED_REGISTRATION
        ):
            self.logger.info("Deploying service")

            reuse_multisig = True
            info = sftxb.info(token_id=chain_data.token)
            if info["multisig"] == NULL_ADDRESS:
                reuse_multisig = False

            self.logger.info(f"{reuse_multisig=}")

            messages = sftxb.get_deploy_data_from_safe(
                service_id=chain_data.token,
                reuse_multisig=reuse_multisig,
                master_safe=safe,
            )
            tx = sftxb.new_tx()
            for message in messages:
                tx.add(message)
            tx.settle()

            chain_data.on_chain_state = OnChainState.DEPLOYED
            service.store()

        # Update local Service
        info = sftxb.info(token_id=chain_data.token)
        chain_data.instances = info["instances"]
        chain_data.multisig = info["multisig"]
        chain_data.on_chain_state = OnChainState(info["service_state"])

        # TODO: yet another agent specific logic for mech, which should be abstracted
        if all(
            var in service.env_variables
            for var in [
                "AGENT_ID",
                "MECH_TO_CONFIG",
                "ON_CHAIN_SERVICE_ID",
                "GNOSIS_RPC_0",
            ]
        ):
            if (
                not service.env_variables["AGENT_ID"]["value"]
                or not service.env_variables["MECH_TO_CONFIG"]["value"]
            ):
                mech_address, agent_id = deploy_mech(sftxb=sftxb, service=service)
                service.update_env_variables_values(
                    {
                        "AGENT_ID": agent_id,
                        "MECH_TO_CONFIG": json.dumps(
                            {
                                mech_address: {
                                    "use_dynamic_pricing": False,
                                    "is_marketplace_mech": True,
                                }
                            },
                            separators=(",", ":"),
                        ),
                    }
                )

            service.update_env_variables_values(
                {
                    "ON_CHAIN_SERVICE_ID": chain_data.token,
                    "GNOSIS_RPC_0": service.env_variables["GNOSIS_LEDGER_RPC"]["value"],
                }
            )

        # TODO: this is a patch for modius, to be standardized
        staking_chain = None
        for chain_, config in service.chain_configs.items():
            if config.chain_data.user_params.use_staking:
                staking_chain = chain_
                break

        service.update_env_variables_values(
            {
                "SAFE_CONTRACT_ADDRESSES": json.dumps(
                    {
                        chain: config.chain_data.multisig
                        for chain, config in service.chain_configs.items()
                    },
                    separators=(",", ":"),
                ),
                "STAKING_CHAIN": staking_chain,
            }
        )
        service.store()

        if user_params.use_staking:
            self.stake_service_on_chain_from_safe(
                service_config_id=service_config_id, chain=chain
            )

    def terminate_service_on_chain(
        self, service_config_id: str, chain: t.Optional[str] = None
    ) -> None:
        """Terminate service on-chain"""
        # TODO This method has not been thoroughly reviewed. Deprecated usage in favour of Safe version.

        self.logger.info("terminate_service_on_chain")
        service = self.load(service_config_id=service_config_id)

        chain_config = service.chain_configs[chain or service.home_chain]
        ledger_config = chain_config.ledger_config
        chain_data = chain_config.chain_data
        ocm = self.get_on_chain_manager(ledger_config=ledger_config)
        info = ocm.info(token_id=chain_data.token)
        chain_data.on_chain_state = OnChainState(info["service_state"])

        if chain_data.on_chain_state != OnChainState.DEPLOYED:
            self.logger.info("Cannot terminate service")
            return

        self.logger.info("Terminating service")
        ocm.terminate(
            service_id=chain_data.token,
            token=(
                OLAS[ledger_config.chain]
                if chain_data.user_params.use_staking
                else None
            ),
        )
        chain_data.on_chain_state = OnChainState.TERMINATED_BONDED
        service.store()

    def terminate_service_on_chain_from_safe(  # pylint: disable=too-many-locals
        self,
        service_config_id: str,
        chain: str,
        withdrawal_address: t.Optional[str] = None,
    ) -> None:
        """Terminate service on-chain"""

        self.logger.info("terminate_service_on_chain_from_safe")
        service = self.load(service_config_id=service_config_id)
        chain_config = service.chain_configs[chain]
        ledger_config = chain_config.ledger_config
        chain_data = chain_config.chain_data
        keys = service.keys
        instances = [key.address for key in keys]
        wallet = self.wallet_manager.load(ledger_config.chain.ledger_type)
        safe = wallet.safes[Chain(chain)]  # type: ignore

        # TODO fixme
        os.environ["CUSTOM_CHAIN_RPC"] = ledger_config.rpc

        sftxb = self.get_eth_safe_tx_builder(ledger_config=ledger_config)
        info = sftxb.info(token_id=chain_data.token)
        chain_data.on_chain_state = OnChainState(info["service_state"])

        # Determine if the service is staked in a known staking program
        current_staking_program = self._get_current_staking_program(
            service,
            chain,
        )
        is_staked = current_staking_program is not None

        can_unstake = False
        if current_staking_program is not None:
            can_unstake = sftxb.can_unstake(
                service_id=chain_data.token,
                staking_contract=get_staking_contract(
                    chain=ledger_config.chain,
                    staking_program_id=current_staking_program,
                ),
            )

        # Cannot unstake, terminate flow.
        if is_staked and not can_unstake and withdrawal_address is None:
            self.logger.info("Service cannot be terminated on-chain: cannot unstake.")
            return

        # Unstake the service if applies
        if is_staked and (can_unstake or withdrawal_address is not None):
            self.unstake_service_on_chain_from_safe(
                service_config_id=service_config_id,
                chain=chain,
                staking_program_id=current_staking_program,
            )

        if self._get_on_chain_state(service=service, chain=chain) in (
            OnChainState.ACTIVE_REGISTRATION,
            OnChainState.FINISHED_REGISTRATION,
            OnChainState.DEPLOYED,
        ):
            self.logger.info("Terminating service")
            sftxb.new_tx().add(
                sftxb.get_terminate_data(
                    service_id=chain_data.token,
                )
            ).settle()

        if (
            self._get_on_chain_state(service=service, chain=chain)
            == OnChainState.TERMINATED_BONDED
        ):
            self.logger.info("Unbonding service")
            sftxb.new_tx().add(
                sftxb.get_unbond_data(
                    service_id=chain_data.token,
                )
            ).settle()

        # Swap service safe
        current_safe_owners = sftxb.get_service_safe_owners(service_id=chain_data.token)
        counter_current_safe_owners = Counter(s.lower() for s in current_safe_owners)
        counter_instances = Counter(s.lower() for s in instances)

        if withdrawal_address is not None:
            # we don't drain signer yet, because the owner swapping tx may need to happen
            self.drain_service_safe(
                service_config_id=service_config_id,
                withdrawal_address=withdrawal_address,
                chain=Chain(chain),
            )

        if counter_current_safe_owners == counter_instances:
            if withdrawal_address is None:
                self.logger.info("Service funded for safe swap")
                self.fund_service(
                    service_config_id=service_config_id,
                    funding_values={
                        ZERO_ADDRESS: {
                            "agent": {
                                "topup": chain_data.user_params.fund_requirements[
                                    ZERO_ADDRESS
                                ].agent,
                                "threshold": chain_data.user_params.fund_requirements[
                                    ZERO_ADDRESS
                                ].agent,
                            },
                            "safe": {"topup": 0, "threshold": 0},
                        }
                    },
                )

            self.logger.info("Swapping Safe owners")
            sftxb.swap(  # noqa: E800
                service_id=chain_data.token,  # noqa: E800
                multisig=chain_data.multisig,  # TODO this can be read from the registry
                owner_key=str(
                    self.keys_manager.get(
                        key=current_safe_owners[0]
                    ).private_key  # TODO allow multiple owners
                ),  # noqa: E800
                new_owner_address=safe
                if safe
                else wallet.crypto.address,  # TODO it should always be safe address
            )  # noqa: E800

        if withdrawal_address is not None:
            # drain all native tokens from service signer key
            drain_eoa(
                ledger_api=self.wallet_manager.load(
                    ledger_config.chain.ledger_type
                ).ledger_api(chain=ledger_config.chain, rpc=ledger_config.rpc),
                crypto=EthereumCrypto(
                    private_key_path=service.path
                    / "deployment"
                    / "ethereum_private_key.txt",
                ),
                withdrawal_address=withdrawal_address,
                chain_id=ledger_config.chain.id,
            )
            self.logger.info(f"{service.name} signer drained")

    def _get_current_staking_program(
        self, service: Service, chain: str
    ) -> t.Optional[str]:
        chain_config = service.chain_configs[chain]
        ledger_config = chain_config.ledger_config
        sftxb = self.get_eth_safe_tx_builder(ledger_config=ledger_config)
        service_id = chain_config.chain_data.token
        ledger_api = sftxb.ledger_api

        if service_id == NON_EXISTENT_TOKEN:
            return None

        service_registry = registry_contracts.service_registry.get_instance(
            ledger_api=ledger_api,
            contract_address=CONTRACTS[ledger_config.chain]["service_registry"],
        )

        service_owner = service_registry.functions.ownerOf(service_id).call()

        # TODO Implement in Staking Manager. Implemented here for performance issues.
        staking_ctr = t.cast(
            StakingTokenContract,
            StakingTokenContract.from_dir(
                directory=str(DATA_DIR / "contracts" / "staking_token")
            ),
        )

        try:
            state = StakingState(
                staking_ctr.get_instance(
                    ledger_api=ledger_api,
                    contract_address=service_owner,
                )
                .functions.getStakingState(service_id)
                .call()
            )
        except web3.exceptions.ContractLogicError:
            # Service owner is not a staking contract
            return None

        if state == StakingState.UNSTAKED:
            return None

        for staking_program_id, val in STAKING[ledger_config.chain].items():
            if val == service_owner:
                return staking_program_id

        # Fallback, if not possible to determine staking_program_id it means it's an "inner" staking contract
        # (e.g., in the case of DualStakingToken). Loop trough all the known contracts.
        for staking_program_id, staking_program_address in STAKING[
            ledger_config.chain
        ].items():
            state = StakingState(
                staking_ctr.get_instance(
                    ledger_api=ledger_api,
                    contract_address=staking_program_address,
                )
                .functions.getStakingState(service_id)
                .call()
            )

            if state in (StakingState.STAKED, StakingState.EVICTED):
                return staking_program_id

        # it's staked, but we don't know which staking program
        # so the staking_program_id should be an arbitrary staking contract
        return service_owner

    def unbond_service_on_chain(
        self, service_config_id: str, chain: t.Optional[str] = None
    ) -> None:
        """Unbond service on-chain"""
        # TODO This method has not been thoroughly reviewed. Deprecated usage in favour of Safe version.

        service = self.load(service_config_id=service_config_id)

        chain_config = service.chain_configs[chain or service.home_chain]
        ledger_config = chain_config.ledger_config
        chain_data = chain_config.chain_data
        ocm = self.get_on_chain_manager(ledger_config=ledger_config)
        info = ocm.info(token_id=chain_data.token)
        chain_data.on_chain_state = OnChainState(info["service_state"])

        if chain_data.on_chain_state != OnChainState.TERMINATED_BONDED:
            self.logger.info("Cannot unbond service")
            return

        self.logger.info("Unbonding service")
        ocm.unbond(
            service_id=chain_data.token,
            token=(
                OLAS[ledger_config.chain]
                if chain_data.user_params.use_staking
                else None
            ),
        )
        chain_data.on_chain_state = OnChainState.UNBONDED
        service.store()

    def stake_service_on_chain(self, hash: str) -> None:
        """
        Stake service on-chain

        :param hash: Service hash
        """
        raise NotImplementedError

    def stake_service_on_chain_from_safe(  # pylint: disable=too-many-statements,too-many-locals
        self, service_config_id: str, chain: str
    ) -> None:
        """Stake service on-chain"""
        self.logger.info("stake_service_on_chain_from_safe")
        service = self.load(service_config_id=service_config_id)
        chain_config = service.chain_configs[chain]
        ledger_config = chain_config.ledger_config
        chain_data = chain_config.chain_data
        user_params = chain_data.user_params
        target_staking_program = user_params.staking_program_id
        target_staking_contract = get_staking_contract(
            chain=ledger_config.chain,
            staking_program_id=target_staking_program,
        )
        sftxb = self.get_eth_safe_tx_builder(ledger_config=ledger_config)

        # TODO fixme
        os.environ["CUSTOM_CHAIN_RPC"] = ledger_config.rpc

        on_chain_state = self._get_on_chain_state(service=service, chain=chain)
        if on_chain_state != OnChainState.DEPLOYED:
            self.logger.info(
                f"Cannot perform staking operations. Service {chain_config.chain_data.token} is not on DEPLOYED state"
            )
            return

        # Determine if the service is staked in a known staking program
        current_staking_program = self._get_current_staking_program(
            service,
            chain,
        )
<<<<<<< HEAD
        current_staking_contract = (
            STAKING[ledger_config.chain][current_staking_program]
            if current_staking_program is not None
            else None
=======
        is_staked = current_staking_program is not None
        current_staking_contract = get_staking_contract(
            chain=ledger_config.chain,
            staking_program_id=current_staking_program,
>>>>>>> 72d0af14
        )

        # perform the unstaking flow if necessary
        staking_state = StakingState.UNSTAKED
        if current_staking_program is not None:
            can_unstake = sftxb.can_unstake(
                chain_config.chain_data.token, current_staking_contract
            )
            if not chain_config.chain_data.user_params.use_staking and can_unstake:
                self.logger.info(
                    f"Use staking is set to false, but service {chain_config.chain_data.token} is staked and can be unstaked. Unstaking..."
                )
                self.unstake_service_on_chain_from_safe(
                    service_config_id=service_config_id,
                    chain=chain,
                    staking_program_id=current_staking_program,
                )

            info = sftxb.info(token_id=chain_config.chain_data.token)
            chain_config.chain_data.on_chain_state = OnChainState(info["service_state"])
            staking_state = sftxb.staking_status(
                service_id=chain_data.token,
                staking_contract=current_staking_contract,
            )

            if staking_state == StakingState.EVICTED and can_unstake:
                self.logger.info(
                    f"Service {chain_config.chain_data.token} has been evicted and can be unstaked. Unstaking..."
                )
                self.unstake_service_on_chain_from_safe(
                    service_config_id=service_config_id,
                    chain=chain,
                    staking_program_id=current_staking_program,
                )

            if (
                staking_state == StakingState.STAKED
                and can_unstake
                and not sftxb.staking_rewards_available(current_staking_contract)
            ):
                self.logger.info(
                    f"There are no rewards available, service {chain_config.chain_data.token} "
                    "is already staked and can be unstaked."
                )
                self.logger.info("Skipping unstaking for no rewards available.")

            if (
                staking_state == StakingState.STAKED
                and current_staking_program != target_staking_program
                and can_unstake
            ):
                self.logger.info(
                    f"{chain_config.chain_data.token} is staked in a different staking program. Unstaking..."
                )
                self.unstake_service_on_chain_from_safe(
                    service_config_id=service_config_id,
                    chain=chain,
                    staking_program_id=current_staking_program,
                )

            staking_state = sftxb.staking_status(
                service_id=chain_config.chain_data.token,
                staking_contract=current_staking_contract,
            )

        target_program_staking_state = sftxb.staking_status(
            service_id=chain_config.chain_data.token,
            staking_contract=target_staking_contract,
        )
        self.logger.info("Checking conditions to stake.")

        staking_rewards_available = sftxb.staking_rewards_available(
            target_staking_contract
        )
        staking_slots_available = sftxb.staking_slots_available(target_staking_contract)
        current_staking_program = self._get_current_staking_program(
            service,
            chain,
        )

        self.logger.info(
            f"use_staking={chain_config.chain_data.user_params.use_staking}"
        )
        self.logger.info(f"{on_chain_state=}")
        self.logger.info(f"{current_staking_program=}")
        self.logger.info(f"{staking_state=}")
        self.logger.info(f"{target_staking_program=}")
        self.logger.info(f"{target_program_staking_state=}")
        self.logger.info(f"{staking_rewards_available=}")
        self.logger.info(f"{staking_slots_available=}")

        if (
            chain_config.chain_data.user_params.use_staking  # pylint: disable=too-many-boolean-expressions
            and staking_state == StakingState.UNSTAKED
            and target_program_staking_state == StakingState.UNSTAKED
            and staking_rewards_available
            and staking_slots_available
            and on_chain_state == OnChainState.DEPLOYED
        ):
            self.logger.info(f"Approving staking: {chain_config.chain_data.token}")
            sftxb.new_tx().add(
                sftxb.get_staking_approval_data(
                    service_id=chain_config.chain_data.token,
                    service_registry=CONTRACTS[ledger_config.chain]["service_registry"],
                    staking_contract=target_staking_contract,
                )
            ).settle()

            # Approve additional_staking_tokens.
            staking_params = sftxb.get_staking_params(
                staking_contract=target_staking_contract
            )

            for token_contract, min_staking_amount in staking_params[
                "additional_staking_tokens"
            ].items():
                sftxb.new_tx().add(
                    sftxb.get_erc20_approval_data(
                        spender=target_staking_contract,
                        amount=min_staking_amount,
                        erc20_contract=token_contract,
                    )
                ).settle()
                staking_contract_allowance = (
                    registry_contracts.erc20.get_instance(
                        ledger_api=sftxb.ledger_api,
                        contract_address=token_contract,
                    )
                    .functions.allowance(
                        sftxb.safe,
                        target_staking_contract,
                    )
                    .call()
                )
                self.logger.info(
                    f"Approved {staking_contract_allowance} (token {token_contract}) from {sftxb.safe} to {target_staking_contract}"
                )

            self.logger.info(f"Staking service: {chain_config.chain_data.token}")
            sftxb.new_tx().add(
                sftxb.get_staking_data(
                    service_id=chain_config.chain_data.token,
                    staking_contract=target_staking_contract,
                )
            ).settle()
            chain_config.chain_data.staked = True
            service.store()

        current_staking_program = self._get_current_staking_program(
            service,
            chain,
        )
        self.logger.info(f"{target_staking_program=}")
        self.logger.info(f"{current_staking_program=}")

    def unstake_service_on_chain(
        self, service_config_id: str, chain: t.Optional[str] = None
    ) -> None:
        """Unbond service on-chain"""
        # TODO This method has not been thoroughly reviewed. Deprecated usage in favour of Safe version.

        service = self.load(service_config_id=service_config_id)
        chain_config = service.chain_configs[chain or service.home_chain]
        ledger_config = chain_config.ledger_config
        chain_data = chain_config.chain_data
        ocm = self.get_on_chain_manager(ledger_config=ledger_config)

        state = ocm.staking_status(
            service_id=chain_data.token,
            staking_contract=get_staking_contract(
                chain=ledger_config.chain,
                staking_program_id=chain_data.user_params.staking_program_id,
            ),
        )
        self.logger.info(f"Staking status for service {chain_data.token}: {state}")
        if state not in {StakingState.STAKED, StakingState.EVICTED}:
            self.logger.info("Cannot unstake service, it's not staked")
            chain_data.staked = False
            service.store()
            return

        self.logger.info(f"Unstaking service: {chain_data.token}")
        ocm.unstake(
            service_id=chain_data.token,
            staking_contract=get_staking_contract(
                chain=ledger_config.chain,
                staking_program_id=chain_data.user_params.staking_program_id,
            ),
        )
        chain_data.staked = False
        service.store()

    def unstake_service_on_chain_from_safe(
        self,
        service_config_id: str,
        chain: str,
        staking_program_id: t.Optional[str] = None,
        force: bool = False,
    ) -> None:
        """Unbond service on-chain"""

        self.logger.info("unstake_service_on_chain_from_safe")
        service = self.load(service_config_id=service_config_id)
        chain_config = service.chain_configs[chain]
        ledger_config = chain_config.ledger_config
        chain_data = chain_config.chain_data

        if staking_program_id is None:
            self.logger.info(
                "Cannot unstake service, `staking_program_id` is set to None"
            )
            return

        sftxb = self.get_eth_safe_tx_builder(ledger_config=ledger_config)
        state = sftxb.staking_status(
            service_id=chain_data.token,
            staking_contract=get_staking_contract(
                chain=ledger_config.chain,
                staking_program_id=staking_program_id,
            ),
        )
        self.logger.info(f"Staking status for service {chain_data.token}: {state}")
        if state not in {StakingState.STAKED, StakingState.EVICTED}:
            self.logger.info("Cannot unstake service, it's not staked")
            chain_data.staked = False
            service.store()
            return

        self.logger.info(f"Unstaking service: {chain_data.token}")
        sftxb.new_tx().add(
            sftxb.get_unstaking_data(
                service_id=chain_data.token,
                staking_contract=get_staking_contract(
                    chain=ledger_config.chain,
                    staking_program_id=staking_program_id,
                ),
                force=force,
            )
        ).settle()
        chain_data.staked = False
        service.store()

    def claim_on_chain_from_safe(
        self,
        service_config_id: str,
        chain: str,
    ) -> str:
        """Claim rewards from Safe and returns transaction hash"""
        self.logger.info("claim_on_chain_from_safe")
        service = self.load(service_config_id=service_config_id)
        chain_config = service.chain_configs[chain]
        ledger_config = chain_config.ledger_config
        chain_data = chain_config.chain_data
        staking_program_id = chain_data.user_params.staking_program_id
        wallet = self.wallet_manager.load(ledger_config.chain.ledger_type)
        ledger_api = wallet.ledger_api(chain=ledger_config.chain, rpc=ledger_config.rpc)
        print(
            f"OLAS Balance on service Safe {chain_data.multisig}: "
            f"{get_asset_balance(ledger_api, OLAS[Chain(chain)], chain_data.multisig)}"
        )
        if (
            get_staking_contract(
                chain=ledger_config.chain,
                staking_program_id=staking_program_id,
            )
            is None
        ):
            raise RuntimeError(
                "No staking contract found for the current staking_program_id: "
                f"{staking_program_id}. Not claiming the rewards."
            )

        sftxb = self.get_eth_safe_tx_builder(ledger_config=ledger_config)
        receipt = (
            sftxb.new_tx()
            .add(
                sftxb.get_claiming_data(
                    service_id=chain_data.token,
                    staking_contract=get_staking_contract(
                        chain=ledger_config.chain,
                        staking_program_id=staking_program_id,
                    ),
                )
            )
            .settle()
        )
        return receipt["transactionHash"]

    def fund_service(  # pylint: disable=too-many-arguments,too-many-locals
        self,
        service_config_id: str,
        funding_values: t.Optional[FundingValues] = None,
        from_safe: bool = True,
        task_id: t.Optional[str] = None,
    ) -> None:
        """Fund service if required."""
        service = self.load(service_config_id=service_config_id)

        for chain in service.chain_configs.keys():
            self.logger.info(f"[FUNDING_JOB] [{task_id=}] Funding {chain=}")
            self.fund_service_single_chain(
                service_config_id=service_config_id,
                funding_values=funding_values,
                from_safe=from_safe,
                chain=chain,
            )

    def fund_service_single_chain(  # pylint: disable=too-many-arguments,too-many-locals,too-many-statements
        self,
        service_config_id: str,
        rpc: t.Optional[str] = None,
        funding_values: t.Optional[FundingValues] = None,
        from_safe: bool = True,
        chain: str = "gnosis",
    ) -> None:
        """Fund service if required."""

        service = self.load(service_config_id=service_config_id)
        chain_config = service.chain_configs[chain]
        ledger_config = chain_config.ledger_config
        chain_data = chain_config.chain_data
        wallet = self.wallet_manager.load(ledger_config.chain.ledger_type)
        ledger_api = wallet.ledger_api(
            chain=ledger_config.chain, rpc=rpc or ledger_config.rpc
        )

        for (
            asset_address,
            fund_requirements,
        ) in chain_data.user_params.fund_requirements.items():
            on_chain_operations_buffer = 0
            if asset_address == ZERO_ADDRESS:
                on_chain_state = self._get_on_chain_state(service=service, chain=chain)
                if on_chain_state != OnChainState.DEPLOYED:
                    if chain_data.user_params.use_staking:
                        on_chain_operations_buffer = 1 + len(service.keys)
                    else:
                        on_chain_operations_buffer = (
                            chain_data.user_params.cost_of_bond
                            * (1 + len(service.keys))
                        )

            asset_funding_values = (
                funding_values.get(asset_address)
                if funding_values is not None
                else None
            )
            agent_fund_threshold = (
                asset_funding_values["agent"]["threshold"]
                if asset_funding_values is not None
                else fund_requirements.agent
            )

            for key in service.keys:
                agent_balance = get_asset_balance(
                    ledger_api=ledger_api,
                    asset_address=asset_address,
                    address=key.address,
                )
                self.logger.info(
                    f"[FUNDING_JOB] Agent {key.address} Asset: {asset_address} balance: {agent_balance}"
                )
                if agent_fund_threshold > 0:
                    self.logger.info(
                        f"[FUNDING_JOB] Required balance: {agent_fund_threshold}"
                    )
                    if agent_balance < agent_fund_threshold:
                        self.logger.info(f"[FUNDING_JOB] Funding agent {key.address}")
                        target_balance = (
                            asset_funding_values["agent"]["topup"]
                            if asset_funding_values is not None
                            else fund_requirements.agent
                        )
                        available_balance = get_asset_balance(
                            ledger_api=ledger_api,
                            asset_address=asset_address,
                            address=wallet.safes[ledger_config.chain],
                        )
                        available_balance = max(
                            available_balance - on_chain_operations_buffer, 0
                        )
                        to_transfer = max(
                            min(available_balance, target_balance - agent_balance), 0
                        )
                        self.logger.info(
                            f"[FUNDING_JOB] Transferring {to_transfer} units (asset {asset_address}) to agent {key.address}"
                        )
                        wallet.transfer_asset(
                            asset=asset_address,
                            to=key.address,
                            amount=int(to_transfer),
                            chain=ledger_config.chain,
                            from_safe=from_safe,
                            rpc=rpc or ledger_config.rpc,
                        )

            if chain_data.multisig == NON_EXISTENT_MULTISIG:
                self.logger.info("[FUNDING_JOB] Service Safe not deployed")
                continue

            safe_balance = get_asset_balance(
                ledger_api=ledger_api,
                asset_address=asset_address,
                address=chain_data.multisig,
            )
            if asset_address == ZERO_ADDRESS and chain in WRAPPED_NATIVE_ASSET:
                # also count the balance of the wrapped native asset
                safe_balance += get_asset_balance(
                    ledger_api=ledger_api,
                    asset_address=WRAPPED_NATIVE_ASSET[Chain(chain)],
                    address=chain_data.multisig,
                )

            safe_fund_treshold = (
                asset_funding_values["safe"]["threshold"]
                if asset_funding_values is not None
                else fund_requirements.safe
            )
            self.logger.info(
                f"[FUNDING_JOB] Safe {chain_data.multisig} Asset: {asset_address} balance: {safe_balance}"
            )
            self.logger.info(f"[FUNDING_JOB] Required balance: {safe_fund_treshold}")
            if safe_balance < safe_fund_treshold:
                self.logger.info("[FUNDING_JOB] Funding safe")
                target_balance = (
                    asset_funding_values["safe"]["topup"]
                    if asset_funding_values is not None
                    else fund_requirements.safe
                )
                available_balance = get_asset_balance(
                    ledger_api=ledger_api,
                    asset_address=asset_address,
                    address=wallet.safes[ledger_config.chain],
                )
                available_balance = max(
                    available_balance - on_chain_operations_buffer, 0
                )
                to_transfer = max(
                    min(available_balance, target_balance - safe_balance), 0
                )

                # TODO Possibly remove this logging
                self.logger.info(f"{available_balance=}")
                self.logger.info(f"{target_balance=}")
                self.logger.info(f"{safe_balance=}")
                self.logger.info(f"{to_transfer=}")

                if to_transfer > 0:
                    self.logger.info(
                        f"[FUNDING_JOB] Transferring {to_transfer} units (asset {asset_address}) to {chain_data.multisig}"
                    )
                    # TODO: This is a temporary fix
                    # we avoid the error here because there is a seperate prompt on the UI
                    # when not enough funds are present, and the FE doesn't let the user to start the agent.
                    # Ideally this error should be allowed, and then the FE should ask the user for more funds.
                    with suppress(RuntimeError):
                        wallet.transfer_asset(
                            asset=asset_address,
                            to=t.cast(str, chain_data.multisig),
                            amount=int(to_transfer),
                            chain=ledger_config.chain,
                            rpc=rpc or ledger_config.rpc,
                        )

    # TODO This method is possibly not used anymore
    def fund_service_erc20(  # pylint: disable=too-many-arguments,too-many-locals
        self,
        service_config_id: str,
        token: str,
        rpc: t.Optional[str] = None,
        agent_topup: t.Optional[float] = None,
        safe_topup: t.Optional[float] = None,
        agent_fund_threshold: t.Optional[float] = None,
        safe_fund_treshold: t.Optional[float] = None,
        from_safe: bool = True,
        chain: str = "gnosis",
    ) -> None:
        """Fund service if required."""
        service = self.load(service_config_id=service_config_id)
        chain_config = service.chain_configs[chain]
        ledger_config = chain_config.ledger_config
        chain_data = chain_config.chain_data
        wallet = self.wallet_manager.load(ledger_config.chain.ledger_type)
        ledger_api = wallet.ledger_api(
            chain=ledger_config.chain, rpc=rpc or ledger_config.rpc
        )
        agent_fund_threshold = (
            agent_fund_threshold
            or chain_data.user_params.fund_requirements[ZERO_ADDRESS].agent
        )

        for key in service.keys:
            agent_balance = ledger_api.get_balance(address=key.address)
            self.logger.info(f"Agent {key.address} balance: {agent_balance}")
            self.logger.info(f"Required balance: {agent_fund_threshold}")
            if agent_balance < agent_fund_threshold:
                self.logger.info("Funding agents")
                to_transfer = (
                    agent_topup
                    or chain_data.user_params.fund_requirements[ZERO_ADDRESS].agent
                )
                self.logger.info(f"Transferring {to_transfer} units to {key.address}")
                wallet.transfer_erc20(
                    token=token,
                    to=key.address,
                    amount=int(to_transfer),
                    chain=ledger_config.chain,
                    from_safe=from_safe,
                    rpc=rpc or ledger_config.rpc,
                )

        safe_balance = (
            registry_contracts.erc20.get_instance(ledger_api, token)
            .functions.balanceOf(chain_data.multisig)
            .call()
        )
        safe_fund_treshold = (
            safe_fund_treshold
            or chain_data.user_params.fund_requirements[ZERO_ADDRESS].safe
        )
        self.logger.info(f"Safe {chain_data.multisig} balance: {safe_balance}")
        self.logger.info(f"Required balance: {safe_fund_treshold}")
        if safe_balance < safe_fund_treshold:
            self.logger.info("Funding safe")
            to_transfer = (
                safe_topup
                or chain_data.user_params.fund_requirements[ZERO_ADDRESS].safe
            )
            self.logger.info(
                f"Transferring {to_transfer} units to {chain_data.multisig}"
            )
            wallet.transfer_erc20(
                token=token,
                to=t.cast(str, chain_data.multisig),
                amount=int(to_transfer),
                chain=ledger_config.chain,
                rpc=rpc or ledger_config.rpc,
            )

    def drain_service_safe(
        self,
        service_config_id: str,
        withdrawal_address: str,
        chain: Chain,
    ) -> None:
        """Drain the funds out of the service safe."""
        self.logger.info(
            f"Draining the safe of service: {service_config_id} on chain {chain.value}"
        )
        service = self.load(service_config_id=service_config_id)
        chain_config = service.chain_configs[chain.value]
        ledger_config = chain_config.ledger_config
        chain_data = chain_config.chain_data
        wallet = self.wallet_manager.load(ledger_config.chain.ledger_type)
        ledger_api = wallet.ledger_api(chain=ledger_config.chain, rpc=ledger_config.rpc)
        ethereum_crypto = EthereumCrypto(
            private_key_path=service.path / "deployment" / "ethereum_private_key.txt",
        )

        # drain ERC20 tokens from service safe
        for token_name, token_address in (
            ("OLAS", OLAS[chain]),
            (
                f"W{get_currency_denom(chain)}",
                WRAPPED_NATIVE_ASSET[chain],
            ),
            ("USDC", USDC[chain]),
        ):
            token_instance = registry_contracts.erc20.get_instance(
                ledger_api=ledger_api,
                contract_address=token_address,
            )
            balance = token_instance.functions.balanceOf(chain_data.multisig).call()
            if balance == 0:
                self.logger.info(
                    f"No {token_name} to drain from service safe: {chain_data.multisig}"
                )
                continue

            self.logger.info(
                f"Draining {balance} {token_name} out of service safe: {chain_data.multisig}"
            )
            transfer_erc20_from_safe(
                ledger_api=ledger_api,
                crypto=ethereum_crypto,
                safe=chain_data.multisig,
                token=token_address,
                to=withdrawal_address,
                amount=balance,
            )

        # drain native asset from service safe
        balance = ledger_api.get_balance(chain_data.multisig)
        if balance == 0:
            self.logger.info(
                f"No {get_currency_denom(chain)} to drain from service safe: {chain_data.multisig}"
            )
        else:
            self.logger.info(
                f"Draining {balance} {get_currency_denom(chain)} out of service safe: {chain_data.multisig}"
            )
            transfer_from_safe(
                ledger_api=ledger_api,
                crypto=ethereum_crypto,
                safe=chain_data.multisig,
                to=withdrawal_address,
                amount=balance,
            )

        self.logger.info(f"{service.name} safe drained ({service_config_id=})")

    async def funding_job(
        self,
        service_config_id: str,
        loop: t.Optional[asyncio.AbstractEventLoop] = None,
        from_safe: bool = True,
    ) -> None:
        """Start a background funding job."""
        loop = loop or asyncio.get_event_loop()
        service = self.load(service_config_id=service_config_id)
        chain_config = service.chain_configs[service.home_chain]
        task = asyncio.current_task()
        task_id = id(task) if task else "Unknown task_id"
        with ThreadPoolExecutor() as executor:
            while True:
                try:
                    await loop.run_in_executor(
                        executor,
                        self.fund_service,
                        service_config_id,  # Service id
                        {
                            asset_address: {
                                "agent": {
                                    "topup": fund_requirements.agent,
                                    "threshold": int(
                                        fund_requirements.agent
                                        * DEFAULT_TOPUP_THRESHOLD
                                    ),
                                },
                                "safe": {
                                    "topup": fund_requirements.safe,
                                    "threshold": int(
                                        fund_requirements.safe * DEFAULT_TOPUP_THRESHOLD
                                    ),
                                },
                            }
                            for asset_address, fund_requirements in chain_config.chain_data.user_params.fund_requirements.items()
                        },
                        from_safe,
                        task_id,
                    )
                except Exception:  # pylint: disable=broad-except
                    logging.info(
                        f"Error occured while funding the service\n{traceback.format_exc()}"
                    )
                await asyncio.sleep(60)

    def deploy_service_locally(
        self,
        service_config_id: str,
        chain: t.Optional[str] = None,
        use_docker: bool = False,
        use_kubernetes: bool = False,
        build_only: bool = False,
    ) -> Deployment:
        """
        Deploy service locally

        :param hash: Service hash
        :param chain: Chain to set runtime parameters on the deployment (home_chain if not provided).
        :param use_docker: Use a Docker Compose deployment (True) or Host deployment (False).
        :param use_kubernetes: Use Kubernetes for deployment
        :param build_only: Only build the deployment without starting it
        :return: Deployment instance
        """
        service = self.load(service_config_id=service_config_id)

        deployment = service.deployment
        deployment.build(
            use_docker=use_docker,
            use_kubernetes=use_kubernetes,
            force=True,
            chain=chain or service.home_chain,
        )
        if build_only:
            return deployment
        deployment.start(use_docker=use_docker)
        return deployment

    def stop_service_locally(
        self, service_config_id: str, delete: bool = False, use_docker: bool = False
    ) -> Deployment:
        """
        Stop service locally

        :param service_id: Service id
        :param delete: Delete local deployment.
        :return: Deployment instance
        """
        service = self.load(service_config_id=service_config_id)
        service.remove_latest_healthcheck()
        deployment = service.deployment
        deployment.stop(use_docker)
        if delete:
            deployment.delete()
        return deployment

    def log_directories(self) -> None:
        """Log directories."""
        directories = [f"  - {str(p)}" for p in self.path.iterdir() if p.is_dir()]
        directories_str = "\n".join(directories)
        self.logger.info(f"Directories in {self.path}\n: {directories_str}")

    def update(
        self,
        service_config_id: str,
        service_template: ServiceTemplate,
        allow_different_service_public_id: bool = False,
        partial_update: bool = True,
    ) -> Service:
        """Update a service."""

        self.logger.info(f"Updating {service_config_id=}")
        service = self.load(service_config_id=service_config_id)
        service.update(
            service_template=service_template,
            allow_different_service_public_id=allow_different_service_public_id,
            partial_update=partial_update,
        )
        return service

    def update_all_matching(
        self,
        service_template: ServiceTemplate,
    ) -> t.List[t.Dict]:
        """Update all services with service id matching the service id from the template hash."""

        self.logger.info("update_all_matching")
        self.logger.info(f"{service_template['hash']=}")
        updated_services: t.List[t.Dict] = []
        for service in self._get_all_services():
            try:
                service.update(service_template=service_template)
                updated_services.append(service.json)
                self.logger.info(
                    f"Updated service_config_id={service.service_config_id}"
                )
            except ValueError:
                self.logger.info(
                    f"Not updated service_config_id={service.service_config_id}"
                )

        return updated_services

    def migrate_service_configs(self) -> None:
        """Migrate old service config formats to new ones, if applies."""

        bafybei_count = sum(
            1 for path in self.path.iterdir() if path.name.startswith("bafybei")
        )
        if bafybei_count > 1:
            self.log_directories()
            raise RuntimeError(
                f"Your services folder contains {bafybei_count} folders starting with 'bafybei'. This is an unintended situation. Please contact support."
            )

        paths = list(self.path.iterdir())
        for path in paths:
            try:
                if path.name.startswith(DELETE_PREFIX):
                    shutil.rmtree(path)
                    self.logger.info(f"Deleted folder: {path.name}")

                if path.name.startswith(SERVICE_CONFIG_PREFIX) or path.name.startswith(
                    "bafybei"
                ):
                    self.logger.info(f"migrate_service_configs {str(path)}")
                    migrated = Service.migrate_format(path)
                    if migrated:
                        self.logger.info(f"Folder {str(path)} has been migrated.")
            except Exception as e:  # pylint: disable=broad-except
                self.logger.error(
                    f"Failed to migrate service: {path.name}. Exception {e}: {traceback.format_exc()}"
                )
                # Rename the invalid path
                timestamp = int(time.time())
                invalid_path = path.parent / f"invalid_{timestamp}_{path.name}"
                os.rename(path, invalid_path)
                self.logger.info(
                    f"Renamed invalid service: {path.name} to {invalid_path.name}"
                )

    def refill_requirements(  # pylint: disable=too-many-locals,too-many-statements,too-many-nested-blocks
        self, service_config_id: str
    ) -> t.Dict:
        """Get user refill requirements for a service."""
        service = self.load(service_config_id=service_config_id)

        balances: t.Dict = {}
        bonded_assets: t.Dict = {}
        protocol_asset_requirements: t.Dict = {}
        refill_requirements: t.Dict = {}
        allow_start_agent = True
        is_refill_required = False

        for chain, chain_config in service.chain_configs.items():
            ledger_config = chain_config.ledger_config
            chain_data = chain_config.chain_data
            wallet = self.wallet_manager.load(ledger_config.chain.ledger_type)
            ledger_api = wallet.ledger_api(
                chain=ledger_config.chain, rpc=ledger_config.rpc
            )
            os.environ["CUSTOM_CHAIN_RPC"] = ledger_config.rpc

            master_eoa = wallet.address
            master_safe_exists = wallet.safes.get(Chain(chain)) is not None
            master_safe = wallet.safes.get(Chain(chain), "master_safe")

            agent_addresses = {key.address for key in service.keys}
            service_safe = (
                chain_data.multisig
                if chain_data.multisig and chain_data.multisig != NON_EXISTENT_MULTISIG
                else "service_safe"
            )

            if not master_safe_exists:
                allow_start_agent = False

            # Protocol asset requirements
            protocol_asset_requirements[
                chain
            ] = self._compute_protocol_asset_requirements(service_config_id, chain)
            service_asset_requirements = chain_data.user_params.fund_requirements

            # Bonded assets
            bonded_assets[chain] = self._compute_bonded_assets(service_config_id, chain)

            # Balances
            addresses = agent_addresses | {service_safe, master_eoa, master_safe}
            asset_addresses = (
                {ZERO_ADDRESS}
                | service_asset_requirements.keys()
                | protocol_asset_requirements[chain].keys()
                | bonded_assets[chain].keys()
            )

            balances[chain] = get_assets_balances(
                ledger_api=ledger_api,
                addresses=addresses,
                asset_addresses=asset_addresses,
                raise_on_invalid_address=False,
            )

            # TODO this is a balances patch to count wrapped native asset as
            # native assets for the service safe
            if Chain(chain) in WRAPPED_NATIVE_ASSET:
                if WRAPPED_NATIVE_ASSET[Chain(chain)] not in asset_addresses:
                    balances[chain][service_safe][ZERO_ADDRESS] += get_asset_balance(
                        ledger_api=ledger_api,
                        asset_address=WRAPPED_NATIVE_ASSET[Chain(chain)],
                        address=service_safe,
                        raise_on_invalid_address=False,
                    )

            # Refill requirements
            refill_requirements[chain] = {}

            # Refill requirements for Master Safe
            for asset_address in (
                service_asset_requirements.keys()
                | protocol_asset_requirements[chain].keys()
            ):
                agent_asset_funding_values = {}
                if asset_address in service_asset_requirements:
                    fund_requirements = service_asset_requirements[asset_address]
                    agent_asset_funding_values = {
                        address: {
                            "topup": fund_requirements.agent,
                            "threshold": int(
                                fund_requirements.agent * DEFAULT_TOPUP_THRESHOLD
                            ),  # TODO make threshold configurable
                            "balance": balances[chain][address][asset_address],
                        }
                        for address in agent_addresses
                    }
                    agent_asset_funding_values[service_safe] = {
                        "topup": fund_requirements.safe,
                        "threshold": int(
                            fund_requirements.safe * DEFAULT_TOPUP_THRESHOLD
                        ),  # TODO make threshold configurable
                        "balance": balances[chain][service_safe][asset_address],
                    }

                recommended_refill = self._compute_refill_requirement(
                    asset_funding_values=agent_asset_funding_values,
                    sender_topup=protocol_asset_requirements[chain].get(
                        asset_address, 0
                    ),
                    sender_threshold=protocol_asset_requirements[chain].get(
                        asset_address, 0
                    ),
                    sender_balance=balances[chain][master_safe][asset_address]
                    + bonded_assets[chain].get(asset_address, 0),
                )["recommended_refill"]

                refill_requirements[chain].setdefault(master_safe, {})[
                    asset_address
                ] = recommended_refill

                if asset_address == ZERO_ADDRESS and any(
                    balances[chain][master_safe][asset_address] == 0
                    and balances[chain][address][asset_address] == 0
                    and agent_asset_funding_values[address]["threshold"] > 0
                    for address in agent_asset_funding_values
                ):
                    allow_start_agent = False

            # Remove placeholder value
            refill_requirements[chain].pop("master_safe", None)

            # Refill requirements for Master EOA
            eoa_funding_values = self._get_master_eoa_native_funding_values(
                master_safe_exists=master_safe_exists,
                chain=Chain(chain),
                balance=balances[chain][master_eoa][ZERO_ADDRESS],
            )

            eoa_recommended_refill = self._compute_refill_requirement(
                asset_funding_values={},
                sender_topup=eoa_funding_values["topup"],
                sender_threshold=eoa_funding_values["threshold"],
                sender_balance=balances[chain][master_eoa][ZERO_ADDRESS],
            )["recommended_refill"]

            refill_requirements[chain].setdefault(master_eoa, {})[
                ZERO_ADDRESS
            ] = eoa_recommended_refill

        is_refill_required = any(
            amount > 0
            for chain in refill_requirements.values()
            for asset in chain.values()
            for amount in asset.values()
        )

        return {
            "balances": balances,
            "bonded_assets": bonded_assets,
            "refill_requirements": refill_requirements,
            "service_asset_requirements": protocol_asset_requirements,
            "is_refill_required": is_refill_required,
            "allow_start_agent": allow_start_agent,
        }

    def _compute_bonded_assets(  # pylint: disable=too-many-locals
        self, service_config_id: str, chain: str
    ) -> t.Dict:
        """Computes the bonded tokens: current agent bonds and current security deposit"""

        service = self.load(service_config_id=service_config_id)
        chain_config = service.chain_configs[chain]
        ledger_config = chain_config.ledger_config
        wallet = self.wallet_manager.load(ledger_config.chain.ledger_type)
        bonded_assets: defaultdict = defaultdict(int)

        if Chain(chain) not in wallet.safes:
            return dict(bonded_assets)

        master_safe = wallet.safes[Chain(chain)]

        ledger_api = wallet.ledger_api(chain=ledger_config.chain, rpc=ledger_config.rpc)

        service_id = chain_config.chain_data.token
        if service_id == NON_EXISTENT_TOKEN:
            return dict(bonded_assets)

        os.environ["CUSTOM_CHAIN_RPC"] = ledger_config.rpc

        # Determine bonded native amount
        service_registry_address = CHAIN_PROFILES[chain]["service_registry"]
        service_registry = registry_contracts.service_registry.get_instance(
            ledger_api=ledger_api,
            contract_address=service_registry_address,
        )
        service_info = service_registry.functions.getService(service_id).call()
        security_deposit = service_info[0]
        service_state = service_info[6]
        agent_ids = service_info[7]

        if (
            OnChainState.ACTIVE_REGISTRATION
            <= service_state
            < OnChainState.TERMINATED_BONDED
        ):
            bonded_assets[ZERO_ADDRESS] += security_deposit

        operator_balance = service_registry.functions.getOperatorBalance(
            master_safe, service_id
        ).call()
        bonded_assets[ZERO_ADDRESS] += operator_balance

        # Determine bonded token amount for staking programs
        current_staking_program = self._get_current_staking_program(service, chain)

        if not current_staking_program:
            return dict(bonded_assets)

        sftxb = self.get_eth_safe_tx_builder(ledger_config=ledger_config)
        staking_params = sftxb.get_staking_params(
<<<<<<< HEAD
            staking_contract=STAKING[ledger_config.chain][current_staking_program],
=======
            staking_contract=get_staking_contract(
                chain=ledger_config.chain,
                staking_program_id=user_params.staking_program_id,
            ),
>>>>>>> 72d0af14
        )
        service_registry_token_utility_address = staking_params[
            "service_registry_token_utility"
        ]
        service_registry_token_utility = (
            registry_contracts.service_registry_token_utility.get_instance(
                ledger_api=ledger_api,
                contract_address=service_registry_token_utility_address,
            )
        )

        agent_bonds = 0
        for agent_id in agent_ids:
            num_agent_instances = service_registry.functions.getInstancesForAgentId(
                service_id, agent_id
            ).call()[0]
            agent_bond = service_registry_token_utility.functions.getAgentBond(
                service_id, agent_id
            ).call()
            agent_bonds += num_agent_instances * agent_bond

        security_deposit = 0
        if (
            OnChainState.ACTIVE_REGISTRATION
            <= service_state
            < OnChainState.TERMINATED_BONDED
        ):
            security_deposit = (
                service_registry_token_utility.functions.mapServiceIdTokenDeposit(
                    service_id
                ).call()[1]
            )

        bonded_assets[staking_params["staking_token"]] += agent_bonds
        bonded_assets[staking_params["staking_token"]] += security_deposit

        staking_state = sftxb.staking_status(
            service_id=service_id,
            staking_contract=staking_params["staking_contract"],
        )

        if staking_state in (StakingState.STAKED, StakingState.EVICTED):
            for token, amount in staking_params["additional_staking_tokens"].items():
                bonded_assets[token] += amount

        return dict(bonded_assets)

    def _compute_protocol_asset_requirements(  # pylint: disable=too-many-locals
        self, service_config_id: str, chain: str
    ) -> t.Dict:
        """Computes the protocol asset requirements to deploy on-chain and stake (if necessary)"""
        service = self.load(service_config_id=service_config_id)
        chain_config = service.chain_configs[chain]
        user_params = chain_config.chain_data.user_params
        ledger_config = chain_config.ledger_config
        number_of_agents = service.helper.config.number_of_agents
        os.environ["CUSTOM_CHAIN_RPC"] = ledger_config.rpc
        sftxb = self.get_eth_safe_tx_builder(ledger_config=ledger_config)
        service_asset_requirements: defaultdict = defaultdict(int)

        if not user_params.use_staking or not user_params.staking_program_id:
            agent_bonds = user_params.cost_of_bond * number_of_agents
            security_deposit = user_params.cost_of_bond
            service_asset_requirements[ZERO_ADDRESS] += agent_bonds
            service_asset_requirements[ZERO_ADDRESS] += security_deposit
            return dict(service_asset_requirements)

        agent_bonds = 1 * number_of_agents
        security_deposit = 1
        service_asset_requirements[ZERO_ADDRESS] += agent_bonds
        service_asset_requirements[ZERO_ADDRESS] += security_deposit

        staking_params = sftxb.get_staking_params(
            staking_contract=get_staking_contract(
                chain=ledger_config.chain,
                staking_program_id=user_params.staking_program_id,
            ),
        )

        # This computation assumes the service will be/has been minted with these
        # parameters. Otherwise, these values should be retrieved on-chain as follows:
        # - agent_bonds: by combining the output of ServiceRegistry .getAgentParams .getService
        #   and ServiceRegistryTokenUtility .getAgentBond
        # - security_deposit: as the maximum agent bond.
        agent_bonds = staking_params["min_staking_deposit"] * number_of_agents
        security_deposit = staking_params["min_staking_deposit"]
        service_asset_requirements[staking_params["staking_token"]] += agent_bonds
        service_asset_requirements[staking_params["staking_token"]] += security_deposit

        for token, amount in staking_params["additional_staking_tokens"].items():
            service_asset_requirements[token] = amount

        return dict(service_asset_requirements)

    @staticmethod
    def _compute_refill_requirement(
        asset_funding_values: t.Dict,
        sender_topup: int = 0,
        sender_threshold: int = 0,
        sender_balance: int = 0,
    ) -> t.Dict:
        """
        Compute refill requirement.

        The `asset_funding_values` dictionary specifies the funding obligations the sender must cover for other parties.
        The `sender_topup` and `sender_threshold` define the sender's own funding needs, with `sender_topup` typically
        equal to `sender_threshold`. These values generally represent assets reserved for protocol operations.

        Args:
            asset_funding_values (dict): Maps addresses to their funding details:
                - "topup": Required total funding for the address.
                - "threshold": Minimum balance threshold for the address.
                - "balance": Current balance of the address.
            sender_topup (int): Required total funding for the sender after satysfying `asset_funding_values`.
            sender_threshold (int): Minimum balance threshold for the sender after satisfying `asset_funding_values`.
            sender_balance (int): Sender's current balance.

        Returns:
            dict: A dictionary with:
                - "minimum_refill": The minimum amount the sender needs to add.
                - "recommended_refill": The suggested amount the sender should add.
        """
        if 0 > sender_threshold or sender_threshold > sender_topup:
            raise ValueError(
                f"Arguments must satisfy 0 <= 'sender_threshold' <= 'sender_topup' ({sender_threshold=}, {sender_topup=})."
            )

        if 0 > sender_balance:
            raise ValueError(
                f"Argument 'sender_balance' must be >= 0 ({sender_balance=})."
            )

        total_minimum_shortfall = 0
        total_recommended_shortfall = 0

        for address, requirements in asset_funding_values.items():
            topup = requirements["topup"]
            threshold = requirements["threshold"]
            balance = requirements["balance"]

            if 0 > threshold or threshold > topup:
                raise ValueError(
                    f"Arguments must satisfy 0 <= 'threshold' <= 'topup' ({address=}, {threshold=}, {topup=}, {balance=})."
                )
            if 0 > balance:
                raise ValueError(
                    f"Argument 'balance' must be >= 0 ({address=}, {sender_balance=})."
                )

            if balance < threshold:
                total_minimum_shortfall += threshold - balance
                total_recommended_shortfall += topup - balance

        minimum_refill = max(
            total_minimum_shortfall + sender_threshold - sender_balance, 0
        )
        recommended_refill = max(
            total_recommended_shortfall + sender_topup - sender_balance, 0
        )

        return {
            "minimum_refill": minimum_refill,
            "recommended_refill": recommended_refill,
        }

    @staticmethod
    def _get_master_eoa_native_funding_values(
        master_safe_exists: bool, chain: Chain, balance: int
    ) -> t.Dict:
        funding_values = {
            True: {
                Chain.ETHEREUM: {
                    "topup": 20000000000000000,
                    "threshold": 10000000000000000,
                },
                Chain.GNOSIS: {
                    "topup": 100000000000000000,
                    "threshold": 50000000000000000,
                },
                Chain.OPTIMISTIC: {
                    "topup": 5000000000000000,
                    "threshold": 2500000000000000,
                },
                Chain.BASE: {"topup": 5000000000000000, "threshold": 2500000000000000},
                Chain.MODE: {"topup": 500000000000000, "threshold": 250000000000000},
            },
            False: {
                Chain.ETHEREUM: {
                    "topup": 20000000000000000,
                    "threshold": 20000000000000000,
                },
                Chain.GNOSIS: {
                    "topup": 1500000000000000000,
                    "threshold": 1500000000000000000,
                },
                Chain.OPTIMISTIC: {
                    "topup": 5000000000000000,
                    "threshold": 5000000000000000,
                },
                Chain.BASE: {"topup": 5000000000000000, "threshold": 5000000000000000},
                Chain.MODE: {"topup": 500000000000000, "threshold": 500000000000000},
            },
        }

        values = funding_values[master_safe_exists][chain]
        values["balance"] = balance
        return values<|MERGE_RESOLUTION|>--- conflicted
+++ resolved
@@ -1401,17 +1401,10 @@
             service,
             chain,
         )
-<<<<<<< HEAD
-        current_staking_contract = (
-            STAKING[ledger_config.chain][current_staking_program]
-            if current_staking_program is not None
-            else None
-=======
         is_staked = current_staking_program is not None
         current_staking_contract = get_staking_contract(
             chain=ledger_config.chain,
             staking_program_id=current_staking_program,
->>>>>>> 72d0af14
         )
 
         # perform the unstaking flow if necessary
@@ -2421,14 +2414,10 @@
 
         sftxb = self.get_eth_safe_tx_builder(ledger_config=ledger_config)
         staking_params = sftxb.get_staking_params(
-<<<<<<< HEAD
-            staking_contract=STAKING[ledger_config.chain][current_staking_program],
-=======
             staking_contract=get_staking_contract(
                 chain=ledger_config.chain,
                 staking_program_id=user_params.staking_program_id,
             ),
->>>>>>> 72d0af14
         )
         service_registry_token_utility_address = staking_params[
             "service_registry_token_utility"
