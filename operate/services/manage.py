#!/usr/bin/env python3
# -*- coding: utf-8 -*-
# ------------------------------------------------------------------------------
#
#   Copyright 2024 Valory AG
#
#   Licensed under the Apache License, Version 2.0 (the "License");
#   you may not use this file except in compliance with the License.
#   You may obtain a copy of the License at
#
#       http://www.apache.org/licenses/LICENSE-2.0
#
#   Unless required by applicable law or agreed to in writing, software
#   distributed under the License is distributed on an "AS IS" BASIS,
#   WITHOUT WARRANTIES OR CONDITIONS OF ANY KIND, either express or implied.
#   See the License for the specific language governing permissions and
#   limitations under the License.
#
# ------------------------------------------------------------------------------
"""Service manager."""

import asyncio
import json
import logging
import os
<<<<<<< HEAD
=======
import time
>>>>>>> 0f9af80b
import traceback
import typing as t
from collections import Counter, defaultdict
from concurrent.futures import ThreadPoolExecutor
from contextlib import suppress
from http import HTTPStatus
from pathlib import Path

import requests
from aea.helpers.base import IPFSHash
from aea_ledger_ethereum import EthereumCrypto, LedgerApi
from autonomy.chain.base import registry_contracts
from autonomy.chain.config import CHAIN_PROFILES, ChainType
from autonomy.chain.metadata import IPFS_URI_PREFIX

from operate.constants import IPFS_ADDRESS, ZERO_ADDRESS
from operate.data import DATA_DIR
from operate.data.contracts.mech_activity.contract import MechActivityContract
from operate.data.contracts.requester_activity_checker.contract import (
    RequesterActivityCheckerContract,
)
from operate.data.contracts.staking_token.contract import StakingTokenContract
from operate.keys import KeysManager
from operate.ledger import PUBLIC_RPCS, get_currency_denom
from operate.ledger.profiles import (
    CONTRACTS,
    DEFAULT_MASTER_EOA_FUNDS,
    DEFAULT_PRIORITY_MECH,
    OLAS,
    STAKING,
    USDC,
    WRAPPED_NATIVE_ASSET,
    get_staking_contract,
)
from operate.operate_types import (
    Chain,
    FundingValues,
    LedgerConfig,
    MechMarketplaceConfig,
    OnChainState,
    ServiceEnvProvisionType,
    ServiceTemplate,
)
from operate.services.protocol import EthSafeTxBuilder, OnChainManager, StakingState
from operate.services.service import (
    ChainConfig,
    Deployment,
    NON_EXISTENT_MULTISIG,
    NON_EXISTENT_TOKEN,
    OnChainData,
    SERVICE_CONFIG_PREFIX,
    SERVICE_CONFIG_VERSION,
    Service,
)
from operate.services.utils.mech import deploy_mech
from operate.utils.gnosis import drain_eoa, get_asset_balance, get_assets_balances
from operate.utils.gnosis import transfer as transfer_from_safe
from operate.utils.gnosis import transfer_erc20_from_safe
from operate.wallet.master import MasterWalletManager


# pylint: disable=redefined-builtin
DEFAULT_TOPUP_THRESHOLD = 0.5
# At the moment, we only support running one agent per service locally on a machine.
# If multiple agents are provided in the service.yaml file, only the 0th index config will be used.
NUM_LOCAL_AGENT_INSTANCES = 1


class ServiceManager:
    """Service manager."""

    def __init__(
        self,
        path: Path,
        wallet_manager: MasterWalletManager,
        logger: logging.Logger,
        skip_dependency_check: t.Optional[bool] = False,
    ) -> None:
        """
        Initialze service manager

        :param path: Path to service storage.
        :param keys_manager: Keys manager.
        :param wallet_manager: Wallet manager instance.
        :param logger: logging.Logger object.
        """
        self.path = path
        self.keys_manager = KeysManager()
        self.wallet_manager = wallet_manager
        self.logger = logger
        self.skip_depencency_check = skip_dependency_check

    def setup(self) -> None:
        """Setup service manager."""
        self.path.mkdir(exist_ok=True)

    def get_all_service_ids(self) -> t.List[str]:
        """
        Get all service ids.

        :return: List of service ids.
        """
        return [
            path.name
            for path in self.path.iterdir()
            if path.is_dir() and path.name.startswith(SERVICE_CONFIG_PREFIX)
        ]

    def get_all_services(self) -> t.Tuple[t.List[Service], bool]:
        """Get all services."""
        services = []
        success = True
        for path in self.path.iterdir():
            if not path.name.startswith(SERVICE_CONFIG_PREFIX):
                continue
            try:
                service = Service.load(path=path)
                if service.version != SERVICE_CONFIG_VERSION:
                    self.logger.warning(
                        f"Service {path.name} has an unsupported version: {service.version}."
                    )
                    success = False
                    continue

                services.append(service)
            except Exception as e:  # pylint: disable=broad-except
                self.logger.error(
                    f"Failed to load service: {path.name}. Exception {e}: {traceback.format_exc()}"
                )
                success = False

        return services, success

    def validate_services(self) -> bool:
        """
        Validate all services.

        :return: True if all services are valid, False otherwise.
        """
        _, success = self.get_all_services()
        return success

    @property
    def json(self) -> t.List[t.Dict]:
        """Returns the list of available services."""
        services, _ = self.get_all_services()
        return [service.json for service in services]

    def exists(self, service_config_id: str) -> bool:
        """Check if service exists."""
        return (self.path / service_config_id).exists()

    def get_on_chain_manager(self, ledger_config: LedgerConfig) -> OnChainManager:
        """Get OnChainManager instance."""
        return OnChainManager(
            rpc=ledger_config.rpc,
            wallet=self.wallet_manager.load(ledger_config.chain.ledger_type),
            contracts=CONTRACTS[ledger_config.chain],
            chain_type=ChainType(ledger_config.chain.value),
        )

    def get_eth_safe_tx_builder(self, ledger_config: LedgerConfig) -> EthSafeTxBuilder:
        """Get EthSafeTxBuilder instance."""
        return EthSafeTxBuilder(
            rpc=ledger_config.rpc,
            wallet=self.wallet_manager.load(ledger_config.chain.ledger_type),
            contracts=CONTRACTS[ledger_config.chain],
            chain_type=ChainType(ledger_config.chain.value),
        )

    def load_or_create(
        self,
        hash: str,
        service_template: t.Optional[ServiceTemplate] = None,
        agent_addresses: t.Optional[t.List[str]] = None,
    ) -> Service:
        """
        Create or load a service

        :param hash: Service hash
        :param service_template: Service template
        :param agent_addresses: Agents' addresses to be used for the service.
        :return: Service instance
        """
        path = self.path / hash
        if path.exists():
            service = Service.load(path=path)

            if service_template is not None:
                service.update_user_params_from_template(
                    service_template=service_template
                )

            return service

        if service_template is None:
            raise ValueError(
                "'service_template' cannot be None when creating a new service"
            )

        return self.create(
            service_template=service_template, agent_addresses=agent_addresses
        )

    def load(
        self,
        service_config_id: str,
    ) -> Service:
        """
        Load a service

        :param service_id: Service id
        :return: Service instance
        """
        path = self.path / service_config_id
        return Service.load(path=path)

    def create(
        self,
        service_template: ServiceTemplate,
        agent_addresses: t.Optional[t.List[str]] = None,
    ) -> Service:
        """
        Create a service

        :param service_template: Service template
        :param agent_addresses: Agents' addresses to be used for the service.
        :return: Service instance
        """
        service = Service.new(
            agent_addresses=agent_addresses or [],
            storage=self.path,
            service_template=service_template,
        )

        if not service.agent_addresses:
            service.agent_addresses = [
                self.keys_manager.create() for _ in range(NUM_LOCAL_AGENT_INSTANCES)
            ]
            service.store()

        return service

    def _get_on_chain_state(self, service: Service, chain: str) -> OnChainState:
        chain_config = service.chain_configs[chain]
        chain_data = chain_config.chain_data
        ledger_config = chain_config.ledger_config
        if chain_data.token == NON_EXISTENT_TOKEN:
            return OnChainState.NON_EXISTENT

        sftxb = self.get_eth_safe_tx_builder(ledger_config=ledger_config)
        info = sftxb.info(token_id=chain_data.token)
        return OnChainState(info["service_state"])

    def _get_on_chain_metadata(self, chain_config: ChainConfig) -> t.Dict:
        chain_data = chain_config.chain_data
        ledger_config = chain_config.ledger_config
        if chain_data.token == NON_EXISTENT_TOKEN:
            return {}

        sftxb = self.get_eth_safe_tx_builder(ledger_config=ledger_config)
        info = sftxb.info(token_id=chain_data.token)
        config_hash = info["config_hash"]
        url = IPFS_ADDRESS.format(hash=config_hash)
        self.logger.info(f"Fetching {url=}...")
        res = requests.get(url, timeout=30)
        if res.status_code == HTTPStatus.OK:
            return res.json()
        raise ValueError(
            f"Something went wrong while trying to get the on-chain metadata from IPFS: {res}"
        )

    def deploy_service_onchain(  # pylint: disable=too-many-statements,too-many-locals
        self,
        service_config_id: str,
    ) -> None:
        """Deploy service on-chain"""
        # TODO This method has not been thoroughly reviewed. Deprecated usage in favour of Safe version.

        service = self.load(service_config_id=service_config_id)
        for chain in service.chain_configs.keys():
            self._deploy_service_onchain(
                service_config_id=service_config_id,
                chain=chain,
            )

    def _deploy_service_onchain(  # pylint: disable=too-many-statements,too-many-locals
        self,
        service_config_id: str,
        chain: str,
    ) -> None:
        """Deploy as service on-chain"""
        # TODO This method has not been thoroughly reviewed. Deprecated usage in favour of Safe version.

        self.logger.info(f"_deploy_service_onchain {chain=}")
        service = self.load(service_config_id=service_config_id)
        chain_config = service.chain_configs[chain]
        ledger_config = chain_config.ledger_config
        chain_data = chain_config.chain_data
        user_params = chain_config.chain_data.user_params
        ocm = self.get_on_chain_manager(ledger_config=ledger_config)

        # TODO fix this
        os.environ["CUSTOM_CHAIN_RPC"] = ledger_config.rpc

        current_agent_id = None
        on_chain_state = OnChainState.NON_EXISTENT
        if chain_data.token > -1:
            self.logger.info("Syncing service state")
            info = ocm.info(token_id=chain_data.token)
            on_chain_state = OnChainState(info["service_state"])
            chain_data.instances = info["instances"]
            chain_data.multisig = info["multisig"]
            service.store()
        self.logger.info(f"Service state: {on_chain_state.name}")

        if user_params.use_staking:
            staking_params = ocm.get_staking_params(
                staking_contract=get_staking_contract(
                    chain=ledger_config.chain,
                    staking_program_id=user_params.staking_program_id,
                ),
            )
        else:  # TODO fix this - using pearl beta params
            staking_params = dict(  # nosec
                agent_ids=[25],
                service_registry="0x9338b5153AE39BB89f50468E608eD9d764B755fD",  # nosec
                staking_token="0xcE11e14225575945b8E6Dc0D4F2dD4C570f79d9f",  # nosec
                service_registry_token_utility="0xa45E64d13A30a51b91ae0eb182e88a40e9b18eD8",  # nosec
                min_staking_deposit=20000000000000000000,
                activity_checker="0x155547857680A6D51bebC5603397488988DEb1c8",  # nosec
            )

        if user_params.use_staking:
            self.logger.info("Checking staking compatibility")

            # TODO: Missing check when the service is currently staked in a program, but needs to be staked
            # in a different target program. The In this case, balance = currently staked balance + safe balance

            if on_chain_state in (
                OnChainState.NON_EXISTENT,
                OnChainState.PRE_REGISTRATION,
            ):
                required_olas = (
                    staking_params["min_staking_deposit"]
                    + staking_params["min_staking_deposit"]  # bond = staking
                )
            elif on_chain_state == OnChainState.ACTIVE_REGISTRATION:
                required_olas = staking_params["min_staking_deposit"]
            else:
                required_olas = 0

            balance = (
                registry_contracts.erc20.get_instance(
                    ledger_api=ocm.ledger_api,
                    contract_address=OLAS[ledger_config.chain],
                )
                .functions.balanceOf(ocm.crypto.address)
                .call()
            )
            if balance < required_olas:
                raise ValueError(
                    "You don't have enough olas to stake, "
                    f"required olas: {required_olas}; your balance {balance}"
                )

        on_chain_metadata = self._get_on_chain_metadata(chain_config=chain_config)
        on_chain_hash = on_chain_metadata.get("code_uri", "")[len(IPFS_URI_PREFIX) :]
        on_chain_description = on_chain_metadata.get("description")

        current_agent_bond = staking_params[
            "min_staking_deposit"
        ]  # TODO fixme, read from service registry token utility contract
        is_first_mint = (
            self._get_on_chain_state(service=service, chain=chain)
            == OnChainState.NON_EXISTENT
        )
        is_update = (
            (not is_first_mint)
            and (on_chain_hash is not None)
            and (
                on_chain_hash != service.hash
                or current_agent_id != staking_params["agent_ids"][0]
                or current_agent_bond != staking_params["min_staking_deposit"]
                or on_chain_description != service.description
            )
        )
        current_staking_program = self._get_current_staking_program(service, chain)

        self.logger.info(f"{current_staking_program=}")
        self.logger.info(f"{user_params.staking_program_id=}")
        self.logger.info(f"{on_chain_hash=}")
        self.logger.info(f"{service.hash=}")
        self.logger.info(f"{current_agent_id=}")
        self.logger.info(f"{staking_params['agent_ids'][0]=}")
        self.logger.info(f"{is_first_mint=}")
        self.logger.info(f"{is_update=}")

        if on_chain_state == OnChainState.NON_EXISTENT:
            self.logger.info("Minting service")
            chain_data.token = t.cast(
                int,
                ocm.mint(
                    package_path=service.package_absolute_path_absolute_path,
                    agent_id=staking_params["agent_ids"][0],
                    number_of_slots=NUM_LOCAL_AGENT_INSTANCES,
                    cost_of_bond=(
                        staking_params["min_staking_deposit"]
                        if user_params.use_staking
                        else user_params.cost_of_bond
                    ),
                    threshold=len(service.agent_addresses),
                    nft=IPFSHash(user_params.nft),
                    update_token=chain_data.token if is_update else None,
                    token=(
                        OLAS[ledger_config.chain] if user_params.use_staking else None
                    ),
                    metadata_description=service.description,
                    skip_dependency_check=self.skip_depencency_check,
                ).get("token"),
            )
            on_chain_state = OnChainState.PRE_REGISTRATION
            service.store()

        info = ocm.info(token_id=chain_data.token)
        on_chain_state = OnChainState(info["service_state"])

        if on_chain_state == OnChainState.PRE_REGISTRATION:
            self.logger.info("Activating service")
            ocm.activate(
                service_id=chain_data.token,
                token=(OLAS[ledger_config.chain] if user_params.use_staking else None),
            )
            on_chain_state = OnChainState.ACTIVE_REGISTRATION

        info = ocm.info(token_id=chain_data.token)
        on_chain_state = OnChainState(info["service_state"])

        if on_chain_state == OnChainState.ACTIVE_REGISTRATION:
            self.logger.info("Registering agent instances")
            agent_id = staking_params["agent_ids"][0]
            ocm.register(
                service_id=chain_data.token,
                instances=service.agent_addresses,
                agents=[agent_id for _ in service.agent_addresses],
                token=(OLAS[ledger_config.chain] if user_params.use_staking else None),
            )
            on_chain_state = OnChainState.FINISHED_REGISTRATION

        info = ocm.info(token_id=chain_data.token)
        on_chain_state = OnChainState(info["service_state"])

        if on_chain_state == OnChainState.FINISHED_REGISTRATION:
            self.logger.info("Deploying service")
            ocm.deploy(
                service_id=chain_data.token,
                reuse_multisig=is_update,
                token=(OLAS[ledger_config.chain] if user_params.use_staking else None),
            )
            on_chain_state = OnChainState.DEPLOYED

        info = ocm.info(token_id=chain_data.token)
        chain_data = OnChainData(
            token=chain_data.token,
            instances=info["instances"],
            multisig=info["multisig"],
            user_params=chain_data.user_params,
        )
        service.store()

    def deploy_service_onchain_from_safe(  # pylint: disable=too-many-statements,too-many-locals
        self,
        service_config_id: str,
    ) -> None:
        """Deploy as service on-chain"""

        service = self.load(service_config_id=service_config_id)
        for chain in service.chain_configs.keys():
            self._deploy_service_onchain_from_safe(
                service_config_id=service_config_id,
                chain=chain,
            )

    def get_mech_configs(
        self,
        chain: str,
        ledger_api: LedgerApi,
        staking_program_id: str | None = None,
    ) -> MechMarketplaceConfig:
        """Get the mech configs."""
        sftxb = self.get_eth_safe_tx_builder(
            ledger_config=LedgerConfig(
                chain=Chain(chain),
                rpc=ledger_api.api.provider.endpoint_uri,
            )
        )
        staking_contract = get_staking_contract(
            chain=chain,
            staking_program_id=staking_program_id,
        )
        if staking_contract is None:
            return MechMarketplaceConfig(
                use_mech_marketplace=False,
                mech_marketplace_address=ZERO_ADDRESS,
                priority_mech_address=ZERO_ADDRESS,
                priority_mech_service_id=0,
            )

        target_staking_params = sftxb.get_staking_params(
            staking_contract=get_staking_contract(
                chain=chain,
                staking_program_id=staking_program_id,
            ),
        )

        try:
            # Try if activity checker is a MechActivityChecker contract
            mech_activity_contract = t.cast(
                MechActivityContract,
                MechActivityContract.from_dir(
                    directory=str(DATA_DIR / "contracts" / "mech_activity")
                ),
            )

            priority_mech_address = (
                mech_activity_contract.get_instance(
                    ledger_api=ledger_api,
                    contract_address=target_staking_params["activity_checker"],
                )
                .functions.agentMech()
                .call()
            )
            use_mech_marketplace = False
            mech_marketplace_address = ZERO_ADDRESS
            priority_mech_service_id = 0

        except Exception:  # pylint: disable=broad-except
            # Try if activity checker is a RequesterActivityChecker contract
            try:
                requester_activity_checker = t.cast(
                    RequesterActivityCheckerContract,
                    RequesterActivityCheckerContract.from_dir(
                        directory=str(
                            DATA_DIR / "contracts" / "requester_activity_checker"
                        )
                    ),
                )

                mech_marketplace_address = (
                    requester_activity_checker.get_instance(
                        ledger_api=ledger_api,
                        contract_address=target_staking_params["activity_checker"],
                    )
                    .functions.mechMarketplace()
                    .call()
                )

                use_mech_marketplace = True
                priority_mech_address, priority_mech_service_id = DEFAULT_PRIORITY_MECH[
                    mech_marketplace_address
                ]

            except Exception as e:  # pylint: disable=broad-except
                self.logger.error(f"{e}: {traceback.format_exc()}")
                self.logger.warning(
                    "Cannot determine type of activity checker contract. Using default parameters. "
                    "NOTE: This will be an exception in the future!"
                )
                priority_mech_address = "0x77af31De935740567Cf4fF1986D04B2c964A786a"
                use_mech_marketplace = False
                mech_marketplace_address = ZERO_ADDRESS
                priority_mech_service_id = 0

        return MechMarketplaceConfig(
            use_mech_marketplace=use_mech_marketplace,
            mech_marketplace_address=mech_marketplace_address,
            priority_mech_address=priority_mech_address,
            priority_mech_service_id=priority_mech_service_id,
        )

    def _deploy_service_onchain_from_safe(  # pylint: disable=too-many-statements,too-many-locals
        self,
        service_config_id: str,
        chain: str,
    ) -> None:
        """Deploy service on-chain"""

        self.logger.info(f"_deploy_service_onchain_from_safe {chain=}")
        service = self.load(service_config_id=service_config_id)
        service.remove_latest_healthcheck()
        chain_config = service.chain_configs[chain]
        ledger_config = chain_config.ledger_config
        chain_data = chain_config.chain_data
        user_params = chain_config.chain_data.user_params
        wallet = self.wallet_manager.load(ledger_config.chain.ledger_type)
        sftxb = self.get_eth_safe_tx_builder(ledger_config=ledger_config)
        safe = wallet.safes[Chain(chain)]

        # TODO fix this
        os.environ["CUSTOM_CHAIN_RPC"] = ledger_config.rpc

        current_agent_id = None
        on_chain_state = OnChainState.NON_EXISTENT
        if chain_data.token > -1:
            self.logger.info("Syncing service state")
            info = sftxb.info(token_id=chain_data.token)
            on_chain_state = OnChainState(info["service_state"])
            chain_data.instances = info["instances"]
            chain_data.multisig = info["multisig"]
            current_agent_id = info["canonical_agents"][0]  # TODO Allow multiple agents
            service.store()
        self.logger.info(f"Service state: {on_chain_state.name}")

        current_staking_program = self._get_current_staking_program(service, chain)
        fallback_params = dict(  # nosec
            staking_contract=ZERO_ADDRESS,
            agent_ids=[user_params.agent_id],
            service_registry="0x9338b5153AE39BB89f50468E608eD9d764B755fD",  # nosec
            staking_token=ZERO_ADDRESS,  # nosec
            service_registry_token_utility="0xa45E64d13A30a51b91ae0eb182e88a40e9b18eD8",  # nosec
            min_staking_deposit=20000000000000000000,
            activity_checker=ZERO_ADDRESS,  # nosec
        )

        current_staking_params = sftxb.get_staking_params(
            fallback_params=fallback_params,
            staking_contract=get_staking_contract(
                chain=ledger_config.chain,
                staking_program_id=current_staking_program,
            ),
        )
        target_staking_params = sftxb.get_staking_params(
            fallback_params=fallback_params,
            staking_contract=get_staking_contract(
                chain=ledger_config.chain,
                staking_program_id=user_params.staking_program_id,
            ),
        )

        # TODO A customized, arbitrary computation mechanism should be devised.
        env_var_to_value = {}
        if chain == service.home_chain:
            mech_configs: MechMarketplaceConfig = self.get_mech_configs(
                chain=chain,
                ledger_api=sftxb.ledger_api,
                staking_program_id=user_params.staking_program_id,
            )

            if (
                "PRIORITY_MECH_ADDRESS" in service.env_variables
                and service.env_variables["PRIORITY_MECH_ADDRESS"]["provision_type"]
                == ServiceEnvProvisionType.USER
            ):
                mech_configs.priority_mech_address = service.env_variables[
                    "PRIORITY_MECH_ADDRESS"
                ]["value"]

            if (
                "PRIORITY_MECH_SERVICE_ID" in service.env_variables
                and service.env_variables["PRIORITY_MECH_SERVICE_ID"]["provision_type"]
                == ServiceEnvProvisionType.USER
            ):
                mech_configs.priority_mech_service_id = service.env_variables[
                    "PRIORITY_MECH_SERVICE_ID"
                ]["value"]

            env_var_to_value.update(
                {
                    "ETHEREUM_LEDGER_RPC": PUBLIC_RPCS[Chain.ETHEREUM],
                    "GNOSIS_LEDGER_RPC": PUBLIC_RPCS[Chain.GNOSIS],
                    "BASE_LEDGER_RPC": PUBLIC_RPCS[Chain.BASE],
                    "CELO_LEDGER_RPC": PUBLIC_RPCS[Chain.CELO],
                    "OPTIMISM_LEDGER_RPC": PUBLIC_RPCS[Chain.OPTIMISM],
                    "MODE_LEDGER_RPC": PUBLIC_RPCS[Chain.MODE],
                    f"{chain.upper()}_LEDGER_RPC": ledger_config.rpc,
                    "STAKING_CONTRACT_ADDRESS": target_staking_params.get(
                        "staking_contract"
                    ),
                    "STAKING_TOKEN_CONTRACT_ADDRESS": target_staking_params.get(
                        "staking_contract"
                    ),
                    "MECH_MARKETPLACE_CONFIG": (
                        f'{{"mech_marketplace_address":"{mech_configs.mech_marketplace_address}",'
                        f'"priority_mech_address":"{mech_configs.priority_mech_address}",'
                        f'"priority_mech_staking_instance_address":"0x998dEFafD094817EF329f6dc79c703f1CF18bC90",'
                        f'"priority_mech_service_id":{mech_configs.priority_mech_service_id},'
                        f'"requester_staking_instance_address":"{target_staking_params.get("staking_contract")}",'
                        f'"response_timeout":300}}'
                    ),
                    "ACTIVITY_CHECKER_CONTRACT_ADDRESS": target_staking_params.get(
                        "activity_checker"
                    ),
                    "MECH_ACTIVITY_CHECKER_CONTRACT": target_staking_params.get(
                        "activity_checker"
                    ),
                    "MECH_CONTRACT_ADDRESS": mech_configs.priority_mech_address,
                    "MECH_REQUEST_PRICE": "10000000000000000",
                    "USE_MECH_MARKETPLACE": mech_configs.use_mech_marketplace,
                }
            )

        # Set environment variables for the service
        for dir_name, env_var_name in (
            ("persistent_data", "STORE_PATH"),
            ("benchmarks", "LOG_DIR"),
        ):
            dir_path = service.path / dir_name
            dir_path.mkdir(parents=True, exist_ok=True)
            env_var_to_value.update({env_var_name: str(dir_path)})

        service.update_env_variables_values(env_var_to_value)

        if user_params.use_staking:
            self.logger.info("Checking staking compatibility")

            # TODO: Missing check when the service is currently staked in a program, but needs to be staked
            # in a different target program. The In this case, balance = currently staked balance + safe balance

            if on_chain_state in (
                OnChainState.NON_EXISTENT,
                OnChainState.PRE_REGISTRATION,
            ):
                protocol_asset_requirements = self._compute_protocol_asset_requirements(
                    service_config_id, chain
                )
            elif on_chain_state == OnChainState.ACTIVE_REGISTRATION:
                protocol_asset_requirements = self._compute_protocol_asset_requirements(
                    service_config_id, chain
                )
                protocol_asset_requirements[target_staking_params["staking_token"]] = (
                    target_staking_params["min_staking_deposit"]
                    * NUM_LOCAL_AGENT_INSTANCES
                )
            else:
                protocol_asset_requirements = {}

            for asset, amount in protocol_asset_requirements.items():
                balance = get_asset_balance(
                    ledger_api=sftxb.ledger_api,
                    asset_address=asset,
                    address=safe,
                )
                if balance < amount:
                    raise ValueError(
                        f"Address {safe} has insufficient balance for asset {asset}: "
                        f"required {amount}, available {balance}."
                    )

        # TODO Handle this in a more graceful way.
        agent_id = (
            target_staking_params["agent_ids"][0]
            if target_staking_params["agent_ids"]
            else user_params.agent_id
        )
        target_staking_params["agent_ids"] = [agent_id]

        on_chain_metadata = self._get_on_chain_metadata(chain_config=chain_config)
        on_chain_hash = on_chain_metadata.get("code_uri", "")[len(IPFS_URI_PREFIX) :]
        on_chain_description = on_chain_metadata.get("description")

        current_agent_bond = sftxb.get_agent_bond(
            service_id=chain_data.token, agent_id=target_staking_params["agent_ids"][0]
        )

        is_first_mint = (
            self._get_on_chain_state(service=service, chain=chain)
            == OnChainState.NON_EXISTENT
        )
        current_staking_program = self._get_current_staking_program(service, chain)

        is_update = (
            (not is_first_mint)
            and (on_chain_hash is not None)
            and (
                # TODO Discuss how to manage on-chain hash updates with staking programs.
                # on_chain_hash != service.hash or  # noqa
                current_agent_id != target_staking_params["agent_ids"][0]
                # TODO This has to be removed for Optimus (needs to be properly implemented). Needs to be put back for Trader!
                or current_agent_bond != target_staking_params["min_staking_deposit"]
                or current_staking_params["staking_token"]
                != target_staking_params["staking_token"]
                or on_chain_description != service.description
            )
        )

        self.logger.info(f"{chain_data.token=}")
        self.logger.info(f"{current_staking_program=}")
        self.logger.info(f"{user_params.staking_program_id=}")
        self.logger.info(f"{on_chain_hash=}")
        self.logger.info(f"{service.hash=}")
        self.logger.info(f"{current_agent_id=}")
        self.logger.info(f"{target_staking_params['agent_ids'][0]=}")
        self.logger.info(f"{current_agent_bond=}")
        self.logger.info(f"{target_staking_params['min_staking_deposit']=}")
        self.logger.info(f"{is_first_mint=}")
        self.logger.info(f"{is_update=}")

        if is_update:
            self.terminate_service_on_chain_from_safe(
                service_config_id=service_config_id, chain=chain
            )
            # Update service
            if (
                self._get_on_chain_state(service=service, chain=chain)
                == OnChainState.PRE_REGISTRATION
            ):
                self.logger.info("Updating service")
                receipt = (
                    sftxb.new_tx()
                    .add(
                        sftxb.get_mint_tx_data(
                            package_path=service.package_absolute_path,
                            agent_id=agent_id,
                            number_of_slots=NUM_LOCAL_AGENT_INSTANCES,
                            cost_of_bond=(
                                target_staking_params["min_staking_deposit"]
                                if user_params.use_staking
                                else user_params.cost_of_bond
                            ),
                            threshold=len(service.agent_addresses),
                            nft=IPFSHash(user_params.nft),
                            update_token=chain_data.token,
                            token=(
                                target_staking_params["staking_token"]
                                if user_params.use_staking
                                else None
                            ),
                            metadata_description=service.description,
                            skip_depencency_check=self.skip_depencency_check,
                        )
                    )
                    .settle()
                )
                event_data, *_ = t.cast(
                    t.Tuple,
                    registry_contracts.service_registry.process_receipt(
                        ledger_api=sftxb.ledger_api,
                        contract_address=target_staking_params["service_registry"],
                        event="UpdateService",
                        receipt=receipt,
                    ).get("events"),
                )

        # Mint service
        if (
            self._get_on_chain_state(service=service, chain=chain)
            == OnChainState.NON_EXISTENT
        ):
            if user_params.use_staking and not sftxb.staking_slots_available(
                staking_contract=get_staking_contract(
                    chain=ledger_config.chain,
                    staking_program_id=user_params.staking_program_id,
                ),
            ):
                raise ValueError("No staking slots available")

            self.logger.info("Minting service")
            receipt = (
                sftxb.new_tx()
                .add(
                    sftxb.get_mint_tx_data(
                        package_path=service.package_absolute_path,
                        agent_id=agent_id,
                        number_of_slots=NUM_LOCAL_AGENT_INSTANCES,
                        cost_of_bond=(
                            target_staking_params["min_staking_deposit"]
                            if user_params.use_staking
                            else user_params.cost_of_bond
                        ),
                        threshold=len(service.agent_addresses),
                        nft=IPFSHash(user_params.nft),
                        update_token=None,
                        token=(
                            target_staking_params["staking_token"]
                            if user_params.use_staking
                            else None
                        ),
                        metadata_description=service.description,
                        skip_depencency_check=self.skip_depencency_check,
                    )
                )
                .settle()
            )
            event_data, *_ = t.cast(
                t.Tuple,
                registry_contracts.service_registry.process_receipt(
                    ledger_api=sftxb.ledger_api,
                    contract_address=target_staking_params["service_registry"],
                    event="CreateService",
                    receipt=receipt,
                ).get("events"),
            )
            chain_data.token = event_data["args"]["serviceId"]
            service.store()

        if (
            self._get_on_chain_state(service=service, chain=chain)
            == OnChainState.PRE_REGISTRATION
        ):
            # TODO Verify that this is incorrect: cost_of_bond = staking_params["min_staking_deposit"]
            cost_of_bond = user_params.cost_of_bond
            if user_params.use_staking:
                token_utility = target_staking_params["service_registry_token_utility"]
                olas_token = target_staking_params["staking_token"]
                self.logger.info(
                    f"Approving OLAS as bonding token from {safe} to {token_utility}"
                )
                cost_of_bond = (
                    registry_contracts.service_registry_token_utility.get_agent_bond(
                        ledger_api=sftxb.ledger_api,
                        contract_address=token_utility,
                        service_id=chain_data.token,
                        agent_id=agent_id,
                    ).get("bond")
                )
                sftxb.new_tx().add(
                    sftxb.get_erc20_approval_data(
                        spender=token_utility,
                        amount=cost_of_bond,
                        erc20_contract=olas_token,
                    )
                ).settle()
                token_utility_allowance = (
                    registry_contracts.erc20.get_instance(
                        ledger_api=sftxb.ledger_api,
                        contract_address=olas_token,
                    )
                    .functions.allowance(
                        safe,
                        token_utility,
                    )
                    .call()
                )
                self.logger.info(
                    f"Approved {token_utility_allowance} OLAS from {safe} to {token_utility}"
                )
                cost_of_bond = 1

            self.logger.info("Activating service")

            native_balance = get_asset_balance(
                ledger_api=sftxb.ledger_api,
                asset_address=ZERO_ADDRESS,
                address=safe,
            )

            if native_balance < cost_of_bond:
                message = f"Cannot activate service: address {safe} {native_balance=} < {cost_of_bond=}."
                self.logger.error(message)
                raise ValueError(message)

            sftxb.new_tx().add(
                sftxb.get_activate_data(
                    service_id=chain_data.token,
                    cost_of_bond=cost_of_bond,
                )
            ).settle()

        if (
            self._get_on_chain_state(service=service, chain=chain)
            == OnChainState.ACTIVE_REGISTRATION
        ):
            cost_of_bond = user_params.cost_of_bond
            if user_params.use_staking:
                token_utility = target_staking_params["service_registry_token_utility"]
                olas_token = target_staking_params["staking_token"]
                self.logger.info(
                    f"Approving OLAS as bonding token from {safe} to {token_utility}"
                )
                cost_of_bond = (
                    registry_contracts.service_registry_token_utility.get_agent_bond(
                        ledger_api=sftxb.ledger_api,
                        contract_address=token_utility,
                        service_id=chain_data.token,
                        agent_id=agent_id,
                    ).get("bond")
                )
                sftxb.new_tx().add(
                    sftxb.get_erc20_approval_data(
                        spender=token_utility,
                        amount=cost_of_bond,
                        erc20_contract=olas_token,
                    )
                ).settle()
                token_utility_allowance = (
                    registry_contracts.erc20.get_instance(
                        ledger_api=sftxb.ledger_api,
                        contract_address=olas_token,
                    )
                    .functions.allowance(
                        safe,
                        token_utility,
                    )
                    .call()
                )
                self.logger.info(
                    f"Approved {token_utility_allowance} OLAS from {safe} to {token_utility}"
                )
                cost_of_bond = 1 * len(service.agent_addresses)

            self.logger.info(
                f"Registering agent instances: {chain_data.token} -> {service.agent_addresses}"
            )

            native_balance = get_asset_balance(
                ledger_api=sftxb.ledger_api,
                asset_address=ZERO_ADDRESS,
                address=safe,
            )

            if native_balance < cost_of_bond:
                message = f"Cannot register agent instances: address {safe} {native_balance=} < {cost_of_bond=}."
                self.logger.error(message)
                raise ValueError(message)

            sftxb.new_tx().add(
                sftxb.get_register_instances_data(
                    service_id=chain_data.token,
                    instances=service.agent_addresses,
                    agents=[agent_id for _ in service.agent_addresses],
                    cost_of_bond=cost_of_bond,
                )
            ).settle()

        if (
            self._get_on_chain_state(service=service, chain=chain)
            == OnChainState.FINISHED_REGISTRATION
        ):
            self.logger.info("Deploying service")

            reuse_multisig = True
            info = sftxb.info(token_id=chain_data.token)
            if info["multisig"] == ZERO_ADDRESS:
                reuse_multisig = False

            self.logger.info(f"{reuse_multisig=}")

            messages = sftxb.get_deploy_data_from_safe(
                service_id=chain_data.token,
                reuse_multisig=reuse_multisig,
                master_safe=safe,
            )
            tx = sftxb.new_tx()
            for message in messages:
                tx.add(message)
            tx.settle()

        # Update local Service
        info = sftxb.info(token_id=chain_data.token)
        chain_data.instances = info["instances"]
        chain_data.multisig = info["multisig"]

        # TODO: yet another agent specific logic for mech, which should be abstracted
        if all(
            var in service.env_variables
            for var in [
                "AGENT_ID",
                "MECH_TO_CONFIG",
                "ON_CHAIN_SERVICE_ID",
                "ETHEREUM_LEDGER_RPC_0",
                "GNOSIS_LEDGER_RPC_0",
                "MECH_MARKETPLACE_ADDRESS",
            ]
        ):
            if (
                not service.env_variables["AGENT_ID"]["value"]
                or not service.env_variables["MECH_TO_CONFIG"]["value"]
            ):
                mech_address, agent_id = deploy_mech(sftxb=sftxb, service=service)
                service.update_env_variables_values(
                    {
                        "AGENT_ID": agent_id,
                        "MECH_TO_CONFIG": json.dumps(
                            {
                                mech_address: {
                                    "use_dynamic_pricing": False,
                                    "is_marketplace_mech": True,
                                }
                            },
                            separators=(",", ":"),
                        ),
                    }
                )

            service.update_env_variables_values(
                {
                    "ON_CHAIN_SERVICE_ID": chain_data.token,
                    "ETHEREUM_LEDGER_RPC_0": service.env_variables["GNOSIS_LEDGER_RPC"][
                        "value"
                    ],
                    "GNOSIS_LEDGER_RPC_0": service.env_variables["GNOSIS_LEDGER_RPC"][
                        "value"
                    ],
                }
            )

        # TODO: this is a patch for modius, to be standardized
        staking_chain = None
        for chain_, config in service.chain_configs.items():
            if config.chain_data.user_params.use_staking:
                staking_chain = chain_
                break

        service.update_env_variables_values(
            {
                "SAFE_CONTRACT_ADDRESSES": json.dumps(
                    {
                        chain: config.chain_data.multisig
                        for chain, config in service.chain_configs.items()
                    },
                    separators=(",", ":"),
                ),
                "STAKING_CHAIN": staking_chain,
            }
        )
        service.store()

        if user_params.use_staking:
            self.stake_service_on_chain_from_safe(
                service_config_id=service_config_id, chain=chain
            )

    def terminate_service_on_chain(
        self, service_config_id: str, chain: t.Optional[str] = None
    ) -> None:
        """Terminate service on-chain"""
        # TODO This method has not been thoroughly reviewed. Deprecated usage in favour of Safe version.

        self.logger.info("terminate_service_on_chain")
        service = self.load(service_config_id=service_config_id)

        chain_config = service.chain_configs[chain or service.home_chain]
        ledger_config = chain_config.ledger_config
        chain_data = chain_config.chain_data
        ocm = self.get_on_chain_manager(ledger_config=ledger_config)
        info = ocm.info(token_id=chain_data.token)

        if OnChainState(info["service_state"]) != OnChainState.DEPLOYED:
            self.logger.info("Cannot terminate service")
            return

        self.logger.info("Terminating service")
        ocm.terminate(
            service_id=chain_data.token,
            token=(
                OLAS[ledger_config.chain]
                if chain_data.user_params.use_staking
                else None
            ),
        )

    def terminate_service_on_chain_from_safe(  # pylint: disable=too-many-locals
        self,
        service_config_id: str,
        chain: str,
        withdrawal_address: t.Optional[str] = None,
    ) -> None:
        """Terminate service on-chain"""

        self.logger.info("terminate_service_on_chain_from_safe")
        service = self.load(service_config_id=service_config_id)
        chain_config = service.chain_configs[chain]
        ledger_config = chain_config.ledger_config
        chain_data = chain_config.chain_data
        wallet = self.wallet_manager.load(ledger_config.chain.ledger_type)
        safe = wallet.safes[Chain(chain)]  # type: ignore

        # TODO fixme
        os.environ["CUSTOM_CHAIN_RPC"] = ledger_config.rpc

        sftxb = self.get_eth_safe_tx_builder(ledger_config=ledger_config)

        # Determine if the service is staked in a known staking program
        current_staking_program = self._get_current_staking_program(
            service,
            chain,
        )
        is_staked = current_staking_program is not None

        can_unstake = False
        if current_staking_program is not None:
            can_unstake = sftxb.can_unstake(
                service_id=chain_data.token,
                staking_contract=get_staking_contract(
                    chain=ledger_config.chain,
                    staking_program_id=current_staking_program,
                ),
            )

        # Cannot unstake, terminate flow.
        if is_staked and not can_unstake and withdrawal_address is None:
            self.logger.info("Service cannot be terminated on-chain: cannot unstake.")
            return

        # Unstake the service if applies
        if is_staked and (can_unstake or withdrawal_address is not None):
            self.unstake_service_on_chain_from_safe(
                service_config_id=service_config_id,
                chain=chain,
                staking_program_id=current_staking_program,
            )

        if self._get_on_chain_state(service=service, chain=chain) in (
            OnChainState.ACTIVE_REGISTRATION,
            OnChainState.FINISHED_REGISTRATION,
            OnChainState.DEPLOYED,
        ):
            self.logger.info("Terminating service")
            sftxb.new_tx().add(
                sftxb.get_terminate_data(
                    service_id=chain_data.token,
                )
            ).settle()

        if (
            self._get_on_chain_state(service=service, chain=chain)
            == OnChainState.TERMINATED_BONDED
        ):
            self.logger.info("Unbonding service")
            sftxb.new_tx().add(
                sftxb.get_unbond_data(
                    service_id=chain_data.token,
                )
            ).settle()

        # Swap service safe
        current_safe_owners = sftxb.get_service_safe_owners(service_id=chain_data.token)
        counter_current_safe_owners = Counter(s.lower() for s in current_safe_owners)
        counter_instances = Counter(s.lower() for s in service.agent_addresses)

        if withdrawal_address is not None:
            # we don't drain signer yet, because the owner swapping tx may need to happen
            self.drain_service_safe(
                service_config_id=service_config_id,
                withdrawal_address=withdrawal_address,
                chain=Chain(chain),
            )

        if counter_current_safe_owners == counter_instances:
            if withdrawal_address is None:
                self.logger.info("Service funded for safe swap")
                self.fund_service(
                    service_config_id=service_config_id,
                    funding_values={
                        ZERO_ADDRESS: {
                            "agent": {
                                "topup": chain_data.user_params.fund_requirements[
                                    ZERO_ADDRESS
                                ].agent,
                                "threshold": chain_data.user_params.fund_requirements[
                                    ZERO_ADDRESS
                                ].agent,
                            },
                            "safe": {"topup": 0, "threshold": 0},
                        }
                    },
                )

            self.logger.info("Swapping Safe owners")
            sftxb.swap(  # noqa: E800
                service_id=chain_data.token,  # noqa: E800
                multisig=chain_data.multisig,  # TODO this can be read from the registry
                owner_key=str(
                    self.keys_manager.get(
                        key=current_safe_owners[0]
                    ).private_key  # TODO allow multiple owners
                ),  # noqa: E800
                new_owner_address=(
                    safe if safe else wallet.crypto.address
                ),  # TODO it should always be safe address
            )  # noqa: E800

        if withdrawal_address is not None:
            # drain all native tokens from service signer key
            drain_eoa(
                ledger_api=self.wallet_manager.load(
                    ledger_config.chain.ledger_type
                ).ledger_api(chain=ledger_config.chain, rpc=ledger_config.rpc),
                crypto=EthereumCrypto(
                    private_key_path=service.path
                    / "deployment"
                    / "ethereum_private_key.txt",
                ),
                withdrawal_address=withdrawal_address,
                chain_id=ledger_config.chain.id,
            )
            self.logger.info(f"{service.name} signer drained")

    def _get_current_staking_program(
        self, service: Service, chain: str
    ) -> t.Optional[str]:
        chain_config = service.chain_configs[chain]
        ledger_config = chain_config.ledger_config
        sftxb = self.get_eth_safe_tx_builder(ledger_config=ledger_config)
        service_id = chain_config.chain_data.token
        ledger_api = sftxb.ledger_api

        if service_id == NON_EXISTENT_TOKEN:
            return None

        service_registry = registry_contracts.service_registry.get_instance(
            ledger_api=ledger_api,
            contract_address=CONTRACTS[ledger_config.chain]["service_registry"],
        )

        service_owner = service_registry.functions.ownerOf(service_id).call()

        # TODO Implement in Staking Manager. Implemented here for performance issues.
        staking_ctr = t.cast(
            StakingTokenContract,
            StakingTokenContract.from_dir(
                directory=str(DATA_DIR / "contracts" / "staking_token")
            ),
        )

        try:
            state = StakingState(
                staking_ctr.get_instance(
                    ledger_api=ledger_api,
                    contract_address=service_owner,
                )
                .functions.getStakingState(service_id)
                .call()
            )
        except Exception:  # pylint: disable=broad-except
            # Service owner is not a staking contract

            # TODO The exception caught here should be ContractLogicError.
            # This exception is typically raised when the contract reverts with
            # a reason string. However, in some cases, the error message
            # does not contain a reason string, which means web3.py raises
            # a generic ValueError instead. It should be properly analyzed
            # what exceptions might be raised by web3.py in this case. To
            # avoid any issues we are simply catching all exceptions.
            return None

        if state == StakingState.UNSTAKED:
            return None

        for staking_program_id, val in STAKING[ledger_config.chain].items():
            if val == service_owner:
                return staking_program_id

        # Fallback, if not possible to determine staking_program_id it means it's an "inner" staking contract
        # (e.g., in the case of DualStakingToken). Loop trough all the known contracts.
        for staking_program_id, staking_program_address in STAKING[
            ledger_config.chain
        ].items():
            state = StakingState(
                staking_ctr.get_instance(
                    ledger_api=ledger_api,
                    contract_address=staking_program_address,
                )
                .functions.getStakingState(service_id)
                .call()
            )

            if state in (StakingState.STAKED, StakingState.EVICTED):
                return staking_program_id

        # it's staked, but we don't know which staking program
        # so the staking_program_id should be an arbitrary staking contract
        return service_owner

    def unbond_service_on_chain(
        self, service_config_id: str, chain: t.Optional[str] = None
    ) -> None:
        """Unbond service on-chain"""
        # TODO This method has not been thoroughly reviewed. Deprecated usage in favour of Safe version.

        service = self.load(service_config_id=service_config_id)

        chain_config = service.chain_configs[chain or service.home_chain]
        ledger_config = chain_config.ledger_config
        chain_data = chain_config.chain_data
        ocm = self.get_on_chain_manager(ledger_config=ledger_config)
        info = ocm.info(token_id=chain_data.token)

        if OnChainState(info["service_state"]) != OnChainState.TERMINATED_BONDED:
            self.logger.info("Cannot unbond service")
            return

        self.logger.info("Unbonding service")
        ocm.unbond(
            service_id=chain_data.token,
            token=(
                OLAS[ledger_config.chain]
                if chain_data.user_params.use_staking
                else None
            ),
        )

    def stake_service_on_chain(self, hash: str) -> None:
        """
        Stake service on-chain

        :param hash: Service hash
        """
        raise NotImplementedError

    def stake_service_on_chain_from_safe(  # pylint: disable=too-many-statements,too-many-locals
        self, service_config_id: str, chain: str
    ) -> None:
        """Stake service on-chain"""
        self.logger.info("stake_service_on_chain_from_safe")
        service = self.load(service_config_id=service_config_id)
        chain_config = service.chain_configs[chain]
        ledger_config = chain_config.ledger_config
        chain_data = chain_config.chain_data
        user_params = chain_data.user_params
        target_staking_program = user_params.staking_program_id
        target_staking_contract = get_staking_contract(
            chain=ledger_config.chain,
            staking_program_id=target_staking_program,
        )
        sftxb = self.get_eth_safe_tx_builder(ledger_config=ledger_config)

        # TODO fixme
        os.environ["CUSTOM_CHAIN_RPC"] = ledger_config.rpc

        on_chain_state = self._get_on_chain_state(service=service, chain=chain)
        if on_chain_state != OnChainState.DEPLOYED:
            self.logger.info(
                f"Cannot perform staking operations. Service {chain_config.chain_data.token} is not on DEPLOYED state"
            )
            return

        # Determine if the service is staked in a known staking program
        current_staking_program = self._get_current_staking_program(
            service,
            chain,
        )
        current_staking_contract = get_staking_contract(
            chain=ledger_config.chain,
            staking_program_id=current_staking_program,
        )

        # perform the unstaking flow if necessary
        staking_state = StakingState.UNSTAKED
        if current_staking_program is not None:
            can_unstake = sftxb.can_unstake(
                chain_config.chain_data.token, current_staking_contract
            )
            if not chain_config.chain_data.user_params.use_staking and can_unstake:
                self.logger.info(
                    f"Use staking is set to false, but service {chain_config.chain_data.token} is staked and can be unstaked. Unstaking..."
                )
                self.unstake_service_on_chain_from_safe(
                    service_config_id=service_config_id,
                    chain=chain,
                    staking_program_id=current_staking_program,
                )

            staking_state = sftxb.staking_status(
                service_id=chain_data.token,
                staking_contract=current_staking_contract,
            )

            if staking_state == StakingState.EVICTED and can_unstake:
                self.logger.info(
                    f"Service {chain_config.chain_data.token} has been evicted and can be unstaked. Unstaking..."
                )
                self.unstake_service_on_chain_from_safe(
                    service_config_id=service_config_id,
                    chain=chain,
                    staking_program_id=current_staking_program,
                )

            if (
                staking_state == StakingState.STAKED
                and can_unstake
                and not sftxb.staking_rewards_available(current_staking_contract)
            ):
                self.logger.info(
                    f"There are no rewards available, service {chain_config.chain_data.token} "
                    "is already staked and can be unstaked."
                )
                self.logger.info("Skipping unstaking for no rewards available.")

            if (
                staking_state == StakingState.STAKED
                and current_staking_program != target_staking_program
                and can_unstake
            ):
                self.logger.info(
                    f"{chain_config.chain_data.token} is staked in a different staking program. Unstaking..."
                )
                self.unstake_service_on_chain_from_safe(
                    service_config_id=service_config_id,
                    chain=chain,
                    staking_program_id=current_staking_program,
                )

            staking_state = sftxb.staking_status(
                service_id=chain_config.chain_data.token,
                staking_contract=current_staking_contract,
            )

        target_program_staking_state = sftxb.staking_status(
            service_id=chain_config.chain_data.token,
            staking_contract=target_staking_contract,
        )
        self.logger.info("Checking conditions to stake.")

        staking_rewards_available = sftxb.staking_rewards_available(
            target_staking_contract
        )
        staking_slots_available = sftxb.staking_slots_available(target_staking_contract)
        current_staking_program = self._get_current_staking_program(
            service,
            chain,
        )

        self.logger.info(
            f"use_staking={chain_config.chain_data.user_params.use_staking}"
        )
        self.logger.info(f"{on_chain_state=}")
        self.logger.info(f"{current_staking_program=}")
        self.logger.info(f"{staking_state=}")
        self.logger.info(f"{target_staking_program=}")
        self.logger.info(f"{target_program_staking_state=}")
        self.logger.info(f"{staking_rewards_available=}")
        self.logger.info(f"{staking_slots_available=}")

        if (
            chain_config.chain_data.user_params.use_staking  # pylint: disable=too-many-boolean-expressions
            and staking_state == StakingState.UNSTAKED
            and target_program_staking_state == StakingState.UNSTAKED
            and staking_rewards_available
            and staking_slots_available
            and on_chain_state == OnChainState.DEPLOYED
        ):
            self.logger.info(f"Approving staking: {chain_config.chain_data.token}")
            sftxb.new_tx().add(
                sftxb.get_staking_approval_data(
                    service_id=chain_config.chain_data.token,
                    service_registry=CONTRACTS[ledger_config.chain]["service_registry"],
                    staking_contract=target_staking_contract,
                )
            ).settle()

            # Approve additional_staking_tokens.
            staking_params = sftxb.get_staking_params(
                staking_contract=target_staking_contract
            )

            for token_contract, min_staking_amount in staking_params[
                "additional_staking_tokens"
            ].items():
                sftxb.new_tx().add(
                    sftxb.get_erc20_approval_data(
                        spender=target_staking_contract,
                        amount=min_staking_amount,
                        erc20_contract=token_contract,
                    )
                ).settle()
                staking_contract_allowance = (
                    registry_contracts.erc20.get_instance(
                        ledger_api=sftxb.ledger_api,
                        contract_address=token_contract,
                    )
                    .functions.allowance(
                        sftxb.safe,
                        target_staking_contract,
                    )
                    .call()
                )
                self.logger.info(
                    f"Approved {staking_contract_allowance} (token {token_contract}) from {sftxb.safe} to {target_staking_contract}"
                )

            self.logger.info(f"Staking service: {chain_config.chain_data.token}")
            sftxb.new_tx().add(
                sftxb.get_staking_data(
                    service_id=chain_config.chain_data.token,
                    staking_contract=target_staking_contract,
                )
            ).settle()

        current_staking_program = self._get_current_staking_program(
            service,
            chain,
        )
        self.logger.info(f"{target_staking_program=}")
        self.logger.info(f"{current_staking_program=}")

    def unstake_service_on_chain(
        self, service_config_id: str, chain: t.Optional[str] = None
    ) -> None:
        """Unbond service on-chain"""
        # TODO This method has not been thoroughly reviewed. Deprecated usage in favour of Safe version.

        service = self.load(service_config_id=service_config_id)
        chain_config = service.chain_configs[chain or service.home_chain]
        ledger_config = chain_config.ledger_config
        chain_data = chain_config.chain_data
        ocm = self.get_on_chain_manager(ledger_config=ledger_config)

        state = ocm.staking_status(
            service_id=chain_data.token,
            staking_contract=get_staking_contract(
                chain=ledger_config.chain,
                staking_program_id=chain_data.user_params.staking_program_id,
            ),
        )
        self.logger.info(f"Staking status for service {chain_data.token}: {state}")
        if state not in {StakingState.STAKED, StakingState.EVICTED}:
            self.logger.info("Cannot unstake service, it's not staked")
            return

        self.logger.info(f"Unstaking service: {chain_data.token}")
        ocm.unstake(
            service_id=chain_data.token,
            staking_contract=get_staking_contract(
                chain=ledger_config.chain,
                staking_program_id=chain_data.user_params.staking_program_id,
            ),
        )

    def unstake_service_on_chain_from_safe(
        self,
        service_config_id: str,
        chain: str,
        staking_program_id: t.Optional[str] = None,
        force: bool = False,
    ) -> None:
        """Unbond service on-chain"""

        self.logger.info("unstake_service_on_chain_from_safe")
        service = self.load(service_config_id=service_config_id)
        chain_config = service.chain_configs[chain]
        ledger_config = chain_config.ledger_config
        chain_data = chain_config.chain_data

        if staking_program_id is None:
            self.logger.info(
                "Cannot unstake service, `staking_program_id` is set to None"
            )
            return

        sftxb = self.get_eth_safe_tx_builder(ledger_config=ledger_config)
        state = sftxb.staking_status(
            service_id=chain_data.token,
            staking_contract=get_staking_contract(
                chain=ledger_config.chain,
                staking_program_id=staking_program_id,
            ),
        )
        self.logger.info(f"Staking status for service {chain_data.token}: {state}")
        if state not in {StakingState.STAKED, StakingState.EVICTED}:
            self.logger.info("Cannot unstake service, it's not staked")
            return

        self.logger.info(f"Unstaking service: {chain_data.token}")
        sftxb.new_tx().add(
            sftxb.get_unstaking_data(
                service_id=chain_data.token,
                staking_contract=get_staking_contract(
                    chain=ledger_config.chain,
                    staking_program_id=staking_program_id,
                ),
                force=force,
            )
        ).settle()

    def claim_on_chain_from_safe(
        self,
        service_config_id: str,
        chain: str,
    ) -> str:
        """Claim rewards from Safe and returns transaction hash"""
        self.logger.info("claim_on_chain_from_safe")
        service = self.load(service_config_id=service_config_id)
        chain_config = service.chain_configs[chain]
        ledger_config = chain_config.ledger_config
        chain_data = chain_config.chain_data
        staking_program_id = chain_data.user_params.staking_program_id
        wallet = self.wallet_manager.load(ledger_config.chain.ledger_type)
        ledger_api = wallet.ledger_api(chain=ledger_config.chain, rpc=ledger_config.rpc)
        print(
            f"OLAS Balance on service Safe {chain_data.multisig}: "
            f"{get_asset_balance(ledger_api, OLAS[Chain(chain)], chain_data.multisig)}"
        )
        if (
            get_staking_contract(
                chain=ledger_config.chain,
                staking_program_id=staking_program_id,
            )
            is None
        ):
            raise RuntimeError(
                "No staking contract found for the current staking_program_id: "
                f"{staking_program_id}. Not claiming the rewards."
            )

        sftxb = self.get_eth_safe_tx_builder(ledger_config=ledger_config)
        receipt = (
            sftxb.new_tx()
            .add(
                sftxb.get_claiming_data(
                    service_id=chain_data.token,
                    staking_contract=get_staking_contract(
                        chain=ledger_config.chain,
                        staking_program_id=staking_program_id,
                    ),
                )
            )
            .settle()
        )
        return receipt["transactionHash"]

    def fund_service(  # pylint: disable=too-many-arguments,too-many-locals
        self,
        service_config_id: str,
        funding_values: t.Optional[FundingValues] = None,
        from_safe: bool = True,
        task_id: t.Optional[str] = None,
    ) -> None:
        """Fund service if required."""
        service = self.load(service_config_id=service_config_id)

        for chain in service.chain_configs.keys():
            self.logger.info(f"[FUNDING_JOB] [{task_id=}] Funding {chain=}")
            self.fund_service_single_chain(
                service_config_id=service_config_id,
                funding_values=funding_values,
                from_safe=from_safe,
                chain=chain,
            )

    def fund_service_single_chain(  # pylint: disable=too-many-arguments,too-many-locals,too-many-statements
        self,
        service_config_id: str,
        rpc: t.Optional[str] = None,
        funding_values: t.Optional[FundingValues] = None,
        from_safe: bool = True,
        chain: str = "gnosis",
    ) -> None:
        """Fund service if required."""

        service = self.load(service_config_id=service_config_id)
        chain_config = service.chain_configs[chain]
        ledger_config = chain_config.ledger_config
        chain_data = chain_config.chain_data
        wallet = self.wallet_manager.load(ledger_config.chain.ledger_type)
        ledger_api = wallet.ledger_api(
            chain=ledger_config.chain, rpc=rpc or ledger_config.rpc
        )

        for (
            asset_address,
            fund_requirements,
        ) in chain_data.user_params.fund_requirements.items():
            on_chain_operations_buffer = 0
            if asset_address == ZERO_ADDRESS:
                on_chain_state = self._get_on_chain_state(service=service, chain=chain)
                if on_chain_state != OnChainState.DEPLOYED:
                    if chain_data.user_params.use_staking:
                        on_chain_operations_buffer = 1 + len(service.agent_addresses)
                    else:
                        on_chain_operations_buffer = (
                            chain_data.user_params.cost_of_bond
                            * (1 + len(service.agent_addresses))
                        )

            asset_funding_values = (
                funding_values.get(asset_address)
                if funding_values is not None
                else None
            )
            agent_fund_threshold = (
                asset_funding_values["agent"]["threshold"]
                if asset_funding_values is not None
                else fund_requirements.agent
            )

            for agent_address in service.agent_addresses:
                agent_balance = get_asset_balance(
                    ledger_api=ledger_api,
                    asset_address=asset_address,
                    address=agent_address,
                )
                self.logger.info(
                    f"[FUNDING_JOB] Agent {agent_address} Asset: {asset_address} balance: {agent_balance}"
                )
                if agent_fund_threshold > 0:
                    self.logger.info(
                        f"[FUNDING_JOB] Required balance: {agent_fund_threshold}"
                    )
                    if agent_balance < agent_fund_threshold:
                        self.logger.info(f"[FUNDING_JOB] Funding agent {agent_address}")
                        target_balance = (
                            asset_funding_values["agent"]["topup"]
                            if asset_funding_values is not None
                            else fund_requirements.agent
                        )
                        available_balance = get_asset_balance(
                            ledger_api=ledger_api,
                            asset_address=asset_address,
                            address=wallet.safes[ledger_config.chain],
                        )
                        available_balance = max(
                            available_balance - on_chain_operations_buffer, 0
                        )
                        to_transfer = max(
                            min(available_balance, target_balance - agent_balance), 0
                        )
                        self.logger.info(
                            f"[FUNDING_JOB] Transferring {to_transfer} units (asset {asset_address}) to agent {agent_address}"
                        )
                        wallet.transfer_asset(
                            asset=asset_address,
                            to=agent_address,
                            amount=int(to_transfer),
                            chain=ledger_config.chain,
                            from_safe=from_safe,
                            rpc=rpc or ledger_config.rpc,
                        )

            if chain_data.multisig == NON_EXISTENT_MULTISIG:
                self.logger.info("[FUNDING_JOB] Service Safe not deployed")
                continue

            safe_balance = get_asset_balance(
                ledger_api=ledger_api,
                asset_address=asset_address,
                address=chain_data.multisig,
            )
            if asset_address == ZERO_ADDRESS and chain in WRAPPED_NATIVE_ASSET:
                # also count the balance of the wrapped native asset
                safe_balance += get_asset_balance(
                    ledger_api=ledger_api,
                    asset_address=WRAPPED_NATIVE_ASSET[Chain(chain)],
                    address=chain_data.multisig,
                )

            safe_fund_treshold = (
                asset_funding_values["safe"]["threshold"]
                if asset_funding_values is not None
                else fund_requirements.safe
            )
            self.logger.info(
                f"[FUNDING_JOB] Safe {chain_data.multisig} Asset: {asset_address} balance: {safe_balance}"
            )
            self.logger.info(f"[FUNDING_JOB] Required balance: {safe_fund_treshold}")
            if safe_balance < safe_fund_treshold:
                self.logger.info("[FUNDING_JOB] Funding safe")
                target_balance = (
                    asset_funding_values["safe"]["topup"]
                    if asset_funding_values is not None
                    else fund_requirements.safe
                )
                available_balance = get_asset_balance(
                    ledger_api=ledger_api,
                    asset_address=asset_address,
                    address=wallet.safes[ledger_config.chain],
                )
                available_balance = max(
                    available_balance - on_chain_operations_buffer, 0
                )
                to_transfer = max(
                    min(available_balance, target_balance - safe_balance), 0
                )

                # TODO Possibly remove this logging
                self.logger.info(f"{available_balance=}")
                self.logger.info(f"{target_balance=}")
                self.logger.info(f"{safe_balance=}")
                self.logger.info(f"{to_transfer=}")

                if to_transfer > 0:
                    self.logger.info(
                        f"[FUNDING_JOB] Transferring {to_transfer} units (asset {asset_address}) to {chain_data.multisig}"
                    )
                    # TODO: This is a temporary fix
                    # we avoid the error here because there is a seperate prompt on the UI
                    # when not enough funds are present, and the FE doesn't let the user to start the agent.
                    # Ideally this error should be allowed, and then the FE should ask the user for more funds.
                    with suppress(RuntimeError):
                        wallet.transfer_asset(
                            asset=asset_address,
                            to=t.cast(str, chain_data.multisig),
                            amount=int(to_transfer),
                            chain=ledger_config.chain,
                            rpc=rpc or ledger_config.rpc,
                        )

    # TODO This method is possibly not used anymore
    def fund_service_erc20(  # pylint: disable=too-many-arguments,too-many-locals
        self,
        service_config_id: str,
        token: str,
        rpc: t.Optional[str] = None,
        agent_topup: t.Optional[float] = None,
        safe_topup: t.Optional[float] = None,
        agent_fund_threshold: t.Optional[float] = None,
        safe_fund_treshold: t.Optional[float] = None,
        from_safe: bool = True,
        chain: str = "gnosis",
    ) -> None:
        """Fund service if required."""
        service = self.load(service_config_id=service_config_id)
        chain_config = service.chain_configs[chain]
        ledger_config = chain_config.ledger_config
        chain_data = chain_config.chain_data
        wallet = self.wallet_manager.load(ledger_config.chain.ledger_type)
        ledger_api = wallet.ledger_api(
            chain=ledger_config.chain, rpc=rpc or ledger_config.rpc
        )
        agent_fund_threshold = (
            agent_fund_threshold
            or chain_data.user_params.fund_requirements[ZERO_ADDRESS].agent
        )

        for agent_address in service.agent_addresses:
            agent_balance = ledger_api.get_balance(address=agent_address)
            self.logger.info(f"Agent {agent_address} balance: {agent_balance}")
            self.logger.info(f"Required balance: {agent_fund_threshold}")
            if agent_balance < agent_fund_threshold:
                self.logger.info("Funding agents")
                to_transfer = (
                    agent_topup
                    or chain_data.user_params.fund_requirements[ZERO_ADDRESS].agent
                )
                self.logger.info(f"Transferring {to_transfer} units to {agent_address}")
                wallet.transfer_erc20(
                    token=token,
                    to=agent_address,
                    amount=int(to_transfer),
                    chain=ledger_config.chain,
                    from_safe=from_safe,
                    rpc=rpc or ledger_config.rpc,
                )

        safe_balance = (
            registry_contracts.erc20.get_instance(ledger_api, token)
            .functions.balanceOf(chain_data.multisig)
            .call()
        )
        safe_fund_treshold = (
            safe_fund_treshold
            or chain_data.user_params.fund_requirements[ZERO_ADDRESS].safe
        )
        self.logger.info(f"Safe {chain_data.multisig} balance: {safe_balance}")
        self.logger.info(f"Required balance: {safe_fund_treshold}")
        if safe_balance < safe_fund_treshold:
            self.logger.info("Funding safe")
            to_transfer = (
                safe_topup
                or chain_data.user_params.fund_requirements[ZERO_ADDRESS].safe
            )
            self.logger.info(
                f"Transferring {to_transfer} units to {chain_data.multisig}"
            )
            wallet.transfer_erc20(
                token=token,
                to=t.cast(str, chain_data.multisig),
                amount=int(to_transfer),
                chain=ledger_config.chain,
                rpc=rpc or ledger_config.rpc,
            )

    def drain_service_safe(
        self,
        service_config_id: str,
        withdrawal_address: str,
        chain: Chain,
    ) -> None:
        """Drain the funds out of the service safe."""
        self.logger.info(
            f"Draining the safe of service: {service_config_id} on chain {chain.value}"
        )
        service = self.load(service_config_id=service_config_id)
        chain_config = service.chain_configs[chain.value]
        ledger_config = chain_config.ledger_config
        chain_data = chain_config.chain_data
        wallet = self.wallet_manager.load(ledger_config.chain.ledger_type)
        ledger_api = wallet.ledger_api(chain=ledger_config.chain, rpc=ledger_config.rpc)
        ethereum_crypto = EthereumCrypto(
            private_key_path=service.path / "deployment" / "ethereum_private_key.txt",
        )

        # drain ERC20 tokens from service safe
        for token_name, token_address in (
            ("OLAS", OLAS[chain]),
            (
                f"W{get_currency_denom(chain)}",
                WRAPPED_NATIVE_ASSET[chain],
            ),
            ("USDC", USDC[chain]),
        ):
            token_instance = registry_contracts.erc20.get_instance(
                ledger_api=ledger_api,
                contract_address=token_address,
            )
            balance = token_instance.functions.balanceOf(chain_data.multisig).call()
            if balance == 0:
                self.logger.info(
                    f"No {token_name} to drain from service safe: {chain_data.multisig}"
                )
                continue

            self.logger.info(
                f"Draining {balance} {token_name} out of service safe: {chain_data.multisig}"
            )
            transfer_erc20_from_safe(
                ledger_api=ledger_api,
                crypto=ethereum_crypto,
                safe=chain_data.multisig,
                token=token_address,
                to=withdrawal_address,
                amount=balance,
            )

        # drain native asset from service safe
        balance = ledger_api.get_balance(chain_data.multisig)
        if balance == 0:
            self.logger.info(
                f"No {get_currency_denom(chain)} to drain from service safe: {chain_data.multisig}"
            )
        else:
            self.logger.info(
                f"Draining {balance} {get_currency_denom(chain)} out of service safe: {chain_data.multisig}"
            )
            transfer_from_safe(
                ledger_api=ledger_api,
                crypto=ethereum_crypto,
                safe=chain_data.multisig,
                to=withdrawal_address,
                amount=balance,
            )

        self.logger.info(f"{service.name} safe drained ({service_config_id=})")

    async def funding_job(
        self,
        service_config_id: str,
        loop: t.Optional[asyncio.AbstractEventLoop] = None,
        from_safe: bool = True,
    ) -> None:
        """Start a background funding job."""
        loop = loop or asyncio.get_event_loop()
        service = self.load(service_config_id=service_config_id)
        chain_config = service.chain_configs[service.home_chain]
        task = asyncio.current_task()
        task_id = id(task) if task else "Unknown task_id"
        with ThreadPoolExecutor() as executor:
            while True:
                try:
                    await loop.run_in_executor(
                        executor,
                        self.fund_service,
                        service_config_id,  # Service id
                        {
                            asset_address: {
                                "agent": {
                                    "topup": fund_requirements.agent,
                                    "threshold": int(
                                        fund_requirements.agent
                                        * DEFAULT_TOPUP_THRESHOLD
                                    ),
                                },
                                "safe": {
                                    "topup": fund_requirements.safe,
                                    "threshold": int(
                                        fund_requirements.safe * DEFAULT_TOPUP_THRESHOLD
                                    ),
                                },
                            }
                            for asset_address, fund_requirements in chain_config.chain_data.user_params.fund_requirements.items()
                        },
                        from_safe,
                        task_id,
                    )
                except Exception:  # pylint: disable=broad-except
                    logging.info(
                        f"Error occured while funding the service\n{traceback.format_exc()}"
                    )
                await asyncio.sleep(60)

    def deploy_service_locally(
        self,
        service_config_id: str,
        chain: t.Optional[str] = None,
        use_docker: bool = False,
        use_kubernetes: bool = False,
        build_only: bool = False,
    ) -> Deployment:
        """
        Deploy service locally

        :param hash: Service hash
        :param chain: Chain to set runtime parameters on the deployment (home_chain if not provided).
        :param use_docker: Use a Docker Compose deployment (True) or Host deployment (False).
        :param use_kubernetes: Use Kubernetes for deployment
        :param build_only: Only build the deployment without starting it
        :return: Deployment instance
        """
        service = self.load(service_config_id=service_config_id)

        deployment = service.deployment
        deployment.build(
            use_docker=use_docker,
            use_kubernetes=use_kubernetes,
            force=True,
            chain=chain or service.home_chain,
        )
        if build_only:
            return deployment
        deployment.start(use_docker=use_docker)
        return deployment

    def stop_service_locally(
        self, service_config_id: str, delete: bool = False, use_docker: bool = False
    ) -> Deployment:
        """
        Stop service locally

        :param service_id: Service id
        :param delete: Delete local deployment.
        :return: Deployment instance
        """
        service = self.load(service_config_id=service_config_id)
        service.remove_latest_healthcheck()
        deployment = service.deployment
        deployment.stop(use_docker)
        if delete:
            deployment.delete()
        return deployment

    def log_directories(self) -> None:
        """Log directories."""
        directories = [f"  - {str(p)}" for p in self.path.iterdir() if p.is_dir()]
        directories_str = "\n".join(directories)
        self.logger.info(f"Directories in {self.path}\n: {directories_str}")

    def update(
        self,
        service_config_id: str,
        service_template: ServiceTemplate,
        allow_different_service_public_id: bool = False,
        partial_update: bool = True,
    ) -> Service:
        """Update a service."""

        self.logger.info(f"Updating {service_config_id=}")
        service = self.load(service_config_id=service_config_id)
        service.update(
            service_template=service_template,
            allow_different_service_public_id=allow_different_service_public_id,
            partial_update=partial_update,
        )
        return service

<<<<<<< HEAD
=======
    def migrate_service_configs(self) -> None:
        """Migrate old service config formats to new ones, if applies."""

        bafybei_count = sum(
            1 for path in self.path.iterdir() if path.name.startswith("bafybei")
        )
        if bafybei_count > 1:
            self.log_directories()
            raise RuntimeError(
                f"Your services folder contains {bafybei_count} folders starting with 'bafybei'. This is an unintended situation. Please contact support."
            )

        paths = list(self.path.iterdir())
        for path in paths:
            try:
                if path.name.startswith(SERVICE_CONFIG_PREFIX) or path.name.startswith(
                    "bafybei"
                ):
                    self.logger.info(f"migrate_service_configs {str(path)}")
                    migrated = Service.migrate_format(path)
                    if migrated:
                        self.logger.info(f"Folder {str(path)} has been migrated.")
            except Exception as e:  # pylint: disable=broad-except
                self.logger.error(
                    f"Failed to migrate service: {path.name}. Exception {e}: {traceback.format_exc()}"
                )
                # Rename the invalid path
                timestamp = int(time.time())
                invalid_path = path.parent / f"invalid_{timestamp}_{path.name}"
                os.rename(path, invalid_path)
                self.logger.info(
                    f"Renamed invalid service: {path.name} to {invalid_path.name}"
                )

>>>>>>> 0f9af80b
    def refill_requirements(  # pylint: disable=too-many-locals,too-many-statements,too-many-nested-blocks
        self, service_config_id: str
    ) -> t.Dict:
        """Get user refill requirements for a service."""
        service = self.load(service_config_id=service_config_id)

        balances: t.Dict = {}
        bonded_assets: t.Dict = {}
        protocol_asset_requirements: t.Dict = {}
        refill_requirements: t.Dict = {}
        total_requirements: t.Dict = {}
        allow_start_agent = True
        is_refill_required = False

        for chain, chain_config in service.chain_configs.items():
            ledger_config = chain_config.ledger_config
            chain_data = chain_config.chain_data
            wallet = self.wallet_manager.load(ledger_config.chain.ledger_type)
            ledger_api = wallet.ledger_api(
                chain=ledger_config.chain, rpc=ledger_config.rpc
            )
            os.environ["CUSTOM_CHAIN_RPC"] = ledger_config.rpc

            master_eoa = wallet.address
            master_safe_exists = wallet.safes.get(Chain(chain)) is not None
            master_safe = wallet.safes.get(Chain(chain), "master_safe")

            agent_addresses = set(service.agent_addresses)
            service_safe = (
                chain_data.multisig if chain_data.multisig else "service_safe"
            )

            if not master_safe_exists:
                allow_start_agent = False

            # Protocol asset requirements
            protocol_asset_requirements[
                chain
            ] = self._compute_protocol_asset_requirements(service_config_id, chain)
            service_asset_requirements = chain_data.user_params.fund_requirements

            # Bonded assets
            bonded_assets[chain] = self._compute_bonded_assets(service_config_id, chain)

            # Balances
            addresses = agent_addresses | {service_safe, master_eoa, master_safe}
            asset_addresses = (
                {ZERO_ADDRESS}
                | service_asset_requirements.keys()
                | protocol_asset_requirements[chain].keys()
                | bonded_assets[chain].keys()
            )

            balances[chain] = get_assets_balances(
                ledger_api=ledger_api,
                addresses=addresses,
                asset_addresses=asset_addresses,
                raise_on_invalid_address=False,
            )

            # TODO this is a patch for the case when excess balance is in MasterEOA
            # and MasterSafe is not created (typically for onboarding bridging).
            # It simulates the "balance in the future" for both addesses when
            # transfering the excess assets.
            if master_safe == "master_safe":
                eoa_funding_values = self.get_master_eoa_native_funding_values(
                    master_safe_exists=master_safe_exists,
                    chain=Chain(chain),
                    balance=balances[chain][master_eoa][ZERO_ADDRESS],
                )

                for asset in balances[chain][master_safe]:
                    if asset == ZERO_ADDRESS:
                        balances[chain][master_safe][asset] = max(
                            balances[chain][master_eoa][asset]
                            - eoa_funding_values["topup"],
                            0,
                        )
                        balances[chain][master_eoa][asset] = min(
                            balances[chain][master_eoa][asset],
                            eoa_funding_values["topup"],
                        )
                    else:
                        balances[chain][master_safe][asset] = balances[chain][
                            master_eoa
                        ][asset]
                        balances[chain][master_eoa][asset] = 0

            # TODO this is a balances patch to count wrapped native asset as
            # native assets for the service safe
            if Chain(chain) in WRAPPED_NATIVE_ASSET:
                if WRAPPED_NATIVE_ASSET[Chain(chain)] not in asset_addresses:
                    balances[chain][service_safe][ZERO_ADDRESS] += get_asset_balance(
                        ledger_api=ledger_api,
                        asset_address=WRAPPED_NATIVE_ASSET[Chain(chain)],
                        address=service_safe,
                        raise_on_invalid_address=False,
                    )

            # Refill requirements
            refill_requirements[chain] = {}
            total_requirements[chain] = {}

            # Refill requirements for Master Safe
            for asset_address in (
                service_asset_requirements.keys()
                | protocol_asset_requirements[chain].keys()
            ):
                agent_asset_funding_values = {}
                if asset_address in service_asset_requirements:
                    fund_requirements = service_asset_requirements[asset_address]
                    agent_asset_funding_values = {
                        address: {
                            "topup": fund_requirements.agent,
                            "threshold": int(
                                fund_requirements.agent * DEFAULT_TOPUP_THRESHOLD
                            ),  # TODO make threshold configurable
                            "balance": balances[chain][address][asset_address],
                        }
                        for address in agent_addresses
                    }
                    agent_asset_funding_values[service_safe] = {
                        "topup": fund_requirements.safe,
                        "threshold": int(
                            fund_requirements.safe * DEFAULT_TOPUP_THRESHOLD
                        ),  # TODO make threshold configurable
                        "balance": balances[chain][service_safe][asset_address],
                    }

                recommended_refill = self._compute_refill_requirement(
                    asset_funding_values=agent_asset_funding_values,
                    sender_topup=protocol_asset_requirements[chain].get(
                        asset_address, 0
                    ),
                    sender_threshold=protocol_asset_requirements[chain].get(
                        asset_address, 0
                    ),
                    sender_balance=balances[chain][master_safe][asset_address]
                    + bonded_assets[chain].get(asset_address, 0),
                )["recommended_refill"]

                refill_requirements[chain].setdefault(master_safe, {})[
                    asset_address
                ] = recommended_refill

                total_requirements[chain].setdefault(master_safe, {})[
                    asset_address
                ] = sum(
                    agent_asset_funding_values[address]["topup"]
                    for address in agent_asset_funding_values
                ) + protocol_asset_requirements[
                    chain
                ].get(
                    asset_address, 0
                )

                if asset_address == ZERO_ADDRESS and any(
                    balances[chain][master_safe][asset_address] == 0
                    and balances[chain][address][asset_address] == 0
                    and agent_asset_funding_values[address]["threshold"] > 0
                    for address in agent_asset_funding_values
                ):
                    allow_start_agent = False

            # Refill requirements for Master EOA
            eoa_funding_values = self.get_master_eoa_native_funding_values(
                master_safe_exists=master_safe_exists,
                chain=Chain(chain),
                balance=balances[chain][master_eoa][ZERO_ADDRESS],
            )

            eoa_recommended_refill = self._compute_refill_requirement(
                asset_funding_values={},
                sender_topup=eoa_funding_values["topup"],
                sender_threshold=eoa_funding_values["threshold"],
                sender_balance=balances[chain][master_eoa][ZERO_ADDRESS],
            )["recommended_refill"]

            refill_requirements[chain].setdefault(master_eoa, {})[
                ZERO_ADDRESS
            ] = eoa_recommended_refill

            total_requirements[chain].setdefault(master_eoa, {})[
                ZERO_ADDRESS
            ] = eoa_funding_values["topup"]

        is_refill_required = any(
            amount > 0
            for chain in refill_requirements.values()
            for asset in chain.values()
            for amount in asset.values()
        )

        return {
            "balances": balances,
            "bonded_assets": bonded_assets,
            "total_requirements": total_requirements,
            "refill_requirements": refill_requirements,
            "protocol_asset_requirements": protocol_asset_requirements,
            "is_refill_required": is_refill_required,
            "allow_start_agent": allow_start_agent,
        }

    def _compute_bonded_assets(  # pylint: disable=too-many-locals
        self, service_config_id: str, chain: str
    ) -> t.Dict:
        """Computes the bonded tokens: current agent bonds and current security deposit"""

        service = self.load(service_config_id=service_config_id)
        chain_config = service.chain_configs[chain]
        ledger_config = chain_config.ledger_config
        user_params = chain_config.chain_data.user_params
        wallet = self.wallet_manager.load(ledger_config.chain.ledger_type)
        bonded_assets: defaultdict = defaultdict(int)

        if Chain(chain) not in wallet.safes:
            return dict(bonded_assets)

        master_safe = wallet.safes[Chain(chain)]

        ledger_api = wallet.ledger_api(chain=ledger_config.chain, rpc=ledger_config.rpc)

        service_id = chain_config.chain_data.token
        if service_id == NON_EXISTENT_TOKEN:
            return dict(bonded_assets)

        os.environ["CUSTOM_CHAIN_RPC"] = ledger_config.rpc

        # Determine bonded native amount
        service_registry_address = CHAIN_PROFILES[chain]["service_registry"]
        service_registry = registry_contracts.service_registry.get_instance(
            ledger_api=ledger_api,
            contract_address=service_registry_address,
        )
        service_info = service_registry.functions.getService(service_id).call()
        security_deposit = service_info[0]
        service_state = service_info[6]
        agent_ids = service_info[7]

        if (
            OnChainState.ACTIVE_REGISTRATION
            <= service_state
            < OnChainState.TERMINATED_BONDED
        ):
            bonded_assets[ZERO_ADDRESS] += security_deposit

        operator_balance = service_registry.functions.getOperatorBalance(
            master_safe, service_id
        ).call()
        bonded_assets[ZERO_ADDRESS] += operator_balance

        # Determine bonded token amount for staking programs
        current_staking_program = self._get_current_staking_program(service, chain)
        target_staking_program = user_params.staking_program_id
        staking_contract = get_staking_contract(
            chain=ledger_config.chain,
            staking_program_id=current_staking_program or target_staking_program,
        )

        if not staking_contract:
            return dict(bonded_assets)

        sftxb = self.get_eth_safe_tx_builder(ledger_config=ledger_config)
        staking_params = sftxb.get_staking_params(staking_contract=staking_contract)
        service_registry_token_utility_address = staking_params[
            "service_registry_token_utility"
        ]
        service_registry_token_utility = (
            registry_contracts.service_registry_token_utility.get_instance(
                ledger_api=ledger_api,
                contract_address=service_registry_token_utility_address,
            )
        )

        agent_bonds = 0
        for agent_id in agent_ids:
            num_agent_instances = service_registry.functions.getInstancesForAgentId(
                service_id, agent_id
            ).call()[0]
            agent_bond = service_registry_token_utility.functions.getAgentBond(
                service_id, agent_id
            ).call()
            agent_bonds += num_agent_instances * agent_bond

        if service_state == OnChainState.TERMINATED_BONDED:
            num_agent_instances = service_info[5]
            token_bond = service_registry_token_utility.functions.getOperatorBalance(
                master_safe,
                service_id,
            ).call()
            agent_bonds += num_agent_instances * token_bond

        security_deposit = 0
        if (
            OnChainState.ACTIVE_REGISTRATION
            <= service_state
            < OnChainState.TERMINATED_BONDED
        ):
            security_deposit = (
                service_registry_token_utility.functions.mapServiceIdTokenDeposit(
                    service_id
                ).call()[1]
            )

        bonded_assets[staking_params["staking_token"]] += agent_bonds
        bonded_assets[staking_params["staking_token"]] += security_deposit

        staking_state = sftxb.staking_status(
            service_id=service_id,
            staking_contract=staking_params["staking_contract"],
        )

        if staking_state in (StakingState.STAKED, StakingState.EVICTED):
            for token, amount in staking_params["additional_staking_tokens"].items():
                bonded_assets[token] += amount

        return dict(bonded_assets)

    def _compute_protocol_asset_requirements(  # pylint: disable=too-many-locals
        self, service_config_id: str, chain: str
    ) -> t.Dict:
        """Computes the protocol asset requirements to deploy on-chain and stake (if necessary)"""
        service = self.load(service_config_id=service_config_id)
        chain_config = service.chain_configs[chain]
        user_params = chain_config.chain_data.user_params
        ledger_config = chain_config.ledger_config
        number_of_agents = NUM_LOCAL_AGENT_INSTANCES
        os.environ["CUSTOM_CHAIN_RPC"] = ledger_config.rpc
        sftxb = self.get_eth_safe_tx_builder(ledger_config=ledger_config)
        service_asset_requirements: defaultdict = defaultdict(int)

        if not user_params.use_staking or not user_params.staking_program_id:
            agent_bonds = user_params.cost_of_bond * number_of_agents
            security_deposit = user_params.cost_of_bond
            service_asset_requirements[ZERO_ADDRESS] += agent_bonds
            service_asset_requirements[ZERO_ADDRESS] += security_deposit
            return dict(service_asset_requirements)

        agent_bonds = 1 * number_of_agents
        security_deposit = 1
        service_asset_requirements[ZERO_ADDRESS] += agent_bonds
        service_asset_requirements[ZERO_ADDRESS] += security_deposit

        staking_params = sftxb.get_staking_params(
            staking_contract=get_staking_contract(
                chain=ledger_config.chain,
                staking_program_id=user_params.staking_program_id,
            ),
        )

        # This computation assumes the service will be/has been minted with these
        # parameters. Otherwise, these values should be retrieved on-chain as follows:
        # - agent_bonds: by combining the output of ServiceRegistry .getAgentParams .getService
        #   and ServiceRegistryTokenUtility .getAgentBond
        # - security_deposit: as the maximum agent bond.
        agent_bonds = staking_params["min_staking_deposit"] * number_of_agents
        security_deposit = staking_params["min_staking_deposit"]
        service_asset_requirements[staking_params["staking_token"]] += agent_bonds
        service_asset_requirements[staking_params["staking_token"]] += security_deposit

        for token, amount in staking_params["additional_staking_tokens"].items():
            service_asset_requirements[token] = amount

        return dict(service_asset_requirements)

    @staticmethod
    def _compute_refill_requirement(
        asset_funding_values: t.Dict,
        sender_topup: int = 0,
        sender_threshold: int = 0,
        sender_balance: int = 0,
    ) -> t.Dict:
        """
        Compute refill requirement.

        The `asset_funding_values` dictionary specifies the funding obligations the sender must cover for other parties.
        Additionally, the sender must ensure its own balance remains above `sender_threshold` (minimum required balance)
        and ideally reaches `sender_topup` (recommended balance). If no funding is required for the sender after covering
        the obligations for other parties, set `sender_topup = sender_threshold = 0`.

        Args:
            asset_funding_values (dict): Maps parties (identifiers) to their funding details:
                - "topup": Recommended funding balance.
                - "threshold": Minimum required balance.
                - "balance": Current balance.
            sender_topup (int): Recommended balance for the sender after meeting obligations.
            sender_threshold (int): Minimum balance required for the sender after meeting obligations.
            sender_balance (int): Sender's current balance.

        Returns:
            dict: A dictionary with:
                - "minimum_refill": The minimum amount the sender needs to add.
                - "recommended_refill": The suggested amount the sender should add.
        """
        if 0 > sender_threshold or sender_threshold > sender_topup:
            raise ValueError(
                f"Arguments must satisfy 0 <= 'sender_threshold' <= 'sender_topup' ({sender_threshold=}, {sender_topup=})."
            )

        if 0 > sender_balance:
            raise ValueError(
                f"Argument 'sender_balance' must be >= 0 ({sender_balance=})."
            )

        minimum_obligations_shortfall = 0
        recommended_obligations_shortfall = 0

        for address, requirements in asset_funding_values.items():
            topup = requirements["topup"]
            threshold = requirements["threshold"]
            balance = requirements["balance"]

            if 0 > threshold or threshold > topup:
                raise ValueError(
                    f"Arguments must satisfy 0 <= 'threshold' <= 'topup' ({address=}, {threshold=}, {topup=}, {balance=})."
                )
            if 0 > balance:
                raise ValueError(
                    f"Argument 'balance' must be >= 0 ({address=}, {balance=})."
                )

            if balance < threshold:
                minimum_obligations_shortfall += threshold - balance
                recommended_obligations_shortfall += topup - balance

        # Compute sender's remaining balance after covering obligations
        remaining_balance_minimum = sender_balance - minimum_obligations_shortfall
        remaining_balance_recommended = (
            sender_balance - recommended_obligations_shortfall
        )

        # Determine if the sender needs additional refill
        minimum_refill = 0
        recommended_refill = 0
        if remaining_balance_minimum < sender_threshold:
            minimum_refill = sender_threshold - remaining_balance_minimum

        if remaining_balance_recommended < sender_threshold:
            recommended_refill = sender_topup - remaining_balance_recommended

        return {
            "minimum_refill": minimum_refill,
            "recommended_refill": recommended_refill,
        }

    @staticmethod
    def get_master_eoa_native_funding_values(
        master_safe_exists: bool, chain: Chain, balance: int
    ) -> t.Dict:
        """Get Master EOA native funding values."""

        topup = DEFAULT_MASTER_EOA_FUNDS[chain][ZERO_ADDRESS]
        threshold = topup / 2 if master_safe_exists else topup
        return {"topup": topup, "threshold": threshold, "balance": balance}<|MERGE_RESOLUTION|>--- conflicted
+++ resolved
@@ -23,10 +23,6 @@
 import json
 import logging
 import os
-<<<<<<< HEAD
-=======
-import time
->>>>>>> 0f9af80b
 import traceback
 import typing as t
 from collections import Counter, defaultdict
@@ -2181,43 +2177,6 @@
         )
         return service
 
-<<<<<<< HEAD
-=======
-    def migrate_service_configs(self) -> None:
-        """Migrate old service config formats to new ones, if applies."""
-
-        bafybei_count = sum(
-            1 for path in self.path.iterdir() if path.name.startswith("bafybei")
-        )
-        if bafybei_count > 1:
-            self.log_directories()
-            raise RuntimeError(
-                f"Your services folder contains {bafybei_count} folders starting with 'bafybei'. This is an unintended situation. Please contact support."
-            )
-
-        paths = list(self.path.iterdir())
-        for path in paths:
-            try:
-                if path.name.startswith(SERVICE_CONFIG_PREFIX) or path.name.startswith(
-                    "bafybei"
-                ):
-                    self.logger.info(f"migrate_service_configs {str(path)}")
-                    migrated = Service.migrate_format(path)
-                    if migrated:
-                        self.logger.info(f"Folder {str(path)} has been migrated.")
-            except Exception as e:  # pylint: disable=broad-except
-                self.logger.error(
-                    f"Failed to migrate service: {path.name}. Exception {e}: {traceback.format_exc()}"
-                )
-                # Rename the invalid path
-                timestamp = int(time.time())
-                invalid_path = path.parent / f"invalid_{timestamp}_{path.name}"
-                os.rename(path, invalid_path)
-                self.logger.info(
-                    f"Renamed invalid service: {path.name} to {invalid_path.name}"
-                )
-
->>>>>>> 0f9af80b
     def refill_requirements(  # pylint: disable=too-many-locals,too-many-statements,too-many-nested-blocks
         self, service_config_id: str
     ) -> t.Dict:
