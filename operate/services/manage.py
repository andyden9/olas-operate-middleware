#!/usr/bin/env python3
# -*- coding: utf-8 -*-
# ------------------------------------------------------------------------------
#
#   Copyright 2024 Valory AG
#
#   Licensed under the Apache License, Version 2.0 (the "License");
#   you may not use this file except in compliance with the License.
#   You may obtain a copy of the License at
#
#       http://www.apache.org/licenses/LICENSE-2.0
#
#   Unless required by applicable law or agreed to in writing, software
#   distributed under the License is distributed on an "AS IS" BASIS,
#   WITHOUT WARRANTIES OR CONDITIONS OF ANY KIND, either express or implied.
#   See the License for the specific language governing permissions and
#   limitations under the License.
#
# ------------------------------------------------------------------------------
"""Service manager."""

import asyncio
import json
import logging
import os
import shutil
import time
import traceback
import typing as t
from collections import Counter, defaultdict
from concurrent.futures import ThreadPoolExecutor
from contextlib import suppress
from pathlib import Path

import requests
from aea.helpers.base import IPFSHash
from aea.helpers.logging import setup_logger
from aea_ledger_ethereum import EthereumCrypto
from autonomy.chain.base import registry_contracts
from autonomy.chain.config import CHAIN_PROFILES, ChainType

from operate.constants import ZERO_ADDRESS
from operate.data import DATA_DIR
from operate.data.contracts.mech_activity.contract import MechActivityContract
from operate.data.contracts.requester_activity_checker.contract import (
    RequesterActivityCheckerContract,
)
from operate.data.contracts.staking_token.contract import StakingTokenContract
from operate.keys import Key, KeysManager
from operate.ledger import PUBLIC_RPCS, get_currency_denom
from operate.ledger.profiles import (
    CONTRACTS,
    DEFAULT_MASTER_EOA_FUNDS,
    DEFAULT_MECH_MARKETPLACE_PRIORITY_MECH,
    OLAS,
    STAKING,
    USDC,
    WRAPPED_NATIVE_ASSET,
    get_staking_contract,
)
from operate.operate_types import Chain, FundingValues, LedgerConfig, ServiceTemplate
from operate.services.protocol import EthSafeTxBuilder, OnChainManager, StakingState
from operate.services.service import (
    ChainConfig,
    DELETE_PREFIX,
    Deployment,
    NON_EXISTENT_MULTISIG,
    NON_EXISTENT_TOKEN,
    OnChainData,
    OnChainState,
    SERVICE_CONFIG_PREFIX,
    Service,
)
from operate.services.utils.mech import deploy_mech
from operate.utils.gnosis import (
    NULL_ADDRESS,
    drain_eoa,
    get_asset_balance,
    get_assets_balances,
)
from operate.utils.gnosis import transfer as transfer_from_safe
from operate.utils.gnosis import transfer_erc20_from_safe
from operate.wallet.master import MasterWalletManager


# pylint: disable=redefined-builtin

OPERATE = ".operate"
CONFIG = "config.json"
SERVICES = "services"
KEYS = "keys"
DEPLOYMENT = "deployment"
CONFIG = "config.json"
KEY = "master-key.txt"
KEYS_JSON = "keys.json"
DOCKER_COMPOSE_YAML = "docker-compose.yaml"
SERVICE_YAML = "service.yaml"
HTTP_OK = 200
URI_HASH_POSITION = 7
IPFS_GATEWAY = "https://gateway.autonolas.tech/ipfs/"
DEFAULT_TOPUP_THRESHOLD = 0.5


class ServiceManager:
    """Service manager."""

    def __init__(
        self,
        path: Path,
        keys_manager: KeysManager,
        wallet_manager: MasterWalletManager,
        logger: t.Optional[logging.Logger] = None,
        skip_dependency_check: t.Optional[bool] = False,
    ) -> None:
        """
        Initialze service manager

        :param path: Path to service storage.
        :param keys_manager: Keys manager.
        :param wallet_manager: Wallet manager instance.
        :param logger: logging.Logger object.
        """
        self.path = path
        self.keys_manager = keys_manager
        self.wallet_manager = wallet_manager
        self.logger = logger or setup_logger(name="operate.manager")
        self.skip_depencency_check = skip_dependency_check

    def setup(self) -> None:
        """Setup service manager."""
        self.path.mkdir(exist_ok=True)

    def _get_all_services(self) -> t.List[Service]:
        services = []
        for path in self.path.iterdir():
            if not path.name.startswith(SERVICE_CONFIG_PREFIX):
                continue
            try:
                service = Service.load(path=path)
                services.append(service)
            except ValueError as e:
                raise e
            except Exception as e:  # pylint: disable=broad-except
                self.logger.error(
                    f"Failed to load service: {path.name}. Exception {e}: {traceback.format_exc()}"
                )
                # Rename the invalid path
                timestamp = int(time.time())
                invalid_path = path.parent / f"invalid_{timestamp}_{path.name}"
                os.rename(path, invalid_path)
                self.logger.info(
                    f"Renamed invalid service: {path.name} to {invalid_path.name}"
                )

        return services

    @property
    def json(self) -> t.List[t.Dict]:
        """Returns the list of available services."""
        return [service.json for service in self._get_all_services()]

    def exists(self, service_config_id: str) -> bool:
        """Check if service exists."""
        return (self.path / service_config_id).exists()

    def get_on_chain_manager(self, ledger_config: LedgerConfig) -> OnChainManager:
        """Get OnChainManager instance."""
        return OnChainManager(
            rpc=ledger_config.rpc,
            wallet=self.wallet_manager.load(ledger_config.chain.ledger_type),
            contracts=CONTRACTS[ledger_config.chain],
            chain_type=ChainType(ledger_config.chain.value),
        )

    def get_eth_safe_tx_builder(self, ledger_config: LedgerConfig) -> EthSafeTxBuilder:
        """Get EthSafeTxBuilder instance."""
        return EthSafeTxBuilder(
            rpc=ledger_config.rpc,
            wallet=self.wallet_manager.load(ledger_config.chain.ledger_type),
            contracts=CONTRACTS[ledger_config.chain],
            chain_type=ChainType(ledger_config.chain.value),
        )

    def load_or_create(
        self,
        hash: str,
        service_template: t.Optional[ServiceTemplate] = None,
        keys: t.Optional[t.List[Key]] = None,
    ) -> Service:
        """
        Create or load a service

        :param hash: Service hash
        :param service_template: Service template
        :param keys: Keys
        :return: Service instance
        """
        path = self.path / hash
        if path.exists():
            service = Service.load(path=path)

            if service_template is not None:
                service.update_user_params_from_template(
                    service_template=service_template
                )

            return service

        if service_template is None:
            raise ValueError(
                "'service_template' cannot be None when creating a new service"
            )

        service = Service.new(
            keys=keys or [],
            storage=self.path,
            service_template=service_template,
        )

        if not service.keys:
            service.keys = [
                self.keys_manager.get(self.keys_manager.create())
                for _ in range(service.helper.config.number_of_agents)
            ]
            service.store()

        return service

    def load(
        self,
        service_config_id: str,
    ) -> Service:
        """
        Load a service

        :param service_id: Service id
        :return: Service instance
        """
        path = self.path / service_config_id
        return Service.load(path=path)

    def create(
        self,
        service_template: ServiceTemplate,
        keys: t.Optional[t.List[Key]] = None,
    ) -> Service:
        """
        Create a service

        :param service_template: Service template
        :param keys: Keys
        :return: Service instance
        """
        service = Service.new(
            keys=keys or [],
            storage=self.path,
            service_template=service_template,
        )

        if not service.keys:
            service.keys = [
                self.keys_manager.get(self.keys_manager.create())
                for _ in range(service.helper.config.number_of_agents)
            ]
            service.store()

        return service

    def _get_on_chain_state(self, service: Service, chain: str) -> OnChainState:
        chain_config = service.chain_configs[chain]
        chain_data = chain_config.chain_data
        ledger_config = chain_config.ledger_config
        if chain_data.token == NON_EXISTENT_TOKEN:
            service_state = OnChainState.NON_EXISTENT
            chain_data.on_chain_state = service_state
            service.store()
            return service_state

        sftxb = self.get_eth_safe_tx_builder(ledger_config=ledger_config)
        info = sftxb.info(token_id=chain_data.token)
        service_state = OnChainState(info["service_state"])
        chain_data.on_chain_state = service_state
        service.store()
        return service_state

    def _get_on_chain_metadata(self, chain_config: ChainConfig) -> t.Dict:
        chain_data = chain_config.chain_data
        ledger_config = chain_config.ledger_config
        if chain_data.token == NON_EXISTENT_TOKEN:
            return {}

        sftxb = self.get_eth_safe_tx_builder(ledger_config=ledger_config)
        info = sftxb.info(token_id=chain_data.token)
        config_hash = info["config_hash"]
        url = f"{IPFS_GATEWAY}f01701220{config_hash}"
        self.logger.info(f"Fetching {url=}...")
        res = requests.get(url, timeout=30)
        if res.status_code == 200:
            return res.json()
        raise ValueError(
            f"Something went wrong while trying to get the on-chain metadata from IPFS: {res}"
        )

    def deploy_service_onchain(  # pylint: disable=too-many-statements,too-many-locals
        self,
        service_config_id: str,
    ) -> None:
        """Deploy service on-chain"""
        # TODO This method has not been thoroughly reviewed. Deprecated usage in favour of Safe version.

        service = self.load(service_config_id=service_config_id)
        for chain in service.chain_configs.keys():
            self._deploy_service_onchain(
                service_config_id=service_config_id,
                chain=chain,
            )

    def _deploy_service_onchain(  # pylint: disable=too-many-statements,too-many-locals
        self,
        service_config_id: str,
        chain: str,
    ) -> None:
        """Deploy as service on-chain"""
        # TODO This method has not been thoroughly reviewed. Deprecated usage in favour of Safe version.

        self.logger.info(f"_deploy_service_onchain {chain=}")
        service = self.load(service_config_id=service_config_id)
        chain_config = service.chain_configs[chain]
        ledger_config = chain_config.ledger_config
        chain_data = chain_config.chain_data
        user_params = chain_config.chain_data.user_params
        keys = service.keys
        instances = [key.address for key in keys]
        ocm = self.get_on_chain_manager(ledger_config=ledger_config)

        # TODO fix this
        os.environ["CUSTOM_CHAIN_RPC"] = ledger_config.rpc

        current_agent_id = None
        if chain_data.token > -1:
            self.logger.info("Syncing service state")
            info = ocm.info(token_id=chain_data.token)
            chain_data.on_chain_state = OnChainState(info["service_state"])
            chain_data.instances = info["instances"]
            chain_data.multisig = info["multisig"]
            service.store()
        self.logger.info(f"Service state: {chain_data.on_chain_state.name}")

        if user_params.use_staking:
            staking_params = ocm.get_staking_params(
                staking_contract=get_staking_contract(
                    chain=ledger_config.chain,
                    staking_program_id=user_params.staking_program_id,
                ),
            )
        else:  # TODO fix this - using pearl beta params
            staking_params = dict(  # nosec
                agent_ids=[25],
                service_registry="0x9338b5153AE39BB89f50468E608eD9d764B755fD",  # nosec
                staking_token="0xcE11e14225575945b8E6Dc0D4F2dD4C570f79d9f",  # nosec
                service_registry_token_utility="0xa45E64d13A30a51b91ae0eb182e88a40e9b18eD8",  # nosec
                min_staking_deposit=20000000000000000000,
                activity_checker="0x155547857680A6D51bebC5603397488988DEb1c8",  # nosec
            )

        if user_params.use_staking:
            self.logger.info("Checking staking compatibility")

            # TODO: Missing check when the service is currently staked in a program, but needs to be staked
            # in a different target program. The In this case, balance = currently staked balance + safe balance

            if chain_data.on_chain_state in (
                OnChainState.NON_EXISTENT,
                OnChainState.PRE_REGISTRATION,
            ):
                required_olas = (
                    staking_params["min_staking_deposit"]
                    + staking_params["min_staking_deposit"]  # bond = staking
                )
            elif chain_data.on_chain_state == OnChainState.ACTIVE_REGISTRATION:
                required_olas = staking_params["min_staking_deposit"]
            else:
                required_olas = 0

            balance = (
                registry_contracts.erc20.get_instance(
                    ledger_api=ocm.ledger_api,
                    contract_address=OLAS[ledger_config.chain],
                )
                .functions.balanceOf(ocm.crypto.address)
                .call()
            )
            if balance < required_olas:
                raise ValueError(
                    "You don't have enough olas to stake, "
                    f"required olas: {required_olas}; your balance {balance}"
                )

        on_chain_metadata = self._get_on_chain_metadata(chain_config=chain_config)
        on_chain_hash = on_chain_metadata.get("code_uri", "")[URI_HASH_POSITION:]
        on_chain_description = on_chain_metadata.get("description")

        current_agent_bond = staking_params[
            "min_staking_deposit"
        ]  # TODO fixme, read from service registry token utility contract
        is_first_mint = (
            self._get_on_chain_state(service=service, chain=chain)
            == OnChainState.NON_EXISTENT
        )
        is_update = (
            (not is_first_mint)
            and (on_chain_hash is not None)
            and (
                on_chain_hash != service.hash
                or current_agent_id != staking_params["agent_ids"][0]
                or current_agent_bond != staking_params["min_staking_deposit"]
                or on_chain_description != service.description
            )
        )
        current_staking_program = self._get_current_staking_program(service, chain)

        self.logger.info(f"{current_staking_program=}")
        self.logger.info(f"{user_params.staking_program_id=}")
        self.logger.info(f"{on_chain_hash=}")
        self.logger.info(f"{service.hash=}")
        self.logger.info(f"{current_agent_id=}")
        self.logger.info(f"{staking_params['agent_ids'][0]=}")
        self.logger.info(f"{is_first_mint=}")
        self.logger.info(f"{is_update=}")

        if chain_data.on_chain_state == OnChainState.NON_EXISTENT:
            self.logger.info("Minting service")
            chain_data.token = t.cast(
                int,
                ocm.mint(
                    package_path=service.package_absolute_path_absolute_path,
                    agent_id=staking_params["agent_ids"][0],
                    number_of_slots=service.helper.config.number_of_agents,
                    cost_of_bond=(
                        staking_params["min_staking_deposit"]
                        if user_params.use_staking
                        else user_params.cost_of_bond
                    ),
                    threshold=user_params.threshold,
                    nft=IPFSHash(user_params.nft),
                    update_token=chain_data.token if is_update else None,
                    token=(
                        OLAS[ledger_config.chain] if user_params.use_staking else None
                    ),
                    metadata_description=service.description,
                    skip_dependency_check=self.skip_depencency_check,
                ).get("token"),
            )
            chain_data.on_chain_state = OnChainState.PRE_REGISTRATION
            service.store()

        info = ocm.info(token_id=chain_data.token)
        chain_data.on_chain_state = OnChainState(info["service_state"])

        if chain_data.on_chain_state == OnChainState.PRE_REGISTRATION:
            self.logger.info("Activating service")
            ocm.activate(
                service_id=chain_data.token,
                token=(OLAS[ledger_config.chain] if user_params.use_staking else None),
            )
            chain_data.on_chain_state = OnChainState.ACTIVE_REGISTRATION
            service.store()

        info = ocm.info(token_id=chain_data.token)
        chain_data.on_chain_state = OnChainState(info["service_state"])

        if chain_data.on_chain_state == OnChainState.ACTIVE_REGISTRATION:
            self.logger.info("Registering agent instances")
            agent_id = staking_params["agent_ids"][0]
            ocm.register(
                service_id=chain_data.token,
                instances=instances,
                agents=[agent_id for _ in instances],
                token=(OLAS[ledger_config.chain] if user_params.use_staking else None),
            )
            chain_data.on_chain_state = OnChainState.FINISHED_REGISTRATION
            service.store()

        info = ocm.info(token_id=chain_data.token)
        chain_data.on_chain_state = OnChainState(info["service_state"])

        if chain_data.on_chain_state == OnChainState.FINISHED_REGISTRATION:
            self.logger.info("Deploying service")
            ocm.deploy(
                service_id=chain_data.token,
                reuse_multisig=is_update,
                token=(OLAS[ledger_config.chain] if user_params.use_staking else None),
            )
            chain_data.on_chain_state = OnChainState.DEPLOYED
            service.store()

        info = ocm.info(token_id=chain_data.token)
        chain_data = OnChainData(
            token=chain_data.token,
            instances=info["instances"],
            multisig=info["multisig"],
            staked=False,
            on_chain_state=chain_data.on_chain_state,
            user_params=chain_data.user_params,
        )
        service.store()

    def deploy_service_onchain_from_safe(  # pylint: disable=too-many-statements,too-many-locals
        self,
        service_config_id: str,
    ) -> None:
        """Deploy as service on-chain"""

        service = self.load(service_config_id=service_config_id)
        for chain in service.chain_configs.keys():
            self._deploy_service_onchain_from_safe(
                service_config_id=service_config_id,
                chain=chain,
            )

    def _deploy_service_onchain_from_safe(  # pylint: disable=too-many-statements,too-many-locals
        self,
        service_config_id: str,
        chain: str,
    ) -> None:
        """Deploy service on-chain"""

        self.logger.info(f"_deploy_service_onchain_from_safe {chain=}")
        service = self.load(service_config_id=service_config_id)
        service.remove_latest_healthcheck()
        chain_config = service.chain_configs[chain]
        ledger_config = chain_config.ledger_config
        chain_data = chain_config.chain_data
        user_params = chain_config.chain_data.user_params
        keys = service.keys
        instances = [key.address for key in keys]
        wallet = self.wallet_manager.load(ledger_config.chain.ledger_type)
        sftxb = self.get_eth_safe_tx_builder(ledger_config=ledger_config)
        safe = wallet.safes[Chain(chain)]

        # TODO fix this
        os.environ["CUSTOM_CHAIN_RPC"] = ledger_config.rpc

        current_agent_id = None
        if chain_data.token > -1:
            self.logger.info("Syncing service state")
            info = sftxb.info(token_id=chain_data.token)
            chain_data.on_chain_state = OnChainState(info["service_state"])
            chain_data.instances = info["instances"]
            chain_data.multisig = info["multisig"]
            current_agent_id = info["canonical_agents"][0]  # TODO Allow multiple agents
            service.store()
        self.logger.info(f"Service state: {chain_data.on_chain_state.name}")

        current_staking_program = self._get_current_staking_program(service, chain)
        fallback_params = dict(  # nosec
            staking_contract=NULL_ADDRESS,
            agent_ids=[user_params.agent_id],
            service_registry="0x9338b5153AE39BB89f50468E608eD9d764B755fD",  # nosec
            staking_token=NULL_ADDRESS,  # nosec
            service_registry_token_utility="0xa45E64d13A30a51b91ae0eb182e88a40e9b18eD8",  # nosec
            min_staking_deposit=20000000000000000000,
            activity_checker=NULL_ADDRESS,  # nosec
        )

        current_staking_params = sftxb.get_staking_params(
            fallback_params=fallback_params,
            staking_contract=get_staking_contract(
                chain=ledger_config.chain,
                staking_program_id=current_staking_program,
            ),
        )
        target_staking_params = sftxb.get_staking_params(
            fallback_params=fallback_params,
            staking_contract=get_staking_contract(
                chain=ledger_config.chain,
                staking_program_id=user_params.staking_program_id,
            ),
        )

        # TODO A customized, arbitrary computation mechanism should be devised.
        env_var_to_value = {}
        if chain == service.home_chain:
            # Try if activity checker is a MechActivityChecker contract
            try:
                mech_activity_contract = t.cast(
                    MechActivityContract,
                    MechActivityContract.from_dir(
                        directory=str(DATA_DIR / "contracts" / "mech_activity")
                    ),
                )

                agent_mech = (
                    mech_activity_contract.get_instance(
                        ledger_api=sftxb.ledger_api,
                        contract_address=target_staking_params["activity_checker"],
                    )
                    .functions.agentMech()
                    .call()
                )
                use_mech_marketplace = False
                mech_marketplace_address = ZERO_ADDRESS
                priority_mech_address = ZERO_ADDRESS

            except Exception:  # pylint: disable=broad-except
                # Try if activity checker is a RequesterActivityChecker contract
                try:
                    requester_activity_checker = t.cast(
                        RequesterActivityCheckerContract,
                        RequesterActivityCheckerContract.from_dir(
                            directory=str(
                                DATA_DIR / "contracts" / "requester_activity_checker"
                            )
                        ),
                    )

                    mech_marketplace_address = (
                        requester_activity_checker.get_instance(
                            ledger_api=sftxb.ledger_api,
                            contract_address=target_staking_params["activity_checker"],
                        )
                        .functions.mechMarketplace()
                        .call()
                    )

                    use_mech_marketplace = True
                    agent_mech = priority_mech_address = service.env_variables.get(
                        "PRIORITY_MECH_ADDRESS",
                        {"value": DEFAULT_MECH_MARKETPLACE_PRIORITY_MECH},
                    )["value"]

                except Exception:  # pylint: disable=broad-except
                    self.logger.warning(
                        "Cannot determine type of activity checker contract. Using default parameters."
                    )
                    agent_mech = "0x77af31De935740567Cf4fF1986D04B2c964A786a"  # nosec
                    use_mech_marketplace = False
                    mech_marketplace_address = ZERO_ADDRESS
                    priority_mech_address = ZERO_ADDRESS

            env_var_to_value.update(
                {
                    "ETHEREUM_LEDGER_RPC": PUBLIC_RPCS[Chain.ETHEREUM],
                    "GNOSIS_LEDGER_RPC": PUBLIC_RPCS[Chain.GNOSIS],
                    "BASE_LEDGER_RPC": PUBLIC_RPCS[Chain.BASE],
                    "CELO_LEDGER_RPC": PUBLIC_RPCS[Chain.CELO],
                    "OPTIMISM_LEDGER_RPC": PUBLIC_RPCS[Chain.OPTIMISTIC],
                    "MODE_LEDGER_RPC": PUBLIC_RPCS[Chain.MODE],
                    f"{chain.upper()}_LEDGER_RPC": ledger_config.rpc,
                    "STAKING_CONTRACT_ADDRESS": target_staking_params.get(
                        "staking_contract"
                    ),
                    "STAKING_TOKEN_CONTRACT_ADDRESS": target_staking_params.get(
                        "staking_contract"
                    ),
                    "MECH_MARKETPLACE_CONFIG": (
                        f'{{"mech_marketplace_address":"{mech_marketplace_address}",'
                        f'"priority_mech_address":"{priority_mech_address}",'
                        f'"priority_mech_staking_instance_address":"0x998dEFafD094817EF329f6dc79c703f1CF18bC90",'
                        f'"priority_mech_service_id":975,'
                        f'"requester_staking_instance_address":"{target_staking_params.get("staking_contract")}",'
                        f'"response_timeout":300}}'
                    ),
                    "ACTIVITY_CHECKER_CONTRACT_ADDRESS": target_staking_params.get(
                        "activity_checker"
                    ),
                    "MECH_ACTIVITY_CHECKER_CONTRACT": target_staking_params.get(
                        "activity_checker"
                    ),
                    "MECH_CONTRACT_ADDRESS": agent_mech,
                    "MECH_REQUEST_PRICE": "10000000000000000",
                    "USE_MECH_MARKETPLACE": use_mech_marketplace,
                }
            )

        # TODO: yet another agent specific logic for memeooorr, which should be abstracted
        if all(
            var in service.env_variables
            for var in [
                "TWIKIT_USERNAME",
                "TWIKIT_EMAIL",
                "TWIKIT_PASSWORD",
            ]
        ):
            store_path = service.path / "persistent_data"
            store_path.mkdir(parents=True, exist_ok=True)
            env_var_to_value.update({"STORE_PATH": os.path.join(str(store_path), "")})

        # TODO yet another computed variable for modius
        if "optimus" in service.name.lower():
            store_path = service.path / "persistent_data"
            store_path.mkdir(parents=True, exist_ok=True)
            env_var_to_value.update({"STORE_PATH": os.path.join(str(store_path), "")})

        service.update_env_variables_values(env_var_to_value)

        if user_params.use_staking:
            self.logger.info("Checking staking compatibility")

            # TODO: Missing check when the service is currently staked in a program, but needs to be staked
            # in a different target program. The In this case, balance = currently staked balance + safe balance

            if chain_data.on_chain_state in (
                OnChainState.NON_EXISTENT,
                OnChainState.PRE_REGISTRATION,
            ):
                protocol_asset_requirements = self._compute_protocol_asset_requirements(
                    service_config_id, chain
                )
            elif chain_data.on_chain_state == OnChainState.ACTIVE_REGISTRATION:
                protocol_asset_requirements = self._compute_protocol_asset_requirements(
                    service_config_id, chain
                )
                protocol_asset_requirements[target_staking_params["staking_token"]] = (
                    target_staking_params["min_staking_deposit"]
                    * service.helper.config.number_of_agents
                )
            else:
                protocol_asset_requirements = {}

            for asset, amount in protocol_asset_requirements.items():
                balance = get_asset_balance(
                    ledger_api=sftxb.ledger_api,
                    asset_address=asset,
                    address=safe,
                )
                if balance < amount:
                    raise ValueError(
                        f"Address {safe} has insufficient balance for asset {asset}: "
                        f"required {amount}, available {balance}."
                    )

        # TODO Handle this in a more graceful way.
        agent_id = (
            target_staking_params["agent_ids"][0]
            if target_staking_params["agent_ids"]
            else user_params.agent_id
        )
        target_staking_params["agent_ids"] = [agent_id]

        on_chain_metadata = self._get_on_chain_metadata(chain_config=chain_config)
        on_chain_hash = on_chain_metadata.get("code_uri", "")[URI_HASH_POSITION:]
        on_chain_description = on_chain_metadata.get("description")

        current_agent_bond = sftxb.get_agent_bond(
            service_id=chain_data.token, agent_id=target_staking_params["agent_ids"][0]
        )

        is_first_mint = (
            self._get_on_chain_state(service=service, chain=chain)
            == OnChainState.NON_EXISTENT
        )
        current_staking_program = self._get_current_staking_program(service, chain)

        is_update = (
            (not is_first_mint)
            and (on_chain_hash is not None)
            and (
                # TODO Discuss how to manage on-chain hash updates with staking programs.
                # on_chain_hash != service.hash or  # noqa
                current_agent_id != target_staking_params["agent_ids"][0]
                # TODO This has to be removed for Optimus (needs to be properly implemented). Needs to be put back for Trader!
                or current_agent_bond != target_staking_params["min_staking_deposit"]
                or current_staking_params["staking_token"]
                != target_staking_params["staking_token"]
                or on_chain_description != service.description
            )
        )

        self.logger.info(f"{chain_data.token=}")
        self.logger.info(f"{current_staking_program=}")
        self.logger.info(f"{user_params.staking_program_id=}")
        self.logger.info(f"{on_chain_hash=}")
        self.logger.info(f"{service.hash=}")
        self.logger.info(f"{current_agent_id=}")
        self.logger.info(f"{target_staking_params['agent_ids'][0]=}")
        self.logger.info(f"{current_agent_bond=}")
        self.logger.info(f"{target_staking_params['min_staking_deposit']=}")
        self.logger.info(f"{is_first_mint=}")
        self.logger.info(f"{is_update=}")

        if is_update:
            self.terminate_service_on_chain_from_safe(
                service_config_id=service_config_id, chain=chain
            )
            # Update service
            if (
                self._get_on_chain_state(service=service, chain=chain)
                == OnChainState.PRE_REGISTRATION
            ):
                self.logger.info("Updating service")
                receipt = (
                    sftxb.new_tx()
                    .add(
                        sftxb.get_mint_tx_data(
                            package_path=service.package_absolute_path,
                            agent_id=agent_id,
                            number_of_slots=service.helper.config.number_of_agents,
                            cost_of_bond=(
                                target_staking_params["min_staking_deposit"]
                                if user_params.use_staking
                                else user_params.cost_of_bond
                            ),
                            threshold=user_params.threshold,
                            nft=IPFSHash(user_params.nft),
                            update_token=chain_data.token,
                            token=(
                                target_staking_params["staking_token"]
                                if user_params.use_staking
                                else None
                            ),
                            metadata_description=service.description,
                            skip_depencency_check=self.skip_depencency_check,
                        )
                    )
                    .settle()
                )
                event_data, *_ = t.cast(
                    t.Tuple,
                    registry_contracts.service_registry.process_receipt(
                        ledger_api=sftxb.ledger_api,
                        contract_address=target_staking_params["service_registry"],
                        event="UpdateService",
                        receipt=receipt,
                    ).get("events"),
                )
                chain_data.on_chain_state = OnChainState.PRE_REGISTRATION
                service.store()

        # Mint service
        if (
            self._get_on_chain_state(service=service, chain=chain)
            == OnChainState.NON_EXISTENT
        ):
            if user_params.use_staking and not sftxb.staking_slots_available(
                staking_contract=get_staking_contract(
                    chain=ledger_config.chain,
                    staking_program_id=user_params.staking_program_id,
                ),
            ):
                raise ValueError("No staking slots available")

            self.logger.info("Minting service")
            receipt = (
                sftxb.new_tx()
                .add(
                    sftxb.get_mint_tx_data(
                        package_path=service.package_absolute_path,
                        agent_id=agent_id,
                        number_of_slots=service.helper.config.number_of_agents,
                        cost_of_bond=(
                            target_staking_params["min_staking_deposit"]
                            if user_params.use_staking
                            else user_params.cost_of_bond
                        ),
                        threshold=user_params.threshold,
                        nft=IPFSHash(user_params.nft),
                        update_token=None,
                        token=(
                            target_staking_params["staking_token"]
                            if user_params.use_staking
                            else None
                        ),
                        metadata_description=service.description,
                        skip_depencency_check=self.skip_depencency_check,
                    )
                )
                .settle()
            )
            event_data, *_ = t.cast(
                t.Tuple,
                registry_contracts.service_registry.process_receipt(
                    ledger_api=sftxb.ledger_api,
                    contract_address=target_staking_params["service_registry"],
                    event="CreateService",
                    receipt=receipt,
                ).get("events"),
            )
            chain_data.token = event_data["args"]["serviceId"]
            chain_data.on_chain_state = OnChainState.PRE_REGISTRATION
            service.store()

        if (
            self._get_on_chain_state(service=service, chain=chain)
            == OnChainState.PRE_REGISTRATION
        ):
            # TODO Verify that this is incorrect: cost_of_bond = staking_params["min_staking_deposit"]
            cost_of_bond = user_params.cost_of_bond
            if user_params.use_staking:
                token_utility = target_staking_params["service_registry_token_utility"]
                olas_token = target_staking_params["staking_token"]
                self.logger.info(
                    f"Approving OLAS as bonding token from {safe} to {token_utility}"
                )
                cost_of_bond = (
                    registry_contracts.service_registry_token_utility.get_agent_bond(
                        ledger_api=sftxb.ledger_api,
                        contract_address=token_utility,
                        service_id=chain_data.token,
                        agent_id=agent_id,
                    ).get("bond")
                )
                sftxb.new_tx().add(
                    sftxb.get_erc20_approval_data(
                        spender=token_utility,
                        amount=cost_of_bond,
                        erc20_contract=olas_token,
                    )
                ).settle()
                token_utility_allowance = (
                    registry_contracts.erc20.get_instance(
                        ledger_api=sftxb.ledger_api,
                        contract_address=olas_token,
                    )
                    .functions.allowance(
                        safe,
                        token_utility,
                    )
                    .call()
                )
                self.logger.info(
                    f"Approved {token_utility_allowance} OLAS from {safe} to {token_utility}"
                )
                cost_of_bond = 1

            self.logger.info("Activating service")

            native_balance = get_asset_balance(
                ledger_api=sftxb.ledger_api,
                asset_address=ZERO_ADDRESS,
                address=safe,
            )

            if native_balance < cost_of_bond:
                message = f"Cannot activate service: address {safe} {native_balance=} < {cost_of_bond=}."
                self.logger.error(message)
                raise ValueError(message)

            sftxb.new_tx().add(
                sftxb.get_activate_data(
                    service_id=chain_data.token,
                    cost_of_bond=cost_of_bond,
                )
            ).settle()
            chain_data.on_chain_state = OnChainState.ACTIVE_REGISTRATION
            service.store()

        if (
            self._get_on_chain_state(service=service, chain=chain)
            == OnChainState.ACTIVE_REGISTRATION
        ):
            cost_of_bond = user_params.cost_of_bond
            if user_params.use_staking:
                token_utility = target_staking_params["service_registry_token_utility"]
                olas_token = target_staking_params["staking_token"]
                self.logger.info(
                    f"Approving OLAS as bonding token from {safe} to {token_utility}"
                )
                cost_of_bond = (
                    registry_contracts.service_registry_token_utility.get_agent_bond(
                        ledger_api=sftxb.ledger_api,
                        contract_address=token_utility,
                        service_id=chain_data.token,
                        agent_id=agent_id,
                    ).get("bond")
                )
                sftxb.new_tx().add(
                    sftxb.get_erc20_approval_data(
                        spender=token_utility,
                        amount=cost_of_bond,
                        erc20_contract=olas_token,
                    )
                ).settle()
                token_utility_allowance = (
                    registry_contracts.erc20.get_instance(
                        ledger_api=sftxb.ledger_api,
                        contract_address=olas_token,
                    )
                    .functions.allowance(
                        safe,
                        token_utility,
                    )
                    .call()
                )
                self.logger.info(
                    f"Approved {token_utility_allowance} OLAS from {safe} to {token_utility}"
                )
                cost_of_bond = 1 * len(instances)

            self.logger.info(
                f"Registering agent instances: {chain_data.token} -> {instances}"
            )

            native_balance = get_asset_balance(
                ledger_api=sftxb.ledger_api,
                asset_address=ZERO_ADDRESS,
                address=safe,
            )

            if native_balance < cost_of_bond:
                message = f"Cannot register agent instances: address {safe} {native_balance=} < {cost_of_bond=}."
                self.logger.error(message)
                raise ValueError(message)

            sftxb.new_tx().add(
                sftxb.get_register_instances_data(
                    service_id=chain_data.token,
                    instances=instances,
                    agents=[agent_id for _ in instances],
                    cost_of_bond=cost_of_bond,
                )
            ).settle()
            chain_data.on_chain_state = OnChainState.FINISHED_REGISTRATION
            service.store()

        if (
            self._get_on_chain_state(service=service, chain=chain)
            == OnChainState.FINISHED_REGISTRATION
        ):
            self.logger.info("Deploying service")

            reuse_multisig = True
            info = sftxb.info(token_id=chain_data.token)
            if info["multisig"] == NULL_ADDRESS:
                reuse_multisig = False

            self.logger.info(f"{reuse_multisig=}")

            messages = sftxb.get_deploy_data_from_safe(
                service_id=chain_data.token,
                reuse_multisig=reuse_multisig,
                master_safe=safe,
            )
            tx = sftxb.new_tx()
            for message in messages:
                tx.add(message)
            tx.settle()

            chain_data.on_chain_state = OnChainState.DEPLOYED
            service.store()

        # Update local Service
        info = sftxb.info(token_id=chain_data.token)
        chain_data.instances = info["instances"]
        chain_data.multisig = info["multisig"]
        chain_data.on_chain_state = OnChainState(info["service_state"])

        # TODO: yet another agent specific logic for mech, which should be abstracted
        if all(
            var in service.env_variables
            for var in [
                "AGENT_ID",
                "MECH_TO_CONFIG",
                "ON_CHAIN_SERVICE_ID",
                "ETHEREUM_LEDGER_RPC_0",
                "GNOSIS_LEDGER_RPC_0",
                "MECH_MARKETPLACE_ADDRESS",
            ]
        ):
            if (
                not service.env_variables["AGENT_ID"]["value"]
                or not service.env_variables["MECH_TO_CONFIG"]["value"]
            ):
                mech_address, agent_id = deploy_mech(sftxb=sftxb, service=service)
                service.update_env_variables_values(
                    {
                        "AGENT_ID": agent_id,
                        "MECH_TO_CONFIG": json.dumps(
                            {
                                mech_address: {
                                    "use_dynamic_pricing": False,
                                    "is_marketplace_mech": True,
                                }
                            },
                            separators=(",", ":"),
                        ),
                    }
                )

            service.update_env_variables_values(
                {
                    "ON_CHAIN_SERVICE_ID": chain_data.token,
                    "ETHEREUM_LEDGER_RPC_0": service.env_variables["GNOSIS_LEDGER_RPC"][
                        "value"
                    ],
                    "GNOSIS_LEDGER_RPC_0": service.env_variables["GNOSIS_LEDGER_RPC"][
                        "value"
                    ],
                }
            )

        # TODO: this is a patch for modius, to be standardized
        staking_chain = None
        for chain_, config in service.chain_configs.items():
            if config.chain_data.user_params.use_staking:
                staking_chain = chain_
                break

        service.update_env_variables_values(
            {
                "SAFE_CONTRACT_ADDRESSES": json.dumps(
                    {
                        chain: config.chain_data.multisig
                        for chain, config in service.chain_configs.items()
                    },
                    separators=(",", ":"),
                ),
                "STAKING_CHAIN": staking_chain,
            }
        )
        service.store()

        if user_params.use_staking:
            self.stake_service_on_chain_from_safe(
                service_config_id=service_config_id, chain=chain
            )

    def terminate_service_on_chain(
        self, service_config_id: str, chain: t.Optional[str] = None
    ) -> None:
        """Terminate service on-chain"""
        # TODO This method has not been thoroughly reviewed. Deprecated usage in favour of Safe version.

        self.logger.info("terminate_service_on_chain")
        service = self.load(service_config_id=service_config_id)

        chain_config = service.chain_configs[chain or service.home_chain]
        ledger_config = chain_config.ledger_config
        chain_data = chain_config.chain_data
        ocm = self.get_on_chain_manager(ledger_config=ledger_config)
        info = ocm.info(token_id=chain_data.token)
        chain_data.on_chain_state = OnChainState(info["service_state"])

        if chain_data.on_chain_state != OnChainState.DEPLOYED:
            self.logger.info("Cannot terminate service")
            return

        self.logger.info("Terminating service")
        ocm.terminate(
            service_id=chain_data.token,
            token=(
                OLAS[ledger_config.chain]
                if chain_data.user_params.use_staking
                else None
            ),
        )
        chain_data.on_chain_state = OnChainState.TERMINATED_BONDED
        service.store()

    def terminate_service_on_chain_from_safe(  # pylint: disable=too-many-locals
        self,
        service_config_id: str,
        chain: str,
        withdrawal_address: t.Optional[str] = None,
    ) -> None:
        """Terminate service on-chain"""

        self.logger.info("terminate_service_on_chain_from_safe")
        service = self.load(service_config_id=service_config_id)
        chain_config = service.chain_configs[chain]
        ledger_config = chain_config.ledger_config
        chain_data = chain_config.chain_data
        keys = service.keys
        instances = [key.address for key in keys]
        wallet = self.wallet_manager.load(ledger_config.chain.ledger_type)
        safe = wallet.safes[Chain(chain)]  # type: ignore

        # TODO fixme
        os.environ["CUSTOM_CHAIN_RPC"] = ledger_config.rpc

        sftxb = self.get_eth_safe_tx_builder(ledger_config=ledger_config)
        info = sftxb.info(token_id=chain_data.token)
        chain_data.on_chain_state = OnChainState(info["service_state"])

        # Determine if the service is staked in a known staking program
        current_staking_program = self._get_current_staking_program(
            service,
            chain,
        )
        is_staked = current_staking_program is not None

        can_unstake = False
        if current_staking_program is not None:
            can_unstake = sftxb.can_unstake(
                service_id=chain_data.token,
                staking_contract=get_staking_contract(
                    chain=ledger_config.chain,
                    staking_program_id=current_staking_program,
                ),
            )

        # Cannot unstake, terminate flow.
        if is_staked and not can_unstake and withdrawal_address is None:
            self.logger.info("Service cannot be terminated on-chain: cannot unstake.")
            return

        # Unstake the service if applies
        if is_staked and (can_unstake or withdrawal_address is not None):
            self.unstake_service_on_chain_from_safe(
                service_config_id=service_config_id,
                chain=chain,
                staking_program_id=current_staking_program,
            )

        if self._get_on_chain_state(service=service, chain=chain) in (
            OnChainState.ACTIVE_REGISTRATION,
            OnChainState.FINISHED_REGISTRATION,
            OnChainState.DEPLOYED,
        ):
            self.logger.info("Terminating service")
            sftxb.new_tx().add(
                sftxb.get_terminate_data(
                    service_id=chain_data.token,
                )
            ).settle()

        if (
            self._get_on_chain_state(service=service, chain=chain)
            == OnChainState.TERMINATED_BONDED
        ):
            self.logger.info("Unbonding service")
            sftxb.new_tx().add(
                sftxb.get_unbond_data(
                    service_id=chain_data.token,
                )
            ).settle()

        # Swap service safe
        current_safe_owners = sftxb.get_service_safe_owners(service_id=chain_data.token)
        counter_current_safe_owners = Counter(s.lower() for s in current_safe_owners)
        counter_instances = Counter(s.lower() for s in instances)

        if withdrawal_address is not None:
            # we don't drain signer yet, because the owner swapping tx may need to happen
            self.drain_service_safe(
                service_config_id=service_config_id,
                withdrawal_address=withdrawal_address,
                chain=Chain(chain),
            )

        if counter_current_safe_owners == counter_instances:
            if withdrawal_address is None:
                self.logger.info("Service funded for safe swap")
                self.fund_service(
                    service_config_id=service_config_id,
                    funding_values={
                        ZERO_ADDRESS: {
                            "agent": {
                                "topup": chain_data.user_params.fund_requirements[
                                    ZERO_ADDRESS
                                ].agent,
                                "threshold": chain_data.user_params.fund_requirements[
                                    ZERO_ADDRESS
                                ].agent,
                            },
                            "safe": {"topup": 0, "threshold": 0},
                        }
                    },
                )

            self.logger.info("Swapping Safe owners")
            sftxb.swap(  # noqa: E800
                service_id=chain_data.token,  # noqa: E800
                multisig=chain_data.multisig,  # TODO this can be read from the registry
                owner_key=str(
                    self.keys_manager.get(
                        key=current_safe_owners[0]
                    ).private_key  # TODO allow multiple owners
                ),  # noqa: E800
                new_owner_address=safe
                if safe
                else wallet.crypto.address,  # TODO it should always be safe address
            )  # noqa: E800

        if withdrawal_address is not None:
            # drain all native tokens from service signer key
            drain_eoa(
                ledger_api=self.wallet_manager.load(
                    ledger_config.chain.ledger_type
                ).ledger_api(chain=ledger_config.chain, rpc=ledger_config.rpc),
                crypto=EthereumCrypto(
                    private_key_path=service.path
                    / "deployment"
                    / "ethereum_private_key.txt",
                ),
                withdrawal_address=withdrawal_address,
                chain_id=ledger_config.chain.id,
            )
            self.logger.info(f"{service.name} signer drained")

    def _get_current_staking_program(
        self, service: Service, chain: str
    ) -> t.Optional[str]:
        chain_config = service.chain_configs[chain]
        ledger_config = chain_config.ledger_config
        sftxb = self.get_eth_safe_tx_builder(ledger_config=ledger_config)
        service_id = chain_config.chain_data.token
        ledger_api = sftxb.ledger_api

        if service_id == NON_EXISTENT_TOKEN:
            return None

        service_registry = registry_contracts.service_registry.get_instance(
            ledger_api=ledger_api,
            contract_address=CONTRACTS[ledger_config.chain]["service_registry"],
        )

        service_owner = service_registry.functions.ownerOf(service_id).call()

        # TODO Implement in Staking Manager. Implemented here for performance issues.
        staking_ctr = t.cast(
            StakingTokenContract,
            StakingTokenContract.from_dir(
                directory=str(DATA_DIR / "contracts" / "staking_token")
            ),
        )

        try:
            state = StakingState(
                staking_ctr.get_instance(
                    ledger_api=ledger_api,
                    contract_address=service_owner,
                )
                .functions.getStakingState(service_id)
                .call()
            )
        except Exception:  # pylint: disable=broad-except
            # Service owner is not a staking contract

            # TODO The exception caught here should be ContractLogicError.
            # This exception is typically raised when the contract reverts with
            # a reason string. However, in some cases, the error message
            # does not contain a reason string, which means web3.py raises
            # a generic ValueError instead. It should be properly analyzed
            # what exceptions might be raised by web3.py in this case. To
            # avoid any issues we are simply catching all exceptions.
            return None

        if state == StakingState.UNSTAKED:
            return None

        for staking_program_id, val in STAKING[ledger_config.chain].items():
            if val == service_owner:
                return staking_program_id

        # Fallback, if not possible to determine staking_program_id it means it's an "inner" staking contract
        # (e.g., in the case of DualStakingToken). Loop trough all the known contracts.
        for staking_program_id, staking_program_address in STAKING[
            ledger_config.chain
        ].items():
            state = StakingState(
                staking_ctr.get_instance(
                    ledger_api=ledger_api,
                    contract_address=staking_program_address,
                )
                .functions.getStakingState(service_id)
                .call()
            )

            if state in (StakingState.STAKED, StakingState.EVICTED):
                return staking_program_id

        # it's staked, but we don't know which staking program
        # so the staking_program_id should be an arbitrary staking contract
        return service_owner

    def unbond_service_on_chain(
        self, service_config_id: str, chain: t.Optional[str] = None
    ) -> None:
        """Unbond service on-chain"""
        # TODO This method has not been thoroughly reviewed. Deprecated usage in favour of Safe version.

        service = self.load(service_config_id=service_config_id)

        chain_config = service.chain_configs[chain or service.home_chain]
        ledger_config = chain_config.ledger_config
        chain_data = chain_config.chain_data
        ocm = self.get_on_chain_manager(ledger_config=ledger_config)
        info = ocm.info(token_id=chain_data.token)
        chain_data.on_chain_state = OnChainState(info["service_state"])

        if chain_data.on_chain_state != OnChainState.TERMINATED_BONDED:
            self.logger.info("Cannot unbond service")
            return

        self.logger.info("Unbonding service")
        ocm.unbond(
            service_id=chain_data.token,
            token=(
                OLAS[ledger_config.chain]
                if chain_data.user_params.use_staking
                else None
            ),
        )
        chain_data.on_chain_state = OnChainState.UNBONDED
        service.store()

    def stake_service_on_chain(self, hash: str) -> None:
        """
        Stake service on-chain

        :param hash: Service hash
        """
        raise NotImplementedError

    def stake_service_on_chain_from_safe(  # pylint: disable=too-many-statements,too-many-locals
        self, service_config_id: str, chain: str
    ) -> None:
        """Stake service on-chain"""
        self.logger.info("stake_service_on_chain_from_safe")
        service = self.load(service_config_id=service_config_id)
        chain_config = service.chain_configs[chain]
        ledger_config = chain_config.ledger_config
        chain_data = chain_config.chain_data
        user_params = chain_data.user_params
        target_staking_program = user_params.staking_program_id
        target_staking_contract = get_staking_contract(
            chain=ledger_config.chain,
            staking_program_id=target_staking_program,
        )
        sftxb = self.get_eth_safe_tx_builder(ledger_config=ledger_config)

        # TODO fixme
        os.environ["CUSTOM_CHAIN_RPC"] = ledger_config.rpc

        on_chain_state = self._get_on_chain_state(service=service, chain=chain)
        if on_chain_state != OnChainState.DEPLOYED:
            self.logger.info(
                f"Cannot perform staking operations. Service {chain_config.chain_data.token} is not on DEPLOYED state"
            )
            return

        # Determine if the service is staked in a known staking program
        current_staking_program = self._get_current_staking_program(
            service,
            chain,
        )
        current_staking_contract = get_staking_contract(
            chain=ledger_config.chain,
            staking_program_id=current_staking_program,
        )

        # perform the unstaking flow if necessary
        staking_state = StakingState.UNSTAKED
        if current_staking_program is not None:
            can_unstake = sftxb.can_unstake(
                chain_config.chain_data.token, current_staking_contract
            )
            if not chain_config.chain_data.user_params.use_staking and can_unstake:
                self.logger.info(
                    f"Use staking is set to false, but service {chain_config.chain_data.token} is staked and can be unstaked. Unstaking..."
                )
                self.unstake_service_on_chain_from_safe(
                    service_config_id=service_config_id,
                    chain=chain,
                    staking_program_id=current_staking_program,
                )

            info = sftxb.info(token_id=chain_config.chain_data.token)
            chain_config.chain_data.on_chain_state = OnChainState(info["service_state"])
            staking_state = sftxb.staking_status(
                service_id=chain_data.token,
                staking_contract=current_staking_contract,
            )

            if staking_state == StakingState.EVICTED and can_unstake:
                self.logger.info(
                    f"Service {chain_config.chain_data.token} has been evicted and can be unstaked. Unstaking..."
                )
                self.unstake_service_on_chain_from_safe(
                    service_config_id=service_config_id,
                    chain=chain,
                    staking_program_id=current_staking_program,
                )

            if (
                staking_state == StakingState.STAKED
                and can_unstake
                and not sftxb.staking_rewards_available(current_staking_contract)
            ):
                self.logger.info(
                    f"There are no rewards available, service {chain_config.chain_data.token} "
                    "is already staked and can be unstaked."
                )
                self.logger.info("Skipping unstaking for no rewards available.")

            if (
                staking_state == StakingState.STAKED
                and current_staking_program != target_staking_program
                and can_unstake
            ):
                self.logger.info(
                    f"{chain_config.chain_data.token} is staked in a different staking program. Unstaking..."
                )
                self.unstake_service_on_chain_from_safe(
                    service_config_id=service_config_id,
                    chain=chain,
                    staking_program_id=current_staking_program,
                )

            staking_state = sftxb.staking_status(
                service_id=chain_config.chain_data.token,
                staking_contract=current_staking_contract,
            )

        target_program_staking_state = sftxb.staking_status(
            service_id=chain_config.chain_data.token,
            staking_contract=target_staking_contract,
        )
        self.logger.info("Checking conditions to stake.")

        staking_rewards_available = sftxb.staking_rewards_available(
            target_staking_contract
        )
        staking_slots_available = sftxb.staking_slots_available(target_staking_contract)
        current_staking_program = self._get_current_staking_program(
            service,
            chain,
        )

        self.logger.info(
            f"use_staking={chain_config.chain_data.user_params.use_staking}"
        )
        self.logger.info(f"{on_chain_state=}")
        self.logger.info(f"{current_staking_program=}")
        self.logger.info(f"{staking_state=}")
        self.logger.info(f"{target_staking_program=}")
        self.logger.info(f"{target_program_staking_state=}")
        self.logger.info(f"{staking_rewards_available=}")
        self.logger.info(f"{staking_slots_available=}")

        if (
            chain_config.chain_data.user_params.use_staking  # pylint: disable=too-many-boolean-expressions
            and staking_state == StakingState.UNSTAKED
            and target_program_staking_state == StakingState.UNSTAKED
            and staking_rewards_available
            and staking_slots_available
            and on_chain_state == OnChainState.DEPLOYED
        ):
            self.logger.info(f"Approving staking: {chain_config.chain_data.token}")
            sftxb.new_tx().add(
                sftxb.get_staking_approval_data(
                    service_id=chain_config.chain_data.token,
                    service_registry=CONTRACTS[ledger_config.chain]["service_registry"],
                    staking_contract=target_staking_contract,
                )
            ).settle()

            # Approve additional_staking_tokens.
            staking_params = sftxb.get_staking_params(
                staking_contract=target_staking_contract
            )

            for token_contract, min_staking_amount in staking_params[
                "additional_staking_tokens"
            ].items():
                sftxb.new_tx().add(
                    sftxb.get_erc20_approval_data(
                        spender=target_staking_contract,
                        amount=min_staking_amount,
                        erc20_contract=token_contract,
                    )
                ).settle()
                staking_contract_allowance = (
                    registry_contracts.erc20.get_instance(
                        ledger_api=sftxb.ledger_api,
                        contract_address=token_contract,
                    )
                    .functions.allowance(
                        sftxb.safe,
                        target_staking_contract,
                    )
                    .call()
                )
                self.logger.info(
                    f"Approved {staking_contract_allowance} (token {token_contract}) from {sftxb.safe} to {target_staking_contract}"
                )

            self.logger.info(f"Staking service: {chain_config.chain_data.token}")
            sftxb.new_tx().add(
                sftxb.get_staking_data(
                    service_id=chain_config.chain_data.token,
                    staking_contract=target_staking_contract,
                )
            ).settle()
            chain_config.chain_data.staked = True
            service.store()

        current_staking_program = self._get_current_staking_program(
            service,
            chain,
        )
        self.logger.info(f"{target_staking_program=}")
        self.logger.info(f"{current_staking_program=}")

    def unstake_service_on_chain(
        self, service_config_id: str, chain: t.Optional[str] = None
    ) -> None:
        """Unbond service on-chain"""
        # TODO This method has not been thoroughly reviewed. Deprecated usage in favour of Safe version.

        service = self.load(service_config_id=service_config_id)
        chain_config = service.chain_configs[chain or service.home_chain]
        ledger_config = chain_config.ledger_config
        chain_data = chain_config.chain_data
        ocm = self.get_on_chain_manager(ledger_config=ledger_config)

        state = ocm.staking_status(
            service_id=chain_data.token,
            staking_contract=get_staking_contract(
                chain=ledger_config.chain,
                staking_program_id=chain_data.user_params.staking_program_id,
            ),
        )
        self.logger.info(f"Staking status for service {chain_data.token}: {state}")
        if state not in {StakingState.STAKED, StakingState.EVICTED}:
            self.logger.info("Cannot unstake service, it's not staked")
            chain_data.staked = False
            service.store()
            return

        self.logger.info(f"Unstaking service: {chain_data.token}")
        ocm.unstake(
            service_id=chain_data.token,
            staking_contract=get_staking_contract(
                chain=ledger_config.chain,
                staking_program_id=chain_data.user_params.staking_program_id,
            ),
        )
        chain_data.staked = False
        service.store()

    def unstake_service_on_chain_from_safe(
        self,
        service_config_id: str,
        chain: str,
        staking_program_id: t.Optional[str] = None,
        force: bool = False,
    ) -> None:
        """Unbond service on-chain"""

        self.logger.info("unstake_service_on_chain_from_safe")
        service = self.load(service_config_id=service_config_id)
        chain_config = service.chain_configs[chain]
        ledger_config = chain_config.ledger_config
        chain_data = chain_config.chain_data

        if staking_program_id is None:
            self.logger.info(
                "Cannot unstake service, `staking_program_id` is set to None"
            )
            return

        sftxb = self.get_eth_safe_tx_builder(ledger_config=ledger_config)
        state = sftxb.staking_status(
            service_id=chain_data.token,
            staking_contract=get_staking_contract(
                chain=ledger_config.chain,
                staking_program_id=staking_program_id,
            ),
        )
        self.logger.info(f"Staking status for service {chain_data.token}: {state}")
        if state not in {StakingState.STAKED, StakingState.EVICTED}:
            self.logger.info("Cannot unstake service, it's not staked")
            chain_data.staked = False
            service.store()
            return

        self.logger.info(f"Unstaking service: {chain_data.token}")
        sftxb.new_tx().add(
            sftxb.get_unstaking_data(
                service_id=chain_data.token,
                staking_contract=get_staking_contract(
                    chain=ledger_config.chain,
                    staking_program_id=staking_program_id,
                ),
                force=force,
            )
        ).settle()
        chain_data.staked = False
        service.store()

    def claim_on_chain_from_safe(
        self,
        service_config_id: str,
        chain: str,
    ) -> str:
        """Claim rewards from Safe and returns transaction hash"""
        self.logger.info("claim_on_chain_from_safe")
        service = self.load(service_config_id=service_config_id)
        chain_config = service.chain_configs[chain]
        ledger_config = chain_config.ledger_config
        chain_data = chain_config.chain_data
        staking_program_id = chain_data.user_params.staking_program_id
        wallet = self.wallet_manager.load(ledger_config.chain.ledger_type)
        ledger_api = wallet.ledger_api(chain=ledger_config.chain, rpc=ledger_config.rpc)
        print(
            f"OLAS Balance on service Safe {chain_data.multisig}: "
            f"{get_asset_balance(ledger_api, OLAS[Chain(chain)], chain_data.multisig)}"
        )
        if (
            get_staking_contract(
                chain=ledger_config.chain,
                staking_program_id=staking_program_id,
            )
            is None
        ):
            raise RuntimeError(
                "No staking contract found for the current staking_program_id: "
                f"{staking_program_id}. Not claiming the rewards."
            )

        sftxb = self.get_eth_safe_tx_builder(ledger_config=ledger_config)
        receipt = (
            sftxb.new_tx()
            .add(
                sftxb.get_claiming_data(
                    service_id=chain_data.token,
                    staking_contract=get_staking_contract(
                        chain=ledger_config.chain,
                        staking_program_id=staking_program_id,
                    ),
                )
            )
            .settle()
        )
        return receipt["transactionHash"]

    def fund_service(  # pylint: disable=too-many-arguments,too-many-locals
        self,
        service_config_id: str,
        funding_values: t.Optional[FundingValues] = None,
        from_safe: bool = True,
        task_id: t.Optional[str] = None,
    ) -> None:
        """Fund service if required."""
        service = self.load(service_config_id=service_config_id)

        for chain in service.chain_configs.keys():
            self.logger.info(f"[FUNDING_JOB] [{task_id=}] Funding {chain=}")
            self.fund_service_single_chain(
                service_config_id=service_config_id,
                funding_values=funding_values,
                from_safe=from_safe,
                chain=chain,
            )

    def fund_service_single_chain(  # pylint: disable=too-many-arguments,too-many-locals,too-many-statements
        self,
        service_config_id: str,
        rpc: t.Optional[str] = None,
        funding_values: t.Optional[FundingValues] = None,
        from_safe: bool = True,
        chain: str = "gnosis",
    ) -> None:
        """Fund service if required."""

        service = self.load(service_config_id=service_config_id)
        chain_config = service.chain_configs[chain]
        ledger_config = chain_config.ledger_config
        chain_data = chain_config.chain_data
        wallet = self.wallet_manager.load(ledger_config.chain.ledger_type)
        ledger_api = wallet.ledger_api(
            chain=ledger_config.chain, rpc=rpc or ledger_config.rpc
        )

        for (
            asset_address,
            fund_requirements,
        ) in chain_data.user_params.fund_requirements.items():
            on_chain_operations_buffer = 0
            if asset_address == ZERO_ADDRESS:
                on_chain_state = self._get_on_chain_state(service=service, chain=chain)
                if on_chain_state != OnChainState.DEPLOYED:
                    if chain_data.user_params.use_staking:
                        on_chain_operations_buffer = 1 + len(service.keys)
                    else:
                        on_chain_operations_buffer = (
                            chain_data.user_params.cost_of_bond
                            * (1 + len(service.keys))
                        )

            asset_funding_values = (
                funding_values.get(asset_address)
                if funding_values is not None
                else None
            )
            agent_fund_threshold = (
                asset_funding_values["agent"]["threshold"]
                if asset_funding_values is not None
                else fund_requirements.agent
            )

            for key in service.keys:
                agent_balance = get_asset_balance(
                    ledger_api=ledger_api,
                    asset_address=asset_address,
                    address=key.address,
                )
                self.logger.info(
                    f"[FUNDING_JOB] Agent {key.address} Asset: {asset_address} balance: {agent_balance}"
                )
                if agent_fund_threshold > 0:
                    self.logger.info(
                        f"[FUNDING_JOB] Required balance: {agent_fund_threshold}"
                    )
                    if agent_balance < agent_fund_threshold:
                        self.logger.info(f"[FUNDING_JOB] Funding agent {key.address}")
                        target_balance = (
                            asset_funding_values["agent"]["topup"]
                            if asset_funding_values is not None
                            else fund_requirements.agent
                        )
                        available_balance = get_asset_balance(
                            ledger_api=ledger_api,
                            asset_address=asset_address,
                            address=wallet.safes[ledger_config.chain],
                        )
                        available_balance = max(
                            available_balance - on_chain_operations_buffer, 0
                        )
                        to_transfer = max(
                            min(available_balance, target_balance - agent_balance), 0
                        )
                        self.logger.info(
                            f"[FUNDING_JOB] Transferring {to_transfer} units (asset {asset_address}) to agent {key.address}"
                        )
                        wallet.transfer_asset(
                            asset=asset_address,
                            to=key.address,
                            amount=int(to_transfer),
                            chain=ledger_config.chain,
                            from_safe=from_safe,
                            rpc=rpc or ledger_config.rpc,
                        )

            if chain_data.multisig == NON_EXISTENT_MULTISIG:
                self.logger.info("[FUNDING_JOB] Service Safe not deployed")
                continue

            safe_balance = get_asset_balance(
                ledger_api=ledger_api,
                asset_address=asset_address,
                address=chain_data.multisig,
            )
            if asset_address == ZERO_ADDRESS and chain in WRAPPED_NATIVE_ASSET:
                # also count the balance of the wrapped native asset
                safe_balance += get_asset_balance(
                    ledger_api=ledger_api,
                    asset_address=WRAPPED_NATIVE_ASSET[Chain(chain)],
                    address=chain_data.multisig,
                )

            safe_fund_treshold = (
                asset_funding_values["safe"]["threshold"]
                if asset_funding_values is not None
                else fund_requirements.safe
            )
            self.logger.info(
                f"[FUNDING_JOB] Safe {chain_data.multisig} Asset: {asset_address} balance: {safe_balance}"
            )
            self.logger.info(f"[FUNDING_JOB] Required balance: {safe_fund_treshold}")
            if safe_balance < safe_fund_treshold:
                self.logger.info("[FUNDING_JOB] Funding safe")
                target_balance = (
                    asset_funding_values["safe"]["topup"]
                    if asset_funding_values is not None
                    else fund_requirements.safe
                )
                available_balance = get_asset_balance(
                    ledger_api=ledger_api,
                    asset_address=asset_address,
                    address=wallet.safes[ledger_config.chain],
                )
                available_balance = max(
                    available_balance - on_chain_operations_buffer, 0
                )
                to_transfer = max(
                    min(available_balance, target_balance - safe_balance), 0
                )

                # TODO Possibly remove this logging
                self.logger.info(f"{available_balance=}")
                self.logger.info(f"{target_balance=}")
                self.logger.info(f"{safe_balance=}")
                self.logger.info(f"{to_transfer=}")

                if to_transfer > 0:
                    self.logger.info(
                        f"[FUNDING_JOB] Transferring {to_transfer} units (asset {asset_address}) to {chain_data.multisig}"
                    )
                    # TODO: This is a temporary fix
                    # we avoid the error here because there is a seperate prompt on the UI
                    # when not enough funds are present, and the FE doesn't let the user to start the agent.
                    # Ideally this error should be allowed, and then the FE should ask the user for more funds.
                    with suppress(RuntimeError):
                        wallet.transfer_asset(
                            asset=asset_address,
                            to=t.cast(str, chain_data.multisig),
                            amount=int(to_transfer),
                            chain=ledger_config.chain,
                            rpc=rpc or ledger_config.rpc,
                        )

    # TODO This method is possibly not used anymore
    def fund_service_erc20(  # pylint: disable=too-many-arguments,too-many-locals
        self,
        service_config_id: str,
        token: str,
        rpc: t.Optional[str] = None,
        agent_topup: t.Optional[float] = None,
        safe_topup: t.Optional[float] = None,
        agent_fund_threshold: t.Optional[float] = None,
        safe_fund_treshold: t.Optional[float] = None,
        from_safe: bool = True,
        chain: str = "gnosis",
    ) -> None:
        """Fund service if required."""
        service = self.load(service_config_id=service_config_id)
        chain_config = service.chain_configs[chain]
        ledger_config = chain_config.ledger_config
        chain_data = chain_config.chain_data
        wallet = self.wallet_manager.load(ledger_config.chain.ledger_type)
        ledger_api = wallet.ledger_api(
            chain=ledger_config.chain, rpc=rpc or ledger_config.rpc
        )
        agent_fund_threshold = (
            agent_fund_threshold
            or chain_data.user_params.fund_requirements[ZERO_ADDRESS].agent
        )

        for key in service.keys:
            agent_balance = ledger_api.get_balance(address=key.address)
            self.logger.info(f"Agent {key.address} balance: {agent_balance}")
            self.logger.info(f"Required balance: {agent_fund_threshold}")
            if agent_balance < agent_fund_threshold:
                self.logger.info("Funding agents")
                to_transfer = (
                    agent_topup
                    or chain_data.user_params.fund_requirements[ZERO_ADDRESS].agent
                )
                self.logger.info(f"Transferring {to_transfer} units to {key.address}")
                wallet.transfer_erc20(
                    token=token,
                    to=key.address,
                    amount=int(to_transfer),
                    chain=ledger_config.chain,
                    from_safe=from_safe,
                    rpc=rpc or ledger_config.rpc,
                )

        safe_balance = (
            registry_contracts.erc20.get_instance(ledger_api, token)
            .functions.balanceOf(chain_data.multisig)
            .call()
        )
        safe_fund_treshold = (
            safe_fund_treshold
            or chain_data.user_params.fund_requirements[ZERO_ADDRESS].safe
        )
        self.logger.info(f"Safe {chain_data.multisig} balance: {safe_balance}")
        self.logger.info(f"Required balance: {safe_fund_treshold}")
        if safe_balance < safe_fund_treshold:
            self.logger.info("Funding safe")
            to_transfer = (
                safe_topup
                or chain_data.user_params.fund_requirements[ZERO_ADDRESS].safe
            )
            self.logger.info(
                f"Transferring {to_transfer} units to {chain_data.multisig}"
            )
            wallet.transfer_erc20(
                token=token,
                to=t.cast(str, chain_data.multisig),
                amount=int(to_transfer),
                chain=ledger_config.chain,
                rpc=rpc or ledger_config.rpc,
            )

    def drain_service_safe(
        self,
        service_config_id: str,
        withdrawal_address: str,
        chain: Chain,
    ) -> None:
        """Drain the funds out of the service safe."""
        self.logger.info(
            f"Draining the safe of service: {service_config_id} on chain {chain.value}"
        )
        service = self.load(service_config_id=service_config_id)
        chain_config = service.chain_configs[chain.value]
        ledger_config = chain_config.ledger_config
        chain_data = chain_config.chain_data
        wallet = self.wallet_manager.load(ledger_config.chain.ledger_type)
        ledger_api = wallet.ledger_api(chain=ledger_config.chain, rpc=ledger_config.rpc)
        ethereum_crypto = EthereumCrypto(
            private_key_path=service.path / "deployment" / "ethereum_private_key.txt",
        )

        # drain ERC20 tokens from service safe
        for token_name, token_address in (
            ("OLAS", OLAS[chain]),
            (
                f"W{get_currency_denom(chain)}",
                WRAPPED_NATIVE_ASSET[chain],
            ),
            ("USDC", USDC[chain]),
        ):
            token_instance = registry_contracts.erc20.get_instance(
                ledger_api=ledger_api,
                contract_address=token_address,
            )
            balance = token_instance.functions.balanceOf(chain_data.multisig).call()
            if balance == 0:
                self.logger.info(
                    f"No {token_name} to drain from service safe: {chain_data.multisig}"
                )
                continue

            self.logger.info(
                f"Draining {balance} {token_name} out of service safe: {chain_data.multisig}"
            )
            transfer_erc20_from_safe(
                ledger_api=ledger_api,
                crypto=ethereum_crypto,
                safe=chain_data.multisig,
                token=token_address,
                to=withdrawal_address,
                amount=balance,
            )

        # drain native asset from service safe
        balance = ledger_api.get_balance(chain_data.multisig)
        if balance == 0:
            self.logger.info(
                f"No {get_currency_denom(chain)} to drain from service safe: {chain_data.multisig}"
            )
        else:
            self.logger.info(
                f"Draining {balance} {get_currency_denom(chain)} out of service safe: {chain_data.multisig}"
            )
            transfer_from_safe(
                ledger_api=ledger_api,
                crypto=ethereum_crypto,
                safe=chain_data.multisig,
                to=withdrawal_address,
                amount=balance,
            )

        self.logger.info(f"{service.name} safe drained ({service_config_id=})")

    async def funding_job(
        self,
        service_config_id: str,
        loop: t.Optional[asyncio.AbstractEventLoop] = None,
        from_safe: bool = True,
    ) -> None:
        """Start a background funding job."""
        loop = loop or asyncio.get_event_loop()
        service = self.load(service_config_id=service_config_id)
        chain_config = service.chain_configs[service.home_chain]
        task = asyncio.current_task()
        task_id = id(task) if task else "Unknown task_id"
        with ThreadPoolExecutor() as executor:
            while True:
                try:
                    await loop.run_in_executor(
                        executor,
                        self.fund_service,
                        service_config_id,  # Service id
                        {
                            asset_address: {
                                "agent": {
                                    "topup": fund_requirements.agent,
                                    "threshold": int(
                                        fund_requirements.agent
                                        * DEFAULT_TOPUP_THRESHOLD
                                    ),
                                },
                                "safe": {
                                    "topup": fund_requirements.safe,
                                    "threshold": int(
                                        fund_requirements.safe * DEFAULT_TOPUP_THRESHOLD
                                    ),
                                },
                            }
                            for asset_address, fund_requirements in chain_config.chain_data.user_params.fund_requirements.items()
                        },
                        from_safe,
                        task_id,
                    )
                except Exception:  # pylint: disable=broad-except
                    logging.info(
                        f"Error occured while funding the service\n{traceback.format_exc()}"
                    )
                await asyncio.sleep(60)

    def deploy_service_locally(
        self,
        service_config_id: str,
        chain: t.Optional[str] = None,
        use_docker: bool = False,
        use_kubernetes: bool = False,
        build_only: bool = False,
    ) -> Deployment:
        """
        Deploy service locally

        :param hash: Service hash
        :param chain: Chain to set runtime parameters on the deployment (home_chain if not provided).
        :param use_docker: Use a Docker Compose deployment (True) or Host deployment (False).
        :param use_kubernetes: Use Kubernetes for deployment
        :param build_only: Only build the deployment without starting it
        :return: Deployment instance
        """
        service = self.load(service_config_id=service_config_id)

        deployment = service.deployment
        deployment.build(
            use_docker=use_docker,
            use_kubernetes=use_kubernetes,
            force=True,
            chain=chain or service.home_chain,
        )
        if build_only:
            return deployment
        deployment.start(use_docker=use_docker)
        return deployment

    def stop_service_locally(
        self, service_config_id: str, delete: bool = False, use_docker: bool = False
    ) -> Deployment:
        """
        Stop service locally

        :param service_id: Service id
        :param delete: Delete local deployment.
        :return: Deployment instance
        """
        service = self.load(service_config_id=service_config_id)
        service.remove_latest_healthcheck()
        deployment = service.deployment
        deployment.stop(use_docker)
        if delete:
            deployment.delete()
        return deployment

    def log_directories(self) -> None:
        """Log directories."""
        directories = [f"  - {str(p)}" for p in self.path.iterdir() if p.is_dir()]
        directories_str = "\n".join(directories)
        self.logger.info(f"Directories in {self.path}\n: {directories_str}")

    def update(
        self,
        service_config_id: str,
        service_template: ServiceTemplate,
        allow_different_service_public_id: bool = False,
        partial_update: bool = True,
    ) -> Service:
        """Update a service."""

        self.logger.info(f"Updating {service_config_id=}")
        service = self.load(service_config_id=service_config_id)
        service.update(
            service_template=service_template,
            allow_different_service_public_id=allow_different_service_public_id,
            partial_update=partial_update,
        )
        return service

    def update_all_matching(
        self,
        service_template: ServiceTemplate,
    ) -> t.List[t.Dict]:
        """Update all services with service id matching the service id from the template hash."""

        self.logger.info("update_all_matching")
        self.logger.info(f"{service_template['hash']=}")
        updated_services: t.List[t.Dict] = []
        for service in self._get_all_services():
            try:
                service.update(service_template=service_template)
                updated_services.append(service.json)
                self.logger.info(
                    f"Updated service_config_id={service.service_config_id}"
                )
            except ValueError:
                self.logger.info(
                    f"Not updated service_config_id={service.service_config_id}"
                )

        return updated_services

    def migrate_service_configs(self) -> None:
        """Migrate old service config formats to new ones, if applies."""

        bafybei_count = sum(
            1 for path in self.path.iterdir() if path.name.startswith("bafybei")
        )
        if bafybei_count > 1:
            self.log_directories()
            raise RuntimeError(
                f"Your services folder contains {bafybei_count} folders starting with 'bafybei'. This is an unintended situation. Please contact support."
            )

        paths = list(self.path.iterdir())
        for path in paths:
            try:
                if path.name.startswith(DELETE_PREFIX):
                    shutil.rmtree(path)
                    self.logger.info(f"Deleted folder: {path.name}")

                if path.name.startswith(SERVICE_CONFIG_PREFIX) or path.name.startswith(
                    "bafybei"
                ):
                    self.logger.info(f"migrate_service_configs {str(path)}")
                    migrated = Service.migrate_format(path)
                    if migrated:
                        self.logger.info(f"Folder {str(path)} has been migrated.")
            except Exception as e:  # pylint: disable=broad-except
                self.logger.error(
                    f"Failed to migrate service: {path.name}. Exception {e}: {traceback.format_exc()}"
                )
                # Rename the invalid path
                timestamp = int(time.time())
                invalid_path = path.parent / f"invalid_{timestamp}_{path.name}"
                os.rename(path, invalid_path)
                self.logger.info(
                    f"Renamed invalid service: {path.name} to {invalid_path.name}"
                )

    def refill_requirements(  # pylint: disable=too-many-locals,too-many-statements,too-many-nested-blocks
        self, service_config_id: str
    ) -> t.Dict:
        """Get user refill requirements for a service."""
        service = self.load(service_config_id=service_config_id)

        balances: t.Dict = {}
        bonded_assets: t.Dict = {}
        protocol_asset_requirements: t.Dict = {}
        refill_requirements: t.Dict = {}
        total_requirements: t.Dict = {}
        allow_start_agent = True
        is_refill_required = False

        for chain, chain_config in service.chain_configs.items():
            ledger_config = chain_config.ledger_config
            chain_data = chain_config.chain_data
            wallet = self.wallet_manager.load(ledger_config.chain.ledger_type)
            ledger_api = wallet.ledger_api(
                chain=ledger_config.chain, rpc=ledger_config.rpc
            )
            os.environ["CUSTOM_CHAIN_RPC"] = ledger_config.rpc

            master_eoa = wallet.address
            master_safe_exists = wallet.safes.get(Chain(chain)) is not None
            master_safe = wallet.safes.get(Chain(chain), "master_safe")

            agent_addresses = {key.address for key in service.keys}
            service_safe = (
                chain_data.multisig
                if chain_data.multisig and chain_data.multisig != NON_EXISTENT_MULTISIG
                else "service_safe"
            )

            if not master_safe_exists:
                allow_start_agent = False

            # Protocol asset requirements
            protocol_asset_requirements[
                chain
            ] = self._compute_protocol_asset_requirements(service_config_id, chain)
            service_asset_requirements = chain_data.user_params.fund_requirements

            # Bonded assets
            bonded_assets[chain] = self._compute_bonded_assets(service_config_id, chain)

            # Balances
            addresses = agent_addresses | {service_safe, master_eoa, master_safe}
            asset_addresses = (
                {ZERO_ADDRESS}
                | service_asset_requirements.keys()
                | protocol_asset_requirements[chain].keys()
                | bonded_assets[chain].keys()
            )

            balances[chain] = get_assets_balances(
                ledger_api=ledger_api,
                addresses=addresses,
                asset_addresses=asset_addresses,
                raise_on_invalid_address=False,
            )

            # TODO this is a patch for the case when excess balance is in MasterEOA
            # and MasterSafe is not created (typically for onboarding bridging)
            if master_safe == "master_safe":
                eoa_funding_values = self.get_master_eoa_native_funding_values(
                    master_safe_exists=master_safe_exists,
                    chain=Chain(chain),
                    balance=balances[chain][master_eoa][ZERO_ADDRESS],
                )

                for asset in balances[chain][master_safe]:
                    if asset == ZERO_ADDRESS:
                        balances[chain][master_safe][asset] = max(
                            balances[chain][master_eoa][asset]
                            - eoa_funding_values["topup"],
                            0,
                        )
                        # This line would keep the sum of balances constant, but then it will not be able to transfer the correct amount to MasterSafe: balances[chain][master_eoa][asset] = min(balances[chain][master_eoa][asset], eoa_funding_values["topup"])
                    else:
                        balances[chain][master_safe][asset] = balances[chain][
                            master_eoa
                        ][asset]
                        # This line would keep the sum of balances constant, but then it will not be able to transfer the correct amount to MasterSafe: balances[chain][master_eoa][asset] = 0

            # TODO this is a balances patch to count wrapped native asset as
            # native assets for the service safe
            if Chain(chain) in WRAPPED_NATIVE_ASSET:
                if WRAPPED_NATIVE_ASSET[Chain(chain)] not in asset_addresses:
                    balances[chain][service_safe][ZERO_ADDRESS] += get_asset_balance(
                        ledger_api=ledger_api,
                        asset_address=WRAPPED_NATIVE_ASSET[Chain(chain)],
                        address=service_safe,
                        raise_on_invalid_address=False,
                    )

            # Refill requirements
            refill_requirements[chain] = {}
            total_requirements[chain] = {}

            # Refill requirements for Master Safe
            for asset_address in (
                service_asset_requirements.keys()
                | protocol_asset_requirements[chain].keys()
            ):
                agent_asset_funding_values = {}
                if asset_address in service_asset_requirements:
                    fund_requirements = service_asset_requirements[asset_address]
                    agent_asset_funding_values = {
                        address: {
                            "topup": fund_requirements.agent,
                            "threshold": int(
                                fund_requirements.agent * DEFAULT_TOPUP_THRESHOLD
                            ),  # TODO make threshold configurable
                            "balance": balances[chain][address][asset_address],
                        }
                        for address in agent_addresses
                    }
                    agent_asset_funding_values[service_safe] = {
                        "topup": fund_requirements.safe,
                        "threshold": int(
                            fund_requirements.safe * DEFAULT_TOPUP_THRESHOLD
                        ),  # TODO make threshold configurable
                        "balance": balances[chain][service_safe][asset_address],
                    }

                recommended_refill = self._compute_refill_requirement(
                    asset_funding_values=agent_asset_funding_values,
                    sender_topup=protocol_asset_requirements[chain].get(
                        asset_address, 0
                    ),
                    sender_threshold=protocol_asset_requirements[chain].get(
                        asset_address, 0
                    ),
                    sender_balance=balances[chain][master_safe][asset_address]
                    + bonded_assets[chain].get(asset_address, 0),
                )["recommended_refill"]

                refill_requirements[chain].setdefault(master_safe, {})[
                    asset_address
                ] = recommended_refill

                total_requirements[chain].setdefault(master_safe, {})[
                    asset_address
                ] = sum(
                    agent_asset_funding_values[address]["topup"]
                    for address in agent_asset_funding_values
                ) + protocol_asset_requirements[
                    chain
                ].get(
                    asset_address, 0
                )

                if asset_address == ZERO_ADDRESS and any(
                    balances[chain][master_safe][asset_address] == 0
                    and balances[chain][address][asset_address] == 0
                    and agent_asset_funding_values[address]["threshold"] > 0
                    for address in agent_asset_funding_values
                ):
                    allow_start_agent = False

            # Refill requirements for Master EOA
            eoa_funding_values = self.get_master_eoa_native_funding_values(
                master_safe_exists=master_safe_exists,
                chain=Chain(chain),
                balance=balances[chain][master_eoa][ZERO_ADDRESS],
            )

            eoa_recommended_refill = self._compute_refill_requirement(
                asset_funding_values={},
                sender_topup=eoa_funding_values["topup"],
                sender_threshold=eoa_funding_values["threshold"],
                sender_balance=balances[chain][master_eoa][ZERO_ADDRESS],
            )["recommended_refill"]

            refill_requirements[chain].setdefault(master_eoa, {})[
                ZERO_ADDRESS
            ] = eoa_recommended_refill

            total_requirements[chain].setdefault(master_eoa, {})[
                ZERO_ADDRESS
            ] = eoa_funding_values["topup"]

        is_refill_required = any(
            amount > 0
            for chain in refill_requirements.values()
            for asset in chain.values()
            for amount in asset.values()
        )

        return {
            "balances": balances,
            "bonded_assets": bonded_assets,
            "total_requirements": total_requirements,
            "refill_requirements": refill_requirements,
            "protocol_asset_requirements": protocol_asset_requirements,
            "is_refill_required": is_refill_required,
            "allow_start_agent": allow_start_agent,
        }

    def _compute_bonded_assets(  # pylint: disable=too-many-locals
        self, service_config_id: str, chain: str
    ) -> t.Dict:
        """Computes the bonded tokens: current agent bonds and current security deposit"""

        service = self.load(service_config_id=service_config_id)
        chain_config = service.chain_configs[chain]
        ledger_config = chain_config.ledger_config
        user_params = chain_config.chain_data.user_params
        wallet = self.wallet_manager.load(ledger_config.chain.ledger_type)
        bonded_assets: defaultdict = defaultdict(int)

        if Chain(chain) not in wallet.safes:
            return dict(bonded_assets)

        master_safe = wallet.safes[Chain(chain)]

        ledger_api = wallet.ledger_api(chain=ledger_config.chain, rpc=ledger_config.rpc)

        service_id = chain_config.chain_data.token
        if service_id == NON_EXISTENT_TOKEN:
            return dict(bonded_assets)

        os.environ["CUSTOM_CHAIN_RPC"] = ledger_config.rpc

        # Determine bonded native amount
        service_registry_address = CHAIN_PROFILES[chain]["service_registry"]
        service_registry = registry_contracts.service_registry.get_instance(
            ledger_api=ledger_api,
            contract_address=service_registry_address,
        )
        service_info = service_registry.functions.getService(service_id).call()
        security_deposit = service_info[0]
        service_state = service_info[6]
        agent_ids = service_info[7]

        if (
            OnChainState.ACTIVE_REGISTRATION
            <= service_state
            < OnChainState.TERMINATED_BONDED
        ):
            bonded_assets[ZERO_ADDRESS] += security_deposit

        operator_balance = service_registry.functions.getOperatorBalance(
            master_safe, service_id
        ).call()
        bonded_assets[ZERO_ADDRESS] += operator_balance

        # Determine bonded token amount for staking programs
        current_staking_program = self._get_current_staking_program(service, chain)

        if not current_staking_program:
            return dict(bonded_assets)

        sftxb = self.get_eth_safe_tx_builder(ledger_config=ledger_config)
        staking_params = sftxb.get_staking_params(
            staking_contract=get_staking_contract(
                chain=ledger_config.chain,
                staking_program_id=user_params.staking_program_id,
            ),
        )
        service_registry_token_utility_address = staking_params[
            "service_registry_token_utility"
        ]
        service_registry_token_utility = (
            registry_contracts.service_registry_token_utility.get_instance(
                ledger_api=ledger_api,
                contract_address=service_registry_token_utility_address,
            )
        )

        agent_bonds = 0
        for agent_id in agent_ids:
            num_agent_instances = service_registry.functions.getInstancesForAgentId(
                service_id, agent_id
            ).call()[0]
            agent_bond = service_registry_token_utility.functions.getAgentBond(
                service_id, agent_id
            ).call()
            agent_bonds += num_agent_instances * agent_bond

        security_deposit = 0
        if (
            OnChainState.ACTIVE_REGISTRATION
            <= service_state
            < OnChainState.TERMINATED_BONDED
        ):
            security_deposit = (
                service_registry_token_utility.functions.mapServiceIdTokenDeposit(
                    service_id
                ).call()[1]
            )

        bonded_assets[staking_params["staking_token"]] += agent_bonds
        bonded_assets[staking_params["staking_token"]] += security_deposit

        staking_state = sftxb.staking_status(
            service_id=service_id,
            staking_contract=staking_params["staking_contract"],
        )

        if staking_state in (StakingState.STAKED, StakingState.EVICTED):
            for token, amount in staking_params["additional_staking_tokens"].items():
                bonded_assets[token] += amount

        return dict(bonded_assets)

    def _compute_protocol_asset_requirements(  # pylint: disable=too-many-locals
        self, service_config_id: str, chain: str
    ) -> t.Dict:
        """Computes the protocol asset requirements to deploy on-chain and stake (if necessary)"""
        service = self.load(service_config_id=service_config_id)
        chain_config = service.chain_configs[chain]
        user_params = chain_config.chain_data.user_params
        ledger_config = chain_config.ledger_config
        number_of_agents = service.helper.config.number_of_agents
        os.environ["CUSTOM_CHAIN_RPC"] = ledger_config.rpc
        sftxb = self.get_eth_safe_tx_builder(ledger_config=ledger_config)
        service_asset_requirements: defaultdict = defaultdict(int)

        if not user_params.use_staking or not user_params.staking_program_id:
            agent_bonds = user_params.cost_of_bond * number_of_agents
            security_deposit = user_params.cost_of_bond
            service_asset_requirements[ZERO_ADDRESS] += agent_bonds
            service_asset_requirements[ZERO_ADDRESS] += security_deposit
            return dict(service_asset_requirements)

        agent_bonds = 1 * number_of_agents
        security_deposit = 1
        service_asset_requirements[ZERO_ADDRESS] += agent_bonds
        service_asset_requirements[ZERO_ADDRESS] += security_deposit

        staking_params = sftxb.get_staking_params(
            staking_contract=get_staking_contract(
                chain=ledger_config.chain,
                staking_program_id=user_params.staking_program_id,
            ),
        )

        # This computation assumes the service will be/has been minted with these
        # parameters. Otherwise, these values should be retrieved on-chain as follows:
        # - agent_bonds: by combining the output of ServiceRegistry .getAgentParams .getService
        #   and ServiceRegistryTokenUtility .getAgentBond
        # - security_deposit: as the maximum agent bond.
        agent_bonds = staking_params["min_staking_deposit"] * number_of_agents
        security_deposit = staking_params["min_staking_deposit"]
        service_asset_requirements[staking_params["staking_token"]] += agent_bonds
        service_asset_requirements[staking_params["staking_token"]] += security_deposit

        for token, amount in staking_params["additional_staking_tokens"].items():
            service_asset_requirements[token] = amount

        return dict(service_asset_requirements)

    @staticmethod
    def _compute_refill_requirement(
        asset_funding_values: t.Dict,
        sender_topup: int = 0,
        sender_threshold: int = 0,
        sender_balance: int = 0,
    ) -> t.Dict:
        """
        Compute refill requirement.

        The `asset_funding_values` dictionary specifies the funding obligations the sender must cover for other parties.
        Additionally, the sender must ensure its own balance remains above `sender_threshold` (minimum required balance)
        and ideally reaches `sender_topup` (recommended balance). If no funding is required for the sender after covering
        the obligations for other parties, set `sender_topup = sender_threshold = 0`.

        Args:
            asset_funding_values (dict): Maps parties (identifiers) to their funding details:
                - "topup": Recommended funding balance.
                - "threshold": Minimum required balance.
                - "balance": Current balance.
            sender_topup (int): Recommended balance for the sender after meeting obligations.
            sender_threshold (int): Minimum balance required for the sender after meeting obligations.
            sender_balance (int): Sender's current balance.

        Returns:
            dict: A dictionary with:
                - "minimum_refill": The minimum amount the sender needs to add.
                - "recommended_refill": The suggested amount the sender should add.
        """
        if 0 > sender_threshold or sender_threshold > sender_topup:
            raise ValueError(
                f"Arguments must satisfy 0 <= 'sender_threshold' <= 'sender_topup' ({sender_threshold=}, {sender_topup=})."
            )

        if 0 > sender_balance:
            raise ValueError(
                f"Argument 'sender_balance' must be >= 0 ({sender_balance=})."
            )

        minimum_obligations_shortfall = 0
        recommended_obligations_shortfall = 0

        for address, requirements in asset_funding_values.items():
            topup = requirements["topup"]
            threshold = requirements["threshold"]
            balance = requirements["balance"]

            if 0 > threshold or threshold > topup:
                raise ValueError(
                    f"Arguments must satisfy 0 <= 'threshold' <= 'topup' ({address=}, {threshold=}, {topup=}, {balance=})."
                )
            if 0 > balance:
                raise ValueError(
                    f"Argument 'balance' must be >= 0 ({address=}, {balance=})."
                )

            if balance < threshold:
                minimum_obligations_shortfall += threshold - balance
                recommended_obligations_shortfall += topup - balance

        # Compute sender's remaining balance after covering obligations
        remaining_balance_minimum = sender_balance - minimum_obligations_shortfall
        remaining_balance_recommended = (
            sender_balance - recommended_obligations_shortfall
        )

        # Determine if the sender needs additional refill
        minimum_refill = 0
        recommended_refill = 0
        if remaining_balance_minimum < sender_threshold:
            minimum_refill = sender_threshold - remaining_balance_minimum

        if remaining_balance_recommended < sender_threshold:
            recommended_refill = sender_topup - remaining_balance_recommended

        return {
            "minimum_refill": minimum_refill,
            "recommended_refill": recommended_refill,
        }

    @staticmethod
    def get_master_eoa_native_funding_values(
        master_safe_exists: bool, chain: Chain, balance: int
    ) -> t.Dict:
        """Get Master EOA native funding values."""
<<<<<<< HEAD
        funding_values = {
            True: {
                Chain.ETHEREUM: {
                    "topup": 20000000000000000,
                    "threshold": 10000000000000000,
                },
                Chain.GNOSIS: {
                    "topup": 1500000000000000000,
                    "threshold": 750000000000000000,
                },
                Chain.OPTIMISTIC: {
                    "topup": 5000000000000000,
                    "threshold": 2500000000000000,
                },
                Chain.BASE: {"topup": 5000000000000000, "threshold": 2500000000000000},
                Chain.MODE: {"topup": 500000000000000, "threshold": 250000000000000},
            },
            False: {
                Chain.ETHEREUM: {
                    "topup": 20000000000000000,
                    "threshold": 20000000000000000,
                },
                Chain.GNOSIS: {
                    "topup": 1500000000000000000,
                    "threshold": 1500000000000000000,
                },
                Chain.OPTIMISTIC: {
                    "topup": 5000000000000000,
                    "threshold": 5000000000000000,
                },
                Chain.BASE: {"topup": 5000000000000000, "threshold": 5000000000000000},
                Chain.MODE: {"topup": 5000000000000000, "threshold": 5000000000000000},
            },
        }
=======
>>>>>>> 64da4a9a

        topup = DEFAULT_MASTER_EOA_FUNDS[chain][ZERO_ADDRESS]
        threshold = topup / 2 if master_safe_exists else topup
        return {"topup": topup, "threshold": threshold, "balance": balance}<|MERGE_RESOLUTION|>--- conflicted
+++ resolved
@@ -2669,43 +2669,6 @@
         master_safe_exists: bool, chain: Chain, balance: int
     ) -> t.Dict:
         """Get Master EOA native funding values."""
-<<<<<<< HEAD
-        funding_values = {
-            True: {
-                Chain.ETHEREUM: {
-                    "topup": 20000000000000000,
-                    "threshold": 10000000000000000,
-                },
-                Chain.GNOSIS: {
-                    "topup": 1500000000000000000,
-                    "threshold": 750000000000000000,
-                },
-                Chain.OPTIMISTIC: {
-                    "topup": 5000000000000000,
-                    "threshold": 2500000000000000,
-                },
-                Chain.BASE: {"topup": 5000000000000000, "threshold": 2500000000000000},
-                Chain.MODE: {"topup": 500000000000000, "threshold": 250000000000000},
-            },
-            False: {
-                Chain.ETHEREUM: {
-                    "topup": 20000000000000000,
-                    "threshold": 20000000000000000,
-                },
-                Chain.GNOSIS: {
-                    "topup": 1500000000000000000,
-                    "threshold": 1500000000000000000,
-                },
-                Chain.OPTIMISTIC: {
-                    "topup": 5000000000000000,
-                    "threshold": 5000000000000000,
-                },
-                Chain.BASE: {"topup": 5000000000000000, "threshold": 5000000000000000},
-                Chain.MODE: {"topup": 5000000000000000, "threshold": 5000000000000000},
-            },
-        }
-=======
->>>>>>> 64da4a9a
 
         topup = DEFAULT_MASTER_EOA_FUNDS[chain][ZERO_ADDRESS]
         threshold = topup / 2 if master_safe_exists else topup
