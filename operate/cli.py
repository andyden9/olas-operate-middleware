# -*- coding: utf-8 -*-
# ------------------------------------------------------------------------------
#
#   Copyright 2024 Valory AG
#
#   Licensed under the Apache License, Version 2.0 (the "License");
#   you may not use this file except in compliance with the License.
#   You may obtain a copy of the License at
#
#       http://www.apache.org/licenses/LICENSE-2.0
#
#   Unless required by applicable law or agreed to in writing, software
#   distributed under the License is distributed on an "AS IS" BASIS,
#   WITHOUT WARRANTIES OR CONDITIONS OF ANY KIND, either express or implied.
#   See the License for the specific language governing permissions and
#   limitations under the License.
#
# ------------------------------------------------------------------------------

"""Operate app CLI module."""
import asyncio
import logging
import os
import signal
import traceback
import typing as t
import uuid
from concurrent.futures import ThreadPoolExecutor
from http import HTTPStatus
from pathlib import Path
from types import FrameType

from aea.helpers.logging import setup_logger
from clea import group, params, run
from compose.project import ProjectError
from docker.errors import APIError
from fastapi import FastAPI, Request
from fastapi.middleware.cors import CORSMiddleware
from fastapi.responses import JSONResponse
from typing_extensions import Annotated
from uvicorn.config import Config
from uvicorn.server import Server

from operate import services
from operate.account.user import UserAccount
<<<<<<< HEAD
from operate.bridge.bridge import BridgeManager
from operate.constants import KEY, KEYS, OPERATE_HOME, SERVICES, ZERO_ADDRESS
from operate.ledger.profiles import DEFAULT_NEW_SAFE_FUNDS_AMOUNT, OLAS, USDC
=======
from operate.constants import KEY, KEYS, OPERATE_HOME, SERVICES, ZERO_ADDRESS
from operate.ledger.profiles import (
    DEFAULT_MASTER_EOA_FUNDS,
    DEFAULT_NEW_SAFE_FUNDS,
    ERC20_TOKENS,
)
>>>>>>> 64da4a9a
from operate.migration import MigrationManager
from operate.operate_types import Chain, DeploymentStatus, LedgerType
from operate.quickstart.analyse_logs import analyse_logs
from operate.quickstart.claim_staking_rewards import claim_staking_rewards
from operate.quickstart.reset_password import reset_password
from operate.quickstart.reset_staking import reset_staking
from operate.quickstart.run_service import run_service
from operate.quickstart.stop_service import stop_service
from operate.quickstart.terminate_on_chain_service import terminate_service
from operate.services.health_checker import HealthChecker
<<<<<<< HEAD
from operate.services.manage import ServiceManager
=======
from operate.utils import subtract_dicts
>>>>>>> 64da4a9a
from operate.utils.gnosis import get_assets_balances
from operate.wallet.master import MasterWalletManager


DEFAULT_HARDHAT_KEY = (
    "0xac0974bec39a17e36ba4a6b4d238ff944bacb478cbed5efcae784d7bf4f2ff80"
).encode()
DEFAULT_MAX_RETRIES = 3
USER_NOT_LOGGED_IN_ERROR = JSONResponse(
    content={"error": "User not logged in!"}, status_code=401
)


def service_not_found_error(service_config_id: str) -> JSONResponse:
    """Service not found error response"""
    return JSONResponse(
        content={"error": f"Service {service_config_id} not found"}, status_code=404
    )


class OperateApp:
    """Operate app."""

    def __init__(
        self,
        home: t.Optional[Path] = None,
        logger: t.Optional[logging.Logger] = None,
    ) -> None:
        """Initialize object."""
        super().__init__()
        self._path = (home or OPERATE_HOME).resolve()
        self._services = self._path / SERVICES
        self._keys = self._path / KEYS
        self._master_key = self._path / KEY
        self.setup()

        self.logger = logger or setup_logger(name="operate")
        self.keys_manager = services.manage.KeysManager(
            path=self._keys,
            logger=self.logger,
        )
        self.password: t.Optional[str] = os.environ.get("OPERATE_USER_PASSWORD")

        mm = MigrationManager(self._path, self.logger)
        mm.migrate_user_account()

    def create_user_account(self, password: str) -> UserAccount:
        """Create a user account."""
        self.password = password
        return UserAccount.new(
            password=password,
            path=self._path / "user.json",
        )

    def update_password(self, old_password: str, new_password: str) -> None:
        """Updates current password"""

        if not new_password:
            raise ValueError("You must provide a new password.")

        if not (
            self.user_account.is_valid(old_password)
            and self.wallet_manager.is_password_valid(old_password)
        ):
            raise ValueError("Password is not valid.")

        wallet_manager = self.wallet_manager
        wallet_manager.password = old_password
        wallet_manager.update_password(new_password)
        self.user_account.update(old_password, new_password)

    def update_password_with_mnemonic(self, mnemonic: str, new_password: str) -> None:
        """Updates current password using the mnemonic"""

        if not new_password:
            raise ValueError("You must provide a new password.")

        mnemonic = mnemonic.strip().lower()
        if not self.wallet_manager.is_mnemonic_valid(mnemonic):
            raise ValueError("Seed phrase is not valid.")

        wallet_manager = self.wallet_manager
        wallet_manager.update_password_with_mnemonic(mnemonic, new_password)
        self.user_account.force_update(new_password)

    def service_manager(
        self, skip_dependency_check: t.Optional[bool] = False
    ) -> services.manage.ServiceManager:
        """Load service manager."""
        return services.manage.ServiceManager(
            path=self._services,
            keys_manager=self.keys_manager,
            wallet_manager=self.wallet_manager,
            logger=self.logger,
            skip_dependency_check=skip_dependency_check,
        )

    @property
    def user_account(self) -> t.Optional[UserAccount]:
        """Load user account."""
        return (
            UserAccount.load(self._path / "user.json")
            if (self._path / "user.json").exists()
            else None
        )

    @property
    def wallet_manager(self) -> MasterWalletManager:
        """Load master wallet."""
        manager = MasterWalletManager(
            path=self._path / "wallets",
            password=self.password,
        )
        manager.setup()
        return manager

    def bridge_manager(self) -> BridgeManager:
        """Load master wallet."""
        manager = BridgeManager(
            path=self._path / "bridge",
            wallet_manager=self.wallet_manager,
            # remove: quote_validity_period=24 * 60 * 60,  # TODO remove
        )
        return manager

    def setup(self) -> None:
        """Make the root directory."""
        self._path.mkdir(exist_ok=True)
        self._services.mkdir(exist_ok=True)
        self._keys.mkdir(exist_ok=True)

    @property
    def json(self) -> dict:
        """Json representation of the app."""
        return {
            "name": "Operate HTTP server",
            "version": "0.1.0.rc0",
            "home": str(self._path),
        }


def create_app(  # pylint: disable=too-many-locals, unused-argument, too-many-statements
    home: t.Optional[Path] = None,
) -> FastAPI:
    """Create FastAPI object."""
    HEALTH_CHECKER_OFF = os.environ.get("HEALTH_CHECKER_OFF", "0") == "1"
    number_of_fails = int(
        os.environ.get(
            "HEALTH_CHECKER_TRIES", str(HealthChecker.NUMBER_OF_FAILS_DEFAULT)
        )
    )

    logger = setup_logger(name="operate")
    if HEALTH_CHECKER_OFF:
        logger.warning("Healthchecker is off!!!")
    operate = OperateApp(home=home, logger=logger)

    operate.service_manager().log_directories()
    logger.info("Migrating service configs...")
    operate.service_manager().migrate_service_configs()
    logger.info("Migrating service configs done.")
    operate.service_manager().log_directories()

    logger.info("Migrating wallet configs...")
    operate.wallet_manager.migrate_wallet_configs()
    logger.info("Migrating wallet configs done.")

    funding_jobs: t.Dict[str, asyncio.Task] = {}
    health_checker = HealthChecker(
        operate.service_manager(), number_of_fails=number_of_fails
    )
    # Create shutdown endpoint
    shutdown_endpoint = uuid.uuid4().hex
    (operate._path / "operate.kill").write_text(  # pylint: disable=protected-access
        shutdown_endpoint
    )
    thread_pool_executor = ThreadPoolExecutor()

    async def run_in_executor(fn: t.Callable, *args: t.Any) -> t.Any:
        loop = asyncio.get_event_loop()
        future = loop.run_in_executor(thread_pool_executor, fn, *args)
        res = await future
        exception = future.exception()
        if exception is not None:
            raise exception
        return res

    def schedule_funding_job(
        service_config_id: str,
        from_safe: bool = True,
    ) -> None:
        """Schedule a funding job."""
        logger.info(f"Starting funding job for {service_config_id}")
        if service_config_id in funding_jobs:
            logger.info(f"Cancelling existing funding job for {service_config_id}")
            cancel_funding_job(service_config_id=service_config_id)

        loop = asyncio.get_running_loop()
        funding_jobs[service_config_id] = loop.create_task(
            operate.service_manager().funding_job(
                service_config_id=service_config_id,
                loop=loop,
                from_safe=from_safe,
            )
        )

    def schedule_healthcheck_job(
        service_config_id: str,
    ) -> None:
        """Schedule a healthcheck job."""
        if not HEALTH_CHECKER_OFF:
            # dont start health checker if it's switched off
            health_checker.start_for_service(service_config_id)

    def cancel_funding_job(service_config_id: str) -> None:
        """Cancel funding job."""
        if service_config_id not in funding_jobs:
            return
        status = funding_jobs[service_config_id].cancel()
        if not status:
            logger.info(f"Funding job cancellation for {service_config_id} failed")

    def pause_all_services_on_startup() -> None:
        logger.info("Stopping services on startup...")
        pause_all_services()
        logger.info("Stopping services on startup done.")

    def pause_all_services() -> None:
        service_config_ids = [
            i["service_config_id"] for i in operate.service_manager().json
        ]

        for service_config_id in service_config_ids:
            logger.info(f"Stopping service {service_config_id=}")
            if not operate.service_manager().exists(
                service_config_id=service_config_id
            ):
                continue
            deployment = (
                operate.service_manager()
                .load(service_config_id=service_config_id)
                .deployment
            )
            if deployment.status == DeploymentStatus.DELETED:
                continue
            logger.info(f"stopping service {service_config_id}")
            deployment.stop(force=True)
            logger.info(f"Cancelling funding job for {service_config_id}")
            cancel_funding_job(service_config_id=service_config_id)
            health_checker.stop_for_service(service_config_id=service_config_id)

    def pause_all_services_on_exit(signum: int, frame: t.Optional[FrameType]) -> None:
        logger.info("Stopping services on exit...")
        pause_all_services()
        logger.info("Stopping services on exit done.")

    signal.signal(signal.SIGINT, pause_all_services_on_exit)
    signal.signal(signal.SIGTERM, pause_all_services_on_exit)

    # on backend app started we assume there are now started agents, so we force to pause all
    pause_all_services_on_startup()

    app = FastAPI()

    app.add_middleware(
        CORSMiddleware,
        allow_origins=["*"],
        allow_methods=["GET", "POST", "PUT", "PATCH", "DELETE"],
    )

    def with_retries(f: t.Callable) -> t.Callable:
        """Retries decorator."""

        async def _call(request: Request) -> JSONResponse:
            """Call the endpoint."""
            logger.info(f"Calling `{f.__name__}` with retries enabled")
            retries = 0
            errors = []
            while retries < DEFAULT_MAX_RETRIES:
                try:
                    return await f(request)
                except (APIError, ProjectError) as e:
                    logger.error(f"Error {e}\n{traceback.format_exc()}")
                    error = {"traceback": traceback.format_exc()}
                    if "has active endpoints" in e.explanation:
                        error["error"] = "Service is already running"
                    else:
                        error["error"] = str(e)
                    errors.append(error)
                    return JSONResponse(content={"errors": errors}, status_code=500)
                except Exception as e:  # pylint: disable=broad-except
                    errors.append(
                        {"error": str(e.args[0]), "traceback": traceback.format_exc()}
                    )
                    logger.error(f"Error {str(e.args[0])}\n{traceback.format_exc()}")
                retries += 1
            return JSONResponse(content={"errors": errors}, status_code=500)

        return _call

    @app.get(f"/{shutdown_endpoint}")
    async def _kill_server(request: Request) -> JSONResponse:
        """Kill backend server from inside."""
        os.kill(os.getpid(), signal.SIGINT)

    @app.get("/shutdown")
    async def _shutdown(request: Request) -> JSONResponse:
        """Kill backend server from inside."""
        logger.info("Stopping services on demand...")
        pause_all_services()
        logger.info("Stopping services on demand done.")
        app._server.should_exit = True  # pylint: disable=protected-access
        await asyncio.sleep(0.3)
        return {"stopped": True}

    @app.post("/api/v2/services/stop")
    @app.get("/stop_all_services")
    async def _stop_all_services(request: Request) -> JSONResponse:
        """Kill backend server from inside."""

        # No authentication required to stop services.

        try:
            logger.info("Stopping services on demand...")
            pause_all_services()
            logger.info("Stopping services on demand done.")
            return JSONResponse(content={"message": "Services stopped."})
        except Exception as e:  # pylint: disable=broad-except
            return JSONResponse(
                content={"error": str(e), "traceback": traceback.format_exc()},
                status_code=500,
            )

    @app.get("/api")
    @with_retries
    async def _get_api(request: Request) -> JSONResponse:
        """Get API info."""
        return JSONResponse(content=operate.json)

    @app.get("/api/account")
    @with_retries
    async def _get_account(request: Request) -> t.Dict:
        """Get account information."""
        return {"is_setup": operate.user_account is not None}

    @app.post("/api/account")
    @with_retries
    async def _setup_account(request: Request) -> t.Dict:
        """Setup account."""
        if operate.user_account is not None:
            return JSONResponse(
                content={"error": "Account already exists"},
                status_code=400,
            )

        data = await request.json()
        operate.create_user_account(
            password=data["password"],
        )
        return JSONResponse(content={"error": None})

    @app.put("/api/account")
    @with_retries
    async def _update_password(  # pylint: disable=too-many-return-statements
        request: Request,
    ) -> t.Dict:
        """Update password."""
        if operate.user_account is None:
            return JSONResponse(
                content={"error": "Account does not exist."},
                status_code=400,
            )

        data = await request.json()
        old_password = data.get("old_password")
        new_password = data.get("new_password")
        mnemonic = data.get("mnemonic")

        if not old_password and not mnemonic:
            return JSONResponse(
                content={
                    "error": "You must provide exactly one of 'old_password' or 'mnemonic' (seed phrase).",
                },
                status_code=400,
            )

        if old_password and mnemonic:
            return JSONResponse(
                content={
                    "error": "You must provide exactly one of 'old_password' or 'mnemonic' (seed phrase), but not both.",
                },
                status_code=400,
            )

        try:
            if old_password:
                operate.update_password(old_password, new_password)
                return JSONResponse(
                    content={"error": None, "message": "Password updated."}
                )
            if mnemonic:
                operate.update_password_with_mnemonic(mnemonic, new_password)
                return JSONResponse(
                    content={
                        "error": None,
                        "message": "Password updated using seed phrase.",
                    }
                )

            return JSONResponse(
                content={"error": None, "message": "Password not updated."}
            )
        except ValueError as e:
            return JSONResponse(content={"error": str(e)}, status_code=400)
        except Exception as e:  # pylint: disable=broad-except
            return JSONResponse(
                content={"error": str(e), "traceback": traceback.format_exc()},
                status_code=400,
            )

    @app.post("/api/account/login")
    @with_retries
    async def _validate_password(request: Request) -> t.Dict:
        """Validate password."""
        if operate.user_account is None:
            return JSONResponse(
                content={"error": "Account does not exist"},
                status_code=400,
            )

        data = await request.json()
        if not operate.user_account.is_valid(password=data["password"]):
            return JSONResponse(
                content={"error": "Password is not valid"},
                status_code=401,
            )

        operate.password = data["password"]
        return JSONResponse(
            content={"message": "Login successful"},
            status_code=200,
        )

    @app.get("/api/wallet")
    @with_retries
    async def _get_wallets(request: Request) -> t.List[t.Dict]:
        """Get wallets."""
        wallets = []
        for wallet in operate.wallet_manager:
            wallets.append(wallet.json)
        return JSONResponse(content=wallets)

    @app.get("/api/wallet/{chain}")
    @with_retries
    async def _get_wallet_by_chain(request: Request) -> t.List[t.Dict]:
        """Create wallet safe"""
        ledger_type = Chain.from_string(request.path_params["chain"]).ledger_type
        manager = operate.wallet_manager
        if not manager.exists(ledger_type=ledger_type):
            return JSONResponse(
                content={"error": "Wallet does not exist"},
                status_code=404,
            )
        return JSONResponse(
            content=manager.load(ledger_type=ledger_type).json,
        )

    @app.post("/api/wallet")
    @with_retries
    async def _create_wallet(request: Request) -> t.List[t.Dict]:
        """Create wallet"""
        if operate.user_account is None:
            return JSONResponse(
                content={"error": "Cannot create wallet; User account does not exist!"},
                status_code=400,
            )

        if operate.password is None:
            return JSONResponse(
                content={"error": "You need to login before creating a wallet"},
                status_code=401,
            )

        data = await request.json()
        ledger_type = LedgerType(data["ledger_type"])
        manager = operate.wallet_manager
        if manager.exists(ledger_type=ledger_type):
            return JSONResponse(
                content={
                    "wallet": manager.load(ledger_type=ledger_type).json,
                    "mnemonic": None,
                }
            )
        wallet, mnemonic = manager.create(ledger_type=ledger_type)
        return JSONResponse(content={"wallet": wallet.json, "mnemonic": mnemonic})

    @app.get("/api/extended/wallet")
    @with_retries
    async def _get_wallet_safe(request: Request) -> t.List[t.Dict]:
        """Get wallets."""
        wallets = []
        for wallet in operate.wallet_manager:
            wallets.append(wallet.extended_json)
        return JSONResponse(content=wallets)

    @app.get("/api/wallet/safe")
    @with_retries
    async def _get_safes(request: Request) -> t.List[t.Dict]:
        """Create wallet safe"""
        all_safes = []
        for wallet in operate.wallet_manager:
            safes = []
            if wallet.safes is not None:
                safes = list(wallet.safes.values())
            all_safes.append({wallet.ledger_type: safes})
        return JSONResponse(content=all_safes)

    @app.get("/api/wallet/safe/{chain}")
    @with_retries
    async def _get_safe(request: Request) -> t.List[t.Dict]:
        """Get safe address"""
        chain = Chain.from_string(request.path_params["chain"])
        ledger_type = chain.ledger_type
        manager = operate.wallet_manager
        if not manager.exists(ledger_type=ledger_type):
            return JSONResponse(
                content={"error": "Wallet does not exist"},
                status_code=404,
            )
        safes = manager.load(ledger_type=ledger_type).safes
        if safes is None or safes.get(chain) is None:
            return JSONResponse(content={"error": "No safes found"})

        return JSONResponse(
            content={
                "safe": safes[chain],
            },
        )

    @app.post("/api/wallet/safe")
    async def _create_safe(  # pylint: disable=too-many-return-statements
        request: Request,
    ) -> t.List[t.Dict]:
        """Create wallet safe"""
        if operate.user_account is None:
            return JSONResponse(
                content={"error": "Cannot create safe; User account does not exist!"},
                status_code=400,
            )

        if operate.password is None:
            return JSONResponse(
                content={"error": "You need to login before creating a safe"},
                status_code=401,
            )

        data = await request.json()

<<<<<<< HEAD
=======
        if "initial_funds" in data and "transfer_excess_assets" in data:
            return JSONResponse(
                content={
                    "error": "You can only specify 'initial_funds' or 'transfer_excess_assets', but not both."
                },
                status_code=400,
            )

>>>>>>> 64da4a9a
        logger.info(f"POST /api/wallet/safe {data=}")

        chain = Chain(data["chain"])
        ledger_type = chain.ledger_type
        manager = operate.wallet_manager
        if not manager.exists(ledger_type=ledger_type):
            return JSONResponse(content={"error": "Wallet does not exist"})

        wallet = manager.load(ledger_type=ledger_type)
        if wallet.safes is not None and wallet.safes.get(chain) is not None:
            return JSONResponse(
                content={
                    "safe": wallet.safes.get(chain),
                    "message": f"Safe already exists {chain=}.",
                }
            )

        ledger_api = wallet.ledger_api(chain=chain)
        safes = t.cast(t.Dict[Chain, str], wallet.safes)

        backup_owner = data.get("backup_owner")
        if backup_owner:
            backup_owner = ledger_api.api.to_checksum_address(backup_owner)

<<<<<<< HEAD
        create_tx = wallet.create_safe(  # pylint: disable=no-member
            chain=chain,
            backup_owner=backup_owner,
        )

        safe_address = t.cast(str, safes.get(chain))

        transfer_excess_assets = (
            str(data.get("transfer_excess_assets", "false")).lower() == "true"
        )
        initial_funds = data.get("initial_funds", DEFAULT_NEW_SAFE_FUNDS_AMOUNT[chain])

        if transfer_excess_assets:
            balances = get_assets_balances(
                ledger_api=ledger_api,
                addresses=[wallet.address],
                asset_addresses=[ZERO_ADDRESS, OLAS[Chain(chain)], USDC[Chain(chain)]],
                raise_on_invalid_address=False,
            )[wallet.address]

            initial_funds = {}
            keep_funds = {
                ZERO_ADDRESS: ServiceManager.get_master_eoa_native_funding_values(
                    master_safe_exists=False,
                    chain=Chain(chain),
                    balance=balances.get(ZERO_ADDRESS, 0),
                )["topup"]
            }
            for asset, balance in balances.items():
                if balance > 0:
                    initial_funds[asset] = max(balance - keep_funds.get(asset, 0), 0)

        logger.info(f"POST /api/wallet/safe Computed {initial_funds=}")

        transfer_txs = {}
        for asset, amount in initial_funds.items():
            tx_hash = wallet.transfer_asset(
                to=safe_address,
                amount=int(amount),
                chain=chain,
                asset=asset,
                from_safe=False,
            )
            transfer_txs[asset] = tx_hash

        return JSONResponse(
            content={
                "create_tx": create_tx,
                "transfer_txs": transfer_txs,
                "safe": safes.get(chain),
                "message": "Safe created!",
            }
        )

    # TODO possibly unused endpoint
    @app.post("/api/wallet/safes")
    @with_retries
    async def _create_safes(request: Request) -> t.List[t.Dict]:
        """Create wallet safes"""
        if operate.user_account is None:
            return JSONResponse(
                content={"error": "Cannot create safe; User account does not exist!"},
                status_code=400,
            )
=======
        # A default nonzero balance might be required on the Safe after creation.
        # This is possibly required to estimate gas in protocol transactions.
        initial_funds = data.get("initial_funds", DEFAULT_NEW_SAFE_FUNDS[chain])
        transfer_excess_assets = (
            str(data.get("transfer_excess_assets", "false")).lower() == "true"
        )

        if transfer_excess_assets:
            asset_addresses = {ZERO_ADDRESS} | {token[chain] for token in ERC20_TOKENS}
            balances = get_assets_balances(
                ledger_api=ledger_api,
                addresses={wallet.address},
                asset_addresses=asset_addresses,
                raise_on_invalid_address=False,
            )[wallet.address]
            initial_funds = subtract_dicts(balances, DEFAULT_MASTER_EOA_FUNDS[chain])
>>>>>>> 64da4a9a

        logger.info(f"POST /api/wallet/safe Computed {initial_funds=}")

        try:
            create_tx = wallet.create_safe(  # pylint: disable=no-member
                chain=chain,
                backup_owner=backup_owner,
            )

            safe_address = t.cast(str, safes.get(chain))

            transfer_txs = {}
            for asset, amount in initial_funds.items():
                tx_hash = wallet.transfer_asset(
                    to=safe_address,
                    amount=int(amount),
                    chain=chain,
                    asset=asset,
                    from_safe=False,
                )
                transfer_txs[asset] = tx_hash

            return JSONResponse(
                content={
                    "create_tx": create_tx,
                    "transfer_txs": transfer_txs,
                    "safe": safes.get(chain),
                    "message": "Safe created!",
                }
            )
        except Exception as e:  # pylint: disable=broad-except
            logger.error(traceback.format_exc())
            return JSONResponse(
                status_code=500,
                content={"error": str(e), "traceback": traceback.format_exc()},
            )

    @app.put("/api/wallet/safe")
    @with_retries
    async def _update_safe(request: Request) -> t.List[t.Dict]:
        """Update wallet safe"""
        # TODO: Extract login check as decorator
        if operate.user_account is None:
            return JSONResponse(
                content={"error": "Cannot update safe; User account does not exist!"},
                status_code=400,
            )

        if operate.password is None:
            return JSONResponse(
                content={"error": "You need to login before updating a safe."},
                status_code=401,
            )

        data = await request.json()

        if "chain" not in data:
            return JSONResponse(
                content={"error": "You need to specify a chain to update a safe."},
                status_code=401,
            )

        chain = Chain(data["chain"])
        ledger_type = chain.ledger_type
        manager = operate.wallet_manager
        if not manager.exists(ledger_type=ledger_type):
            return JSONResponse(
                content={"error": "Wallet does not exist"},
                status_code=401,
            )

        wallet = manager.load(ledger_type=ledger_type)
        ledger_api = wallet.ledger_api(chain=chain)

        backup_owner = data.get("backup_owner")
        if backup_owner:
            backup_owner = ledger_api.api.to_checksum_address(backup_owner)

        backup_owner_updated = wallet.update_backup_owner(
            chain=chain,
            backup_owner=backup_owner,  # Optional value, it's fine to provide 'None' (set no backup owner/remove backup owner)
        )
        message = (
            "Backup owner updated."
            if backup_owner_updated
            else "No changes on backup owner. The backup owner provided matches the current one."
        )
        return JSONResponse(
            content={
                "wallet": wallet.json,
                "chain": chain.value,
                "backup_owner_updated": backup_owner_updated,
                "message": message,
            }
        )

    @app.get("/api/v2/services")
    @with_retries
    async def _get_services(request: Request) -> JSONResponse:
        """Get all services."""
        return JSONResponse(content=operate.service_manager().json)

    @app.get("/api/v2/service/{service_config_id}")
    @with_retries
    async def _get_service(request: Request) -> JSONResponse:
        """Get a service."""
        service_config_id = request.path_params["service_config_id"]

        if not operate.service_manager().exists(service_config_id=service_config_id):
            return service_not_found_error(service_config_id=service_config_id)
        return JSONResponse(
            content=(
                operate.service_manager()
                .load(
                    service_config_id=service_config_id,
                )
                .json
            )
        )

    @app.get("/api/v2/service/{service_config_id}/deployment")
    @with_retries
    async def _get_service_deployment(request: Request) -> JSONResponse:
        """Get a service deployment."""
        service_config_id = request.path_params["service_config_id"]

        if not operate.service_manager().exists(service_config_id=service_config_id):
            return service_not_found_error(service_config_id=service_config_id)

        service = operate.service_manager().load(service_config_id=service_config_id)
        deployment_json = service.deployment.json
        deployment_json["healthcheck"] = service.get_latest_healthcheck()
        return JSONResponse(content=deployment_json)

    @app.get("/api/v2/service/{service_config_id}/refill_requirements")
    @with_retries
    async def _get_refill_requirements(request: Request) -> JSONResponse:
        """Get the service refill requirements."""
        service_config_id = request.path_params["service_config_id"]

        if not operate.service_manager().exists(service_config_id=service_config_id):
            return service_not_found_error(service_config_id=service_config_id)

        return JSONResponse(
            content=operate.service_manager().refill_requirements(
                service_config_id=service_config_id
            )
        )

    @app.post("/api/v2/service")
    @with_retries
    async def _create_services_v2(request: Request) -> JSONResponse:
        """Create a service."""
        if operate.password is None:
            return USER_NOT_LOGGED_IN_ERROR
        template = await request.json()
        manager = operate.service_manager()
        output = manager.create(service_template=template)

        return JSONResponse(content=output.json)

    @app.post("/api/v2/service/{service_config_id}")
    @with_retries
    async def _deploy_and_run_service(request: Request) -> JSONResponse:
        """Deploy a service."""
        if operate.password is None:
            return USER_NOT_LOGGED_IN_ERROR

        pause_all_services()
        service_config_id = request.path_params["service_config_id"]
        manager = operate.service_manager()

        if not manager.exists(service_config_id=service_config_id):
            return service_not_found_error(service_config_id=service_config_id)

        def _fn() -> None:
            # deploy_service_onchain_from_safe includes stake_service_on_chain_from_safe
            manager.deploy_service_onchain_from_safe(
                service_config_id=service_config_id
            )
            manager.fund_service(service_config_id=service_config_id)
            manager.deploy_service_locally(service_config_id=service_config_id)

        await run_in_executor(_fn)
        schedule_funding_job(service_config_id=service_config_id)
        schedule_healthcheck_job(service_config_id=service_config_id)

        return JSONResponse(
            content=(
                operate.service_manager().load(service_config_id=service_config_id).json
            )
        )

    @app.put("/api/v2/service/{service_config_id}")
    @app.patch("/api/v2/service/{service_config_id}")
    @with_retries
    async def _update_service(request: Request) -> JSONResponse:
        """Update a service."""
        if operate.password is None:
            return USER_NOT_LOGGED_IN_ERROR

        service_config_id = request.path_params["service_config_id"]
        manager = operate.service_manager()

        if not manager.exists(service_config_id=service_config_id):
            return service_not_found_error(service_config_id=service_config_id)

        template = await request.json()
        allow_different_service_public_id = template.get(
            "allow_different_service_public_id", False
        )

        if request.method == "PUT":
            partial_update = False
        else:
            partial_update = True

        logger.info(
            f"_update_service {partial_update=} {allow_different_service_public_id=}"
        )

        output = manager.update(
            service_config_id=service_config_id,
            service_template=template,
            allow_different_service_public_id=allow_different_service_public_id,
            partial_update=partial_update,
        )

        return JSONResponse(content=output.json)

    @app.put("/api/v2/services")
    @with_retries
    async def _update_all_services(request: Request) -> JSONResponse:
        """Update all services of matching the public id referenced in the hash."""
        if operate.password is None:
            return USER_NOT_LOGGED_IN_ERROR

        manager = operate.service_manager()
        template = await request.json()
        updated_services = manager.update_all_matching(service_template=template)

        return JSONResponse(content=updated_services)

    @app.post("/api/v2/service/{service_config_id}/deployment/stop")
    @with_retries
    async def _stop_service_locally(request: Request) -> JSONResponse:
        """Stop a service deployment."""

        # No authentication required to stop services.

        service_config_id = request.path_params["service_config_id"]
        manager = operate.service_manager()

        if not manager.exists(service_config_id=service_config_id):
            return service_not_found_error(service_config_id=service_config_id)

        service = operate.service_manager().load(service_config_id=service_config_id)
        service.remove_latest_healthcheck()
        deployment = service.deployment
        health_checker.stop_for_service(service_config_id=service_config_id)

        await run_in_executor(deployment.stop)
        logger.info(f"Cancelling funding job for {service_config_id}")
        cancel_funding_job(service_config_id=service_config_id)
        return JSONResponse(content=deployment.json)

    @app.post("/api/v2/service/{service_config_id}/onchain/withdraw")
    @with_retries
    async def _withdraw_onchain(request: Request) -> JSONResponse:
        """Withdraw all the funds from a service."""

        if operate.password is None:
            return USER_NOT_LOGGED_IN_ERROR

        service_config_id = request.path_params["service_config_id"]
        service_manager = operate.service_manager()

        if not service_manager.exists(service_config_id=service_config_id):
            return service_not_found_error(service_config_id=service_config_id)

        withdrawal_address = (await request.json()).get("withdrawal_address")
        if withdrawal_address is None:
            return JSONResponse(
                content={"error": "withdrawal_address is required"},
                status_code=400,
            )

        try:
            pause_all_services()
            service = service_manager.load(service_config_id=service_config_id)

            # terminate the service on chain
            for chain in service.chain_configs:
                service_manager.terminate_service_on_chain_from_safe(
                    service_config_id=service_config_id,
                    chain=chain,
                    withdrawal_address=withdrawal_address,
                )

            # drain the master safe and master signer for the home chain
            chain = Chain(service.home_chain)
            master_wallet = service_manager.wallet_manager.load(
                ledger_type=chain.ledger_type
            )

            # drain the master safe
            logger.info(
                f"Draining the Master Safe {master_wallet.safes[chain]} on chain {chain.value} (withdrawal address {withdrawal_address})."
            )
            master_wallet.drain(
                withdrawal_address=withdrawal_address,
                chain=chain,
                from_safe=True,
            )

            # drain the master signer
            logger.info(
                f"Draining the Master Signer {master_wallet.address} on chain {chain.value} (withdrawal address {withdrawal_address})."
            )
            master_wallet.drain(
                withdrawal_address=withdrawal_address,
                chain=chain,
                from_safe=False,
            )
        except Exception as e:  # pylint: disable=broad-except
            logger.error(traceback.format_exc())
            return JSONResponse(
                status_code=500,
                content={"error": str(e), "traceback": traceback.format_exc()},
            )

        return JSONResponse(content={"error": None})

    @app.post("/api/bridge/bridge_refill_requirements")
    @with_retries
    async def _bridge_refill_requirements(request: Request) -> JSONResponse:
        """Get the bridge refill requirements."""
        if operate.password is None:
            return USER_NOT_LOGGED_IN_ERROR

        try:
            data = await request.json()
            output = operate.bridge_manager().bridge_refill_requirements(
                requests_params=data["bridge_requests"],
                force_update=data.get("force_update", False),
            )

            return JSONResponse(
                content=output,
                status_code=HTTPStatus.OK,
            )
        except ValueError as e:
            return JSONResponse(
                content={"error": str(e)}, status_code=HTTPStatus.BAD_REQUEST
            )
        except Exception as e:  # pylint: disable=broad-except
            return JSONResponse(
                content={"error": str(e), "traceback": traceback.format_exc()},
                status_code=HTTPStatus.INTERNAL_SERVER_ERROR,
            )

    @app.post("/api/bridge/execute")
    @with_retries
    async def _bridge_execute(request: Request) -> JSONResponse:
        """Get the bridge refill requirements."""
        if operate.password is None:
            return USER_NOT_LOGGED_IN_ERROR

        try:
            data = await request.json()
            output = operate.bridge_manager().execute_bundle(bundle_id=data["id"])

            return JSONResponse(
                content=output,
                status_code=HTTPStatus.OK,
            )
        except ValueError as e:
            return JSONResponse(
                content={"error": str(e)}, status_code=HTTPStatus.BAD_REQUEST
            )
        except Exception as e:  # pylint: disable=broad-except
            return JSONResponse(
                content={"error": str(e), "traceback": traceback.format_exc()},
                status_code=HTTPStatus.INTERNAL_SERVER_ERROR,
            )

    @app.get("/api/bridge/status/{id}")
    @with_retries
    async def _bridge_status(request: Request) -> JSONResponse:
        """Get the bridge refill requirements."""

        quote_bundle_id = request.path_params["id"]

        try:
            output = operate.bridge_manager().get_status_json(bundle_id=quote_bundle_id)

            return JSONResponse(
                content=output,
                status_code=HTTPStatus.OK,
            )
        except ValueError as e:
            return JSONResponse(
                content={"error": str(e)}, status_code=HTTPStatus.BAD_REQUEST
            )
        except Exception as e:  # pylint: disable=broad-except
            return JSONResponse(
                content={"error": str(e), "traceback": traceback.format_exc()},
                status_code=HTTPStatus.INTERNAL_SERVER_ERROR,
            )

    return app


@group(name="operate")
def _operate() -> None:
    """Operate - deploy autonomous services."""


@_operate.command(name="daemon")
def _daemon(
    host: Annotated[str, params.String(help="HTTP server host string")] = "localhost",
    port: Annotated[int, params.Integer(help="HTTP server port")] = 8000,
    home: Annotated[
        t.Optional[Path], params.Directory(long_flag="--home", help="Home directory")
    ] = None,
) -> None:
    """Launch operate daemon."""
    app = create_app(home=home)

    server = Server(
        Config(
            app=app,
            host=host,
            port=port,
        )
    )
    app._server = server  # pylint: disable=protected-access
    server.run()


@_operate.command(name="quickstart")
def qs_start(
    config: Annotated[str, params.String(help="Quickstart config file path")],
    attended: Annotated[
        str, params.String(help="Run in attended/unattended mode (default: true")
    ] = "true",
    build_only: Annotated[
        bool, params.Boolean(help="Only build the service without running it")
    ] = False,
    skip_dependency_check: Annotated[
        bool,
        params.Boolean(help="Will skip the dependencies check for minting the service"),
    ] = False,
) -> None:
    """Quickstart."""
    os.environ["ATTENDED"] = attended.lower()
    operate = OperateApp()
    operate.setup()
    run_service(
        operate=operate,
        config_path=config,
        build_only=build_only,
        skip_dependency_check=skip_dependency_check,
    )


@_operate.command(name="quickstop")
def qs_stop(
    config: Annotated[str, params.String(help="Quickstart config file path")],
) -> None:
    """Quickstart."""
    operate = OperateApp()
    operate.setup()
    stop_service(operate=operate, config_path=config)


@_operate.command(name="terminate")
def qs_terminate(
    config: Annotated[str, params.String(help="Quickstart config file path")],
    attended: Annotated[
        str, params.String(help="Run in attended/unattended mode (default: true")
    ] = "true",
) -> None:
    """Terminate service."""
    os.environ["ATTENDED"] = attended.lower()
    operate = OperateApp()
    operate.setup()
    terminate_service(operate=operate, config_path=config)


@_operate.command(name="claim")
def qs_claim(
    config: Annotated[str, params.String(help="Quickstart config file path")],
    attended: Annotated[
        str, params.String(help="Run in attended/unattended mode (default: true")
    ] = "true",
) -> None:
    """Quickclaim staking rewards."""
    os.environ["ATTENDED"] = attended.lower()
    operate = OperateApp()
    operate.setup()
    claim_staking_rewards(operate=operate, config_path=config)


@_operate.command(name="reset-staking")
def qs_reset_staking(
    config: Annotated[str, params.String(help="Quickstart config file path")],
    attended: Annotated[
        str, params.String(help="Run in attended/unattended mode (default: true")
    ] = "true",
) -> None:
    """Reset staking."""
    os.environ["ATTENDED"] = attended.lower()
    operate = OperateApp()
    operate.setup()
    reset_staking(operate=operate, config_path=config)


@_operate.command(name="reset-password")
def qs_reset_password(
    attended: Annotated[
        str, params.String(help="Run in attended/unattended mode (default: true")
    ] = "true",
) -> None:
    """Reset password."""
    os.environ["ATTENDED"] = attended.lower()
    operate = OperateApp()
    operate.setup()
    reset_password(operate=operate)


@_operate.command(name="analyse-logs")
def qs_analyse_logs(  # pylint: disable=too-many-arguments
    config: Annotated[str, params.String(help="Quickstart config file path")],
    from_dir: Annotated[
        str,
        params.String(
            help="Path to the logs directory. If not provided, it is auto-detected.",
            default="",
        ),
    ],
    agent: Annotated[
        str,
        params.String(
            help="The agent name to analyze (default: 'aea_0').", default="aea_0"
        ),
    ],
    reset_db: Annotated[
        bool,
        params.Boolean(
            help="Use this flag to disable resetting the log database.", default=False
        ),
    ],
    start_time: Annotated[
        str,
        params.String(help="Start time in `YYYY-MM-DD H:M:S,MS` format.", default=""),
    ],
    end_time: Annotated[
        str, params.String(help="End time in `YYYY-MM-DD H:M:S,MS` format.", default="")
    ],
    log_level: Annotated[
        str,
        params.String(
            help="Logging level. (INFO, DEBUG, WARNING, ERROR, CRITICAL)",
            default="INFO",
        ),
    ],
    period: Annotated[int, params.Integer(help="Period ID.", default="")],
    round: Annotated[  # pylint: disable=redefined-builtin
        str, params.String(help="Round name.", default="")
    ],
    behaviour: Annotated[str, params.String(help="Behaviour name filter.", default="")],
    fsm: Annotated[
        bool, params.Boolean(help="Print only the FSM execution path.", default=False)
    ],
    include_regex: Annotated[
        str, params.String(help="Regex pattern to include in the result.", default="")
    ],
    exclude_regex: Annotated[
        str, params.String(help="Regex pattern to exclude from the result.", default="")
    ],
) -> None:
    """Analyse the logs of an agent."""
    operate = OperateApp()
    operate.setup()
    analyse_logs(
        operate=operate,
        config_path=config,
        from_dir=from_dir,
        agent=agent,
        reset_db=reset_db,
        start_time=start_time,
        end_time=end_time,
        log_level=log_level,
        period=period,
        round=round,
        behaviour=behaviour,
        fsm=fsm,
        include_regex=include_regex,
        exclude_regex=exclude_regex,
    )


def main() -> None:
    """CLI entry point."""
    run(cli=_operate)


if __name__ == "__main__":
    main()<|MERGE_RESOLUTION|>--- conflicted
+++ resolved
@@ -43,18 +43,13 @@
 
 from operate import services
 from operate.account.user import UserAccount
-<<<<<<< HEAD
 from operate.bridge.bridge import BridgeManager
-from operate.constants import KEY, KEYS, OPERATE_HOME, SERVICES, ZERO_ADDRESS
-from operate.ledger.profiles import DEFAULT_NEW_SAFE_FUNDS_AMOUNT, OLAS, USDC
-=======
-from operate.constants import KEY, KEYS, OPERATE_HOME, SERVICES, ZERO_ADDRESS
+from operate.constants import KEY, KEYS, OPERATE_HOME, SERVICES, ZERO_ADDRESS, ZERO_ADDRESS
 from operate.ledger.profiles import (
     DEFAULT_MASTER_EOA_FUNDS,
     DEFAULT_NEW_SAFE_FUNDS,
     ERC20_TOKENS,
-)
->>>>>>> 64da4a9a
+), OLAS, USDC
 from operate.migration import MigrationManager
 from operate.operate_types import Chain, DeploymentStatus, LedgerType
 from operate.quickstart.analyse_logs import analyse_logs
@@ -65,11 +60,9 @@
 from operate.quickstart.stop_service import stop_service
 from operate.quickstart.terminate_on_chain_service import terminate_service
 from operate.services.health_checker import HealthChecker
-<<<<<<< HEAD
+from operate.utils import subtract_dicts
+from operate.utils.gnosis import get_assets_balances
 from operate.services.manage import ServiceManager
-=======
-from operate.utils import subtract_dicts
->>>>>>> 64da4a9a
 from operate.utils.gnosis import get_assets_balances
 from operate.wallet.master import MasterWalletManager
 
@@ -628,8 +621,6 @@
 
         data = await request.json()
 
-<<<<<<< HEAD
-=======
         if "initial_funds" in data and "transfer_excess_assets" in data:
             return JSONResponse(
                 content={
@@ -638,7 +629,6 @@
                 status_code=400,
             )
 
->>>>>>> 64da4a9a
         logger.info(f"POST /api/wallet/safe {data=}")
 
         chain = Chain(data["chain"])
@@ -663,72 +653,6 @@
         if backup_owner:
             backup_owner = ledger_api.api.to_checksum_address(backup_owner)
 
-<<<<<<< HEAD
-        create_tx = wallet.create_safe(  # pylint: disable=no-member
-            chain=chain,
-            backup_owner=backup_owner,
-        )
-
-        safe_address = t.cast(str, safes.get(chain))
-
-        transfer_excess_assets = (
-            str(data.get("transfer_excess_assets", "false")).lower() == "true"
-        )
-        initial_funds = data.get("initial_funds", DEFAULT_NEW_SAFE_FUNDS_AMOUNT[chain])
-
-        if transfer_excess_assets:
-            balances = get_assets_balances(
-                ledger_api=ledger_api,
-                addresses=[wallet.address],
-                asset_addresses=[ZERO_ADDRESS, OLAS[Chain(chain)], USDC[Chain(chain)]],
-                raise_on_invalid_address=False,
-            )[wallet.address]
-
-            initial_funds = {}
-            keep_funds = {
-                ZERO_ADDRESS: ServiceManager.get_master_eoa_native_funding_values(
-                    master_safe_exists=False,
-                    chain=Chain(chain),
-                    balance=balances.get(ZERO_ADDRESS, 0),
-                )["topup"]
-            }
-            for asset, balance in balances.items():
-                if balance > 0:
-                    initial_funds[asset] = max(balance - keep_funds.get(asset, 0), 0)
-
-        logger.info(f"POST /api/wallet/safe Computed {initial_funds=}")
-
-        transfer_txs = {}
-        for asset, amount in initial_funds.items():
-            tx_hash = wallet.transfer_asset(
-                to=safe_address,
-                amount=int(amount),
-                chain=chain,
-                asset=asset,
-                from_safe=False,
-            )
-            transfer_txs[asset] = tx_hash
-
-        return JSONResponse(
-            content={
-                "create_tx": create_tx,
-                "transfer_txs": transfer_txs,
-                "safe": safes.get(chain),
-                "message": "Safe created!",
-            }
-        )
-
-    # TODO possibly unused endpoint
-    @app.post("/api/wallet/safes")
-    @with_retries
-    async def _create_safes(request: Request) -> t.List[t.Dict]:
-        """Create wallet safes"""
-        if operate.user_account is None:
-            return JSONResponse(
-                content={"error": "Cannot create safe; User account does not exist!"},
-                status_code=400,
-            )
-=======
         # A default nonzero balance might be required on the Safe after creation.
         # This is possibly required to estimate gas in protocol transactions.
         initial_funds = data.get("initial_funds", DEFAULT_NEW_SAFE_FUNDS[chain])
@@ -745,7 +669,6 @@
                 raise_on_invalid_address=False,
             )[wallet.address]
             initial_funds = subtract_dicts(balances, DEFAULT_MASTER_EOA_FUNDS[chain])
->>>>>>> 64da4a9a
 
         logger.info(f"POST /api/wallet/safe Computed {initial_funds=}")
 
