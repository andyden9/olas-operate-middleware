# -*- coding: utf-8 -*-
# ------------------------------------------------------------------------------
#
#   Copyright 2024 Valory AG
#
#   Licensed under the Apache License, Version 2.0 (the "License");
#   you may not use this file except in compliance with the License.
#   You may obtain a copy of the License at
#
#       http://www.apache.org/licenses/LICENSE-2.0
#
#   Unless required by applicable law or agreed to in writing, software
#   distributed under the License is distributed on an "AS IS" BASIS,
#   WITHOUT WARRANTIES OR CONDITIONS OF ANY KIND, either express or implied.
#   See the License for the specific language governing permissions and
#   limitations under the License.
#
# ------------------------------------------------------------------------------

"""Operate app CLI module."""

import asyncio
import logging
import os
import signal
import traceback
import typing as t
import uuid
from pathlib import Path

from aea.helpers.logging import setup_logger
from clea import group, params, run
from compose.project import ProjectError
from docker.errors import APIError
from fastapi import FastAPI, Request
from fastapi.middleware.cors import CORSMiddleware
from fastapi.responses import JSONResponse
from typing_extensions import Annotated
from uvicorn.main import run as uvicorn

from operate import services
from operate.account.user import UserAccount
from operate.constants import KEY, KEYS, OPERATE, SERVICES
from operate.ledger import get_ledger_type_from_chain_type
from operate.types import ChainType, DeploymentStatus
from operate.wallet.master import MasterWalletManager


DEFAULT_HARDHAT_KEY = (
    "0xac0974bec39a17e36ba4a6b4d238ff944bacb478cbed5efcae784d7bf4f2ff80"
).encode()
DEFAULT_MAX_RETRIES = 3
USER_NOT_LOGGED_IN_ERROR = JSONResponse(
    content={"error": "User not logged in!"}, status_code=401
)


def service_not_found_error(service: str) -> JSONResponse:
    """Service not found error response"""
    return JSONResponse(
        content={"error": f"Service {service} not found"}, status_code=404
    )


class OperateApp:
    """Operate app."""

    def __init__(
        self,
        home: t.Optional[Path] = None,
        logger: t.Optional[logging.Logger] = None,
    ) -> None:
        """Initialize object."""
        super().__init__()
        self._path = (home or (Path.cwd() / OPERATE)).resolve()
        self._services = self._path / SERVICES
        self._keys = self._path / KEYS
        self._master_key = self._path / KEY
        self.setup()

        self.logger = logger or setup_logger(name="operate")
        self.keys_manager = services.manage.KeysManager(
            path=self._keys,
            logger=self.logger,
        )
        self.password: t.Optional[str] = os.environ.get("OPERATE_USER_PASSWORD")

    def create_user_account(self, password: str) -> UserAccount:
        """Create a user account."""
        self.password = password
        return UserAccount.new(
            password=password,
            path=self._path / "user.json",
        )

    def service_manager(self) -> services.manage.ServiceManager:
        """Load service manager."""
        return services.manage.ServiceManager(
            path=self._services,
            keys_manager=self.keys_manager,
            wallet_manager=self.wallet_manager,
            logger=self.logger,
        )

    @property
    def user_account(self) -> t.Optional[UserAccount]:
        """Load user account."""
        return (
            UserAccount.load(self._path / "user.json")
            if (self._path / "user.json").exists()
            else None
        )

    @property
    def wallet_manager(self) -> MasterWalletManager:
        """Load master wallet."""
        manager = MasterWalletManager(
            path=self._path / "wallets",
            password=self.password,
        )
        manager.setup()
        return manager

    def setup(self) -> None:
        """Make the root directory."""
        self._path.mkdir(exist_ok=True)
        self._services.mkdir(exist_ok=True)
        self._keys.mkdir(exist_ok=True)

    @property
    def json(self) -> dict:
        """Json representation of the app."""
        return {
            "name": "Operate HTTP server",
            "version": "0.1.0.rc0",
            "home": str(self._path),
        }


def create_app(  # pylint: disable=too-many-locals, unused-argument, too-many-statements
    home: t.Optional[Path] = None,
) -> FastAPI:
    """Create FastAPI object."""

    logger = setup_logger(name="operate")
    operate = OperateApp(home=home, logger=logger)
    funding_jobs: t.Dict[str, asyncio.Task] = {}
    healthcheck_jobs: t.Dict[str, asyncio.Task] = {}

    # Create shutdown endpoint
    shutdown_endpoint = uuid.uuid4().hex
    (operate._path / "operate.kill").write_text(  # pylint: disable=protected-access
        shutdown_endpoint
    )

    def schedule_funding_job(
        service: str,
        from_safe: bool = True,
    ) -> None:
        """Schedule a funding job."""
        logger.info(f"Starting funding job for {service}")
        if service in funding_jobs:
            logger.info(f"Cancelling existing funding job for {service}")
            cancel_funding_job(service=service)

        loop = asyncio.get_running_loop()
        funding_jobs[service] = loop.create_task(
            operate.service_manager().funding_job(
                hash=service,
                loop=loop,
                from_safe=from_safe,
            )
        )

    def schedule_healthcheck_job(
        service: str,
    ) -> None:
        """Schedule a healthcheck job."""
        logger.info(f"Starting healthcheck job for {service}")
        if service in healthcheck_jobs:
            logger.info(f"Cancelling existing healthcheck_jobs job for {service}")
            cancel_healthcheck_job(service=service)

        loop = asyncio.get_running_loop()
        healthcheck_jobs[service] = loop.create_task(
            operate.service_manager().healthcheck_job(
                hash=service,
            )
        )

    def cancel_funding_job(service: str) -> None:
        """Cancel funding job."""
        if service not in funding_jobs:
            return
        status = funding_jobs[service].cancel()
        if not status:
            logger.info(f"Funding job cancellation for {service} failed")

<<<<<<< HEAD
    def cancel_healthcheck_job(service: str) -> None:
        """Cancel healthcheck job."""
        if service not in healthcheck_jobs:
            return
        status = healthcheck_jobs[service].cancel()
        if not status:
            logger.info(f"Healthcheck job cancellation for {service} failed")
=======
    def pause_all_services_on_startup():
        logger.info(f"stopping services on startup")
        services = [i["hash"] for i in operate.service_manager().json]

        for service in services:
            if not operate.service_manager().exists(service=service):
                continue
            deployment = operate.service_manager().create_or_load(service).deployment
            if deployment.status == DeploymentStatus.DELETED:
                continue
            logger.info(f"stopping service {service}")
            deployment.stop(force=True)
            logger.info(f"Cancelling funding job for {service}")
            cancel_funding_job(service=service)
        logger.info(f"stopping services on startup: done")

    # on backend app started we assume there are now started agents, so we force to pause all
    pause_all_services_on_startup()
>>>>>>> f7fc8c65

    app = FastAPI()

    app.add_middleware(
        CORSMiddleware,
        allow_origins=["*"],
        allow_methods=["GET", "POST", "PUT", "DELETE"],
    )

    def with_retries(f: t.Callable) -> t.Callable:
        """Retries decorator."""

        async def _call(request: Request) -> JSONResponse:
            """Call the endpoint."""
            logger.info(f"Calling `{f.__name__}` with retries enabled")
            retries = 0
            errors = []
            while retries < DEFAULT_MAX_RETRIES:
                try:
                    return await f(request)
                except (APIError, ProjectError) as e:
                    logger.error(f"Error {e}\n{traceback.format_exc()}")
                    error = {"traceback": traceback.format_exc()}
                    if "has active endpoints" in e.explanation:
                        error["error"] = "Service is already running"
                    else:
                        error["error"] = str(e)
                    errors.append(error)
                    return JSONResponse(content={"errors": errors}, status_code=500)
                except Exception as e:  # pylint: disable=broad-except
                    errors.append(
                        {"error": str(e.args[0]), "traceback": traceback.format_exc()}
                    )
                    logger.error(f"Error {str(e.args[0])}\n{traceback.format_exc()}")
                retries += 1
            return JSONResponse(content={"errors": errors}, status_code=500)

        return _call

    @app.get(f"/{shutdown_endpoint}")
    async def _kill_server(request: Request) -> JSONResponse:
        """Kill backend server from inside."""
        os.kill(os.getpid(), signal.SIGINT)

    @app.get("/api")
    @with_retries
    async def _get_api(request: Request) -> JSONResponse:
        """Get API info."""
        return JSONResponse(content=operate.json)

    @app.get("/api/account")
    @with_retries
    async def _get_account(request: Request) -> t.Dict:
        """Get account information."""
        return {"is_setup": operate.user_account is not None}

    @app.post("/api/account")
    @with_retries
    async def _setup_account(request: Request) -> t.Dict:
        """Setup account."""
        if operate.user_account is not None:
            return JSONResponse(
                content={"error": "Account already exists"},
                status_code=400,
            )

        data = await request.json()
        operate.create_user_account(
            password=data["password"],
        )
        return JSONResponse(content={"error": None})

    @app.put("/api/account")
    @with_retries
    async def _update_password(request: Request) -> t.Dict:
        """Update password."""
        if operate.user_account is None:
            return JSONResponse(
                content={"error": "Account does not exist"},
                status_code=400,
            )

        data = await request.json()
        try:
            operate.user_account.update(
                old_password=data["old_password"],
                new_password=data["new_password"],
            )
            return JSONResponse(content={"error": None})
        except ValueError as e:
            return JSONResponse(
                content={"error": str(e), "traceback": traceback.format_exc()},
                status_code=400,
            )

    @app.post("/api/account/login")
    @with_retries
    async def _validate_password(request: Request) -> t.Dict:
        """Validate password."""
        if operate.user_account is None:
            return JSONResponse(
                content={"error": "Account does not exist"},
                status_code=400,
            )

        data = await request.json()
        if not operate.user_account.is_valid(password=data["password"]):
            return JSONResponse(
                content={"error": "Password is not valid"},
                status_code=401,
            )

        operate.password = data["password"]
        return JSONResponse(
            content={"message": "Login successful"},
            status_code=200,
        )

    @app.get("/api/wallet")
    @with_retries
    async def _get_wallets(request: Request) -> t.List[t.Dict]:
        """Get wallets."""
        wallets = []
        for wallet in operate.wallet_manager:
            wallets.append(wallet.json)
        return JSONResponse(content=wallets)

    @app.get("/api/wallet/{chain}")
    @with_retries
    async def _get_wallet_by_chain(request: Request) -> t.List[t.Dict]:
        """Create wallet safe"""
        ledger_type = get_ledger_type_from_chain_type(
            chain=ChainType.from_string(request.path_params["chain"])
        )
        manager = operate.wallet_manager
        if not manager.exists(ledger_type=ledger_type):
            return JSONResponse(
                content={"error": "Wallet does not exist"},
                status_code=404,
            )
        return JSONResponse(
            content=manager.load(ledger_type=ledger_type).json,
        )

    @app.post("/api/wallet")
    @with_retries
    async def _create_wallet(request: Request) -> t.List[t.Dict]:
        """Create wallet"""
        if operate.user_account is None:
            return JSONResponse(
                content={"error": "Cannot create wallet; User account does not exist!"},
                status_code=400,
            )

        if operate.password is None:
            return JSONResponse(
                content={"error": "You need to login before creating a wallet"},
                status_code=401,
            )

        data = await request.json()
        chain_type = ChainType(data["chain_type"])
        ledger_type = get_ledger_type_from_chain_type(chain=chain_type)
        manager = operate.wallet_manager
        if manager.exists(ledger_type=ledger_type):
            return JSONResponse(
                content={
                    "wallet": manager.load(ledger_type=ledger_type).json,
                    "mnemonic": None,
                }
            )
        wallet, mnemonic = manager.create(ledger_type=ledger_type)
        return JSONResponse(content={"wallet": wallet.json, "mnemonic": mnemonic})

    @app.get("/api/wallet/safe")
    @with_retries
    async def _get_safes(request: Request) -> t.List[t.Dict]:
        """Create wallet safe"""
        safes = []
        for wallet in operate.wallet_manager:
            safes.append({wallet.ledger_type: wallet.safe})
        return JSONResponse(content=safes)

    @app.get("/api/wallet/safe/{chain}")
    @with_retries
    async def _get_safe(request: Request) -> t.List[t.Dict]:
        """Create wallet safe"""
        ledger_type = get_ledger_type_from_chain_type(
            chain=ChainType.from_string(request.path_params["chain"])
        )
        manager = operate.wallet_manager
        if not manager.exists(ledger_type=ledger_type):
            return JSONResponse(
                content={"error": "Wallet does not exist"},
                status_code=404,
            )
        return JSONResponse(
            content={
                "safe": manager.load(ledger_type=ledger_type).safe,
            },
        )

    @app.post("/api/wallet/safe")
    @with_retries
    async def _create_safe(request: Request) -> t.List[t.Dict]:
        """Create wallet safe"""
        if operate.user_account is None:
            return JSONResponse(
                content={"error": "Cannot create safe; User account does not exist!"},
                status_code=400,
            )

        if operate.password is None:
            return JSONResponse(
                content={"error": "You need to login before creating a safe"},
                status_code=401,
            )

        data = await request.json()
        chain_type = ChainType(data["chain_type"])
        ledger_type = get_ledger_type_from_chain_type(chain=chain_type)
        manager = operate.wallet_manager
        if not manager.exists(ledger_type=ledger_type):
            return JSONResponse(content={"error": "Wallet does not exist"})

        wallet = manager.load(ledger_type=ledger_type)
        if wallet.safe is not None:
            return JSONResponse(
                content={"safe": wallet.safe, "message": "Safe already exists!"}
            )

        wallet.create_safe(  # pylint: disable=no-member
            chain_type=chain_type,
            owner=data.get("owner"),
        )
        wallet.transfer(
            to=t.cast(str, wallet.safe),
            amount=int(1e18),
            chain_type=chain_type,
            from_safe=False,
        )
        return JSONResponse(content={"safe": wallet.safe, "message": "Safe created!"})

    @app.put("/api/wallet/safe")
    @with_retries
    async def _update_safe(request: Request) -> t.List[t.Dict]:
        """Create wallet safe"""
        # TODO: Extract login check as decorator
        if operate.user_account is None:
            return JSONResponse(
                content={"error": "Cannot create safe; User account does not exist!"},
                status_code=400,
            )

        if operate.password is None:
            return JSONResponse(
                content={"error": "You need to login before creating a safe"},
                status_code=401,
            )

        data = await request.json()
        chain_type = ChainType(data["chain_type"])
        ledger_type = get_ledger_type_from_chain_type(chain=chain_type)
        manager = operate.wallet_manager
        if not manager.exists(ledger_type=ledger_type):
            return JSONResponse(content={"error": "Wallet does not exist"})

        wallet = manager.load(ledger_type=ledger_type)
        wallet.add_or_swap_owner(
            chain_type=chain_type,
            owner=data.get("owner"),
        )
        return JSONResponse(content=wallet.json)

    @app.get("/api/services")
    @with_retries
    async def _get_services(request: Request) -> JSONResponse:
        """Get available services."""
        return JSONResponse(content=operate.service_manager().json)

    @app.post("/api/services")
    @with_retries
    async def _create_services(request: Request) -> JSONResponse:
        """Create a service."""
        if operate.password is None:
            return USER_NOT_LOGGED_IN_ERROR
        template = await request.json()
        manager = operate.service_manager()
        update = False
        if len(manager.json) > 0:
            old_hash = manager.json[0]["hash"]
            if old_hash == template["hash"]:
                logger.info(f'Loading service {template["hash"]}')
                service = manager.create_or_load(
                    hash=template["hash"],
                    rpc=template["configuration"]["rpc"],
                    on_chain_user_params=services.manage.OnChainUserParams.from_json(
                        template["configuration"]
                    ),
                )
            else:
                logger.info(f"Updating service from {old_hash} to " + template["hash"])
                service = manager.update_service(
                    old_hash=old_hash,
                    new_hash=template["hash"],
                    rpc=template["configuration"]["rpc"],
                    on_chain_user_params=services.manage.OnChainUserParams.from_json(
                        template["configuration"]
                    ),
                    from_safe=True,
                )
                update = True
        else:
            logger.info(f'Creating service {template["hash"]}')
            service = manager.create_or_load(
                hash=template["hash"],
                rpc=template["configuration"]["rpc"],
                on_chain_user_params=services.manage.OnChainUserParams.from_json(
                    template["configuration"]
                ),
            )

        if template.get("deploy", False):
            manager.deploy_service_onchain_from_safe(hash=service.hash, update=update)
            manager.stake_service_on_chain_from_safe(hash=service.hash)
            manager.fund_service(hash=service.hash)
            manager.deploy_service_locally(hash=service.hash)
            schedule_funding_job(service=service.hash)
            schedule_healthcheck_job(service=service.hash)

        return JSONResponse(
            content=operate.service_manager().create_or_load(hash=service.hash).json
        )

    @app.put("/api/services")
    @with_retries
    async def _update_services(request: Request) -> JSONResponse:
        """Create a service."""
        if operate.password is None:
            return USER_NOT_LOGGED_IN_ERROR
        template = await request.json()
        service = operate.service_manager().update_service(
            old_hash=template["old_service_hash"],
            new_hash=template["new_service_hash"],
        )
        if template.get("deploy", False):
            manager = operate.service_manager()
            manager.deploy_service_onchain_from_safe(hash=service.hash, update=True)
            manager.stake_service_on_chain_from_safe(hash=service.hash)
            manager.fund_service(hash=service.hash)
            manager.deploy_service_locally(hash=service.hash)
            schedule_funding_job(service=service.hash)
            schedule_healthcheck_job(service=service.hash)

        return JSONResponse(content=service.json)

    @app.get("/api/services/{service}")
    @with_retries
    async def _get_service(request: Request) -> JSONResponse:
        """Create a service."""
        if not operate.service_manager().exists(service=request.path_params["service"]):
            return service_not_found_error(service=request.path_params["service"])
        return JSONResponse(
            content=(
                operate.service_manager()
                .create_or_load(
                    hash=request.path_params["service"],
                )
                .json
            )
        )

    @app.post("/api/services/{service}/onchain/deploy")
    @with_retries
    async def _deploy_service_onchain(request: Request) -> JSONResponse:
        """Create a service."""
        if not operate.service_manager().exists(service=request.path_params["service"]):
            return service_not_found_error(service=request.path_params["service"])
        if operate.password is None:
            return USER_NOT_LOGGED_IN_ERROR
        operate.service_manager().deploy_service_onchain(
            hash=request.path_params["service"]
        )
        operate.service_manager().stake_service_on_chain(
            hash=request.path_params["service"]
        )
        return JSONResponse(
            content=(
                operate.service_manager()
                .create_or_load(hash=request.path_params["service"])
                .json
            )
        )

    @app.post("/api/services/{service}/onchain/stop")
    @with_retries
    async def _stop_service_onchain(request: Request) -> JSONResponse:
        """Create a service."""
        if not operate.service_manager().exists(service=request.path_params["service"]):
            return service_not_found_error(service=request.path_params["service"])
        if operate.password is None:
            return USER_NOT_LOGGED_IN_ERROR
        operate.service_manager().terminate_service_on_chain(
            hash=request.path_params["service"]
        )
        operate.service_manager().unbond_service_on_chain(
            hash=request.path_params["service"]
        )
        operate.service_manager().unstake_service_on_chain(
            hash=request.path_params["service"]
        )
        return JSONResponse(
            content=(
                operate.service_manager()
                .create_or_load(hash=request.path_params["service"])
                .json
            )
        )

    @app.get("/api/services/{service}/deployment")
    @with_retries
    async def _get_service_deployment(request: Request) -> JSONResponse:
        """Create a service."""
        if not operate.service_manager().exists(service=request.path_params["service"]):
            return service_not_found_error(service=request.path_params["service"])
        return JSONResponse(
            content=operate.service_manager()
            .create_or_load(
                request.path_params["service"],
            )
            .deployment.json
        )

    @app.post("/api/services/{service}/deployment/build")
    @with_retries
    async def _build_service_locally(request: Request) -> JSONResponse:
        """Create a service."""
        if not operate.service_manager().exists(service=request.path_params["service"]):
            return service_not_found_error(service=request.path_params["service"])
        deployment = (
            operate.service_manager()
            .create_or_load(
                request.path_params["service"],
            )
            .deployment
        )
        deployment.build(force=True)
        return JSONResponse(content=deployment.json)

    @app.post("/api/services/{service}/deployment/start")
    @with_retries
    async def _start_service_locally(request: Request) -> JSONResponse:
        """Create a service."""
        if not operate.service_manager().exists(service=request.path_params["service"]):
            return service_not_found_error(service=request.path_params["service"])
        service = request.path_params["service"]
        manager = operate.service_manager()
        manager.deploy_service_onchain(hash=service)
        manager.stake_service_on_chain(hash=service)
        manager.fund_service(hash=service)
        manager.deploy_service_locally(hash=service, force=True)
        schedule_funding_job(service=service)
        schedule_healthcheck_job(service=service.hash)
        return JSONResponse(content=manager.create_or_load(service).deployment)

    @app.post("/api/services/{service}/deployment/stop")
    @with_retries
    async def _stop_service_locally(request: Request) -> JSONResponse:
        """Create a service."""
        if not operate.service_manager().exists(service=request.path_params["service"]):
            return service_not_found_error(service=request.path_params["service"])
        service = request.path_params["service"]
        deployment = operate.service_manager().create_or_load(service).deployment
        deployment.stop()
        logger.info(f"Cancelling funding job for {service}")
        cancel_funding_job(service=service)
        return JSONResponse(content=deployment.json)

    @app.post("/api/services/{service}/deployment/delete")
    @with_retries
    async def _delete_service_locally(request: Request) -> JSONResponse:
        """Create a service."""
        if not operate.service_manager().exists(service=request.path_params["service"]):
            return service_not_found_error(service=request.path_params["service"])
        # TODO: Drain safe before deleting service
        deployment = (
            operate.service_manager()
            .create_or_load(
                request.path_params["service"],
            )
            .deployment
        )
        deployment.delete()
        return JSONResponse(content=deployment.json)

    return app


@group(name="operate")
def _operate() -> None:
    """Operate - deploy autonomous services."""


@_operate.command(name="daemon")
def _daemon(
    host: Annotated[str, params.String(help="HTTP server host string")] = "localhost",
    port: Annotated[int, params.Integer(help="HTTP server port")] = 8000,
    home: Annotated[
        t.Optional[Path], params.Directory(long_flag="--home", help="Home directory")
    ] = None,
) -> None:
    """Launch operate daemon."""
    uvicorn(
        app=create_app(home=home),
        host=host,
        port=port,
    )


def main() -> None:
    """CLI entry point."""
    run(cli=_operate)


if __name__ == "__main__":
    main()<|MERGE_RESOLUTION|>--- conflicted
+++ resolved
@@ -196,15 +196,6 @@
         if not status:
             logger.info(f"Funding job cancellation for {service} failed")
 
-<<<<<<< HEAD
-    def cancel_healthcheck_job(service: str) -> None:
-        """Cancel healthcheck job."""
-        if service not in healthcheck_jobs:
-            return
-        status = healthcheck_jobs[service].cancel()
-        if not status:
-            logger.info(f"Healthcheck job cancellation for {service} failed")
-=======
     def pause_all_services_on_startup():
         logger.info(f"stopping services on startup")
         services = [i["hash"] for i in operate.service_manager().json]
@@ -221,9 +212,16 @@
             cancel_funding_job(service=service)
         logger.info(f"stopping services on startup: done")
 
+    def cancel_healthcheck_job(service: str) -> None:
+        """Cancel healthcheck job."""
+        if service not in healthcheck_jobs:
+            return
+        status = healthcheck_jobs[service].cancel()
+        if not status:
+            logger.info(f"Healthcheck job cancellation for {service} failed")
+
     # on backend app started we assume there are now started agents, so we force to pause all
     pause_all_services_on_startup()
->>>>>>> f7fc8c65
 
     app = FastAPI()
 
