// temporary during development
require("dotenv").config();
module.exports = {
  defaultNetwork: "hardhat",
  networks: {
    hardhat: {
<<<<<<< HEAD
      forking: { url: process.env.FORK_URL },
      chainId: process.env.CHAIN_ID || 100,
      port: process.env.PORT || 8545,
    },
  },

=======
      forking: {url: process.env.HARDHAT_GNOSIS_RPC},
      chainId: 100,
      port: process.env.PORT || 8545,      
    },
  },  
>>>>>>> 76ebf9fd
};<|MERGE_RESOLUTION|>--- conflicted
+++ resolved
@@ -4,18 +4,9 @@
   defaultNetwork: "hardhat",
   networks: {
     hardhat: {
-<<<<<<< HEAD
-      forking: { url: process.env.FORK_URL },
-      chainId: process.env.CHAIN_ID || 100,
-      port: process.env.PORT || 8545,
-    },
-  },
-
-=======
       forking: {url: process.env.HARDHAT_GNOSIS_RPC},
       chainId: 100,
       port: process.env.PORT || 8545,      
     },
   },  
->>>>>>> 76ebf9fd
 };