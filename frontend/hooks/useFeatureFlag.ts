import { z } from 'zod';

import { AgentType } from '@/enums/Agent';
import { assertRequired } from '@/types/Util';

import { useServices } from './useServices';

const FeatureFlagsSchema = z.enum([
  'manage-wallet',
  'withdraw-funds',
  'last-transactions',
  'rewards-streak',
  'staking-contract-section',
  'low-funds',
  'agent-activity',
  'backup-via-safe',
]);
type FeatureFlags = z.infer<typeof FeatureFlagsSchema>;

const FeaturesConfigSchema = z.record(
  z.nativeEnum(AgentType),
  z.record(FeatureFlagsSchema, z.boolean()),
);

/**
 * Feature flags configuration for each agent type
 * If true  - the feature is enabled
 * if false - the feature is disabled
 */
const FEATURES_CONFIG = FeaturesConfigSchema.parse({
  [AgentType.PredictTrader]: {
    'manage-wallet': true,
    'withdraw-funds': true,
    'last-transactions': true,
    'rewards-streak': true,
    'staking-contract-section': true,
    'low-funds': true,
    'agent-activity': false,
    'backup-via-safe': true,
  },
  [AgentType.Memeooorr]: {
    'manage-wallet': true,
    'withdraw-funds': false,
    'last-transactions': false,
    'rewards-streak': false,
    'staking-contract-section': false,
    'low-funds': false,
    'agent-activity': true,
    'backup-via-safe': true,
  },
  [AgentType.AgentsFunCelo]: {
    'manage-wallet': true,
    'withdraw-funds': false,
    'last-transactions': false,
    'rewards-streak': false,
    'staking-contract-section': false,
    'low-funds': false,
    'agent-activity': true,
    'backup-via-safe': true,
  },
  [AgentType.Modius]: {
    'manage-wallet': true,
    'withdraw-funds': false,
    'last-transactions': false,
    'rewards-streak': false,
    'staking-contract-section': false,
    'low-funds': false,
<<<<<<< HEAD
    'agent-activity': false,
    'backup-via-safe': false, // temporarily hidden until mode is available on safe https://app.safe.global/new-safe/create
=======
    'agent-activity': true,
    // temporarily hidden until mode is available on safe https://app.safe.global/new-safe/create
    'backup-via-safe': false,
>>>>>>> 0941f15d
  },
});

type FeatureFlagReturn<T extends FeatureFlags | FeatureFlags[]> =
  T extends FeatureFlags[] ? boolean[] : boolean;

/**
 * Hook to check if a feature flag is enabled for the selected agent
 * @example const isFeatureEnabled = useFeatureFlag('feature-name');
 */
export function useFeatureFlag<T extends FeatureFlags | FeatureFlags[]>(
  featureFlag: T,
): FeatureFlagReturn<T> {
  const { selectedAgentType } = useServices();
  // Ensure an agent is selected before using the feature flag
  assertRequired(
    selectedAgentType,
    'Feature Flag must be used within a ServicesProvider',
  );

  // Ensure the selected agent type is supported
  const selectedAgentFeatures = FEATURES_CONFIG[selectedAgentType];
  assertRequired(
    selectedAgentFeatures,
    `Agent type ${selectedAgentType} is not supported.`,
  );

  // If the feature flag is an array, return an array of booleans
  if (Array.isArray(featureFlag)) {
    return featureFlag.map(
      (flag) => selectedAgentFeatures[flag] ?? false,
    ) as FeatureFlagReturn<T>;
  }

  // Return the boolean value for the single feature flag
  return (selectedAgentFeatures[featureFlag as FeatureFlags] ??
    false) as FeatureFlagReturn<T>;
}<|MERGE_RESOLUTION|>--- conflicted
+++ resolved
@@ -65,14 +65,8 @@
     'rewards-streak': false,
     'staking-contract-section': false,
     'low-funds': false,
-<<<<<<< HEAD
-    'agent-activity': false,
+    'agent-activity': true,
     'backup-via-safe': false, // temporarily hidden until mode is available on safe https://app.safe.global/new-safe/create
-=======
-    'agent-activity': true,
-    // temporarily hidden until mode is available on safe https://app.safe.global/new-safe/create
-    'backup-via-safe': false,
->>>>>>> 0941f15d
   },
 });
 
