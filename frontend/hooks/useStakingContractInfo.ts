import { isNil } from 'lodash';
import { useContext } from 'react';

import { StakingContractInfoContext } from '@/context/StakingContractInfoProvider';
import { StakingProgramId } from '@/enums/StakingProgram';

export const useStakingContractContext = () => {
  const {
    activeStakingContractInfo,
    isPaused,
    isStakingContractInfoRecordLoaded,
    stakingContractInfoRecord,
    updateActiveStakingContractInfo,
    setIsPaused,
    isActiveStakingContractInfoLoaded,
  } = useContext(StakingContractInfoContext);
  return {
    isActiveStakingContractInfoLoaded,
    activeStakingContractInfo,
    isPaused,
    isStakingContractInfoRecordLoaded,
    stakingContractInfoRecord,
    updateActiveStakingContractInfo,
    setIsPaused,
  };
};

<<<<<<< HEAD
  const { selectedService } = useServices();

  // TODO: find a better way to handle this, currently stops react lifecycle hooks being implemented below it
  if (!selectedService || !activeStakingContractInfo)
    return {
      stakingContractInfoRecord,
      updateActiveStakingContractInfo,
      setIsPaused,
      isPaused,
    };
=======
export const useActiveStakingContractInfo = () => {
  const {
    activeStakingContractInfo,
    isActiveStakingContractInfoLoaded: isActiveStakingContractInfoLoaded,
  } = useStakingContractContext();
>>>>>>> 24190fd8

  const {
    serviceStakingState,
    serviceStakingStartTime,
    minimumStakingDuration,
    availableRewards,
    serviceIds,
    maxNumServices,
  } = activeStakingContractInfo ?? {};

  const isAgentEvicted = serviceStakingState === 2;

  const isServiceStaked =
    !!serviceStakingStartTime && serviceStakingState === 1;

  const isRewardsAvailable = availableRewards ?? 0 > 0;

  const hasEnoughServiceSlots =
    !isNil(serviceIds) &&
    !isNil(maxNumServices) &&
    serviceIds.length < maxNumServices;

  const hasEnoughRewardsAndSlots = isRewardsAvailable && hasEnoughServiceSlots;

  /**
   * Important: Assumes service is staked. Returns false for unstaked.
   * For example: minStakingDuration = 3 days
   *
   * - Service starts staking 1st June 00:01
   * - Service stops being active on 1st June 02:01 (after 2 hours)
   * - Contract will evict the service at 3rd June 02:02
   * - Now, cannot unstake the service until 4th June 00:01, because it hasn’t met the minStakingDuration of 3 days.
   * - IMPORTANT: Between 3rd June 02:02 and 4th June 00:01 the service is EVICTED and without the possibility of unstake and re-stake
   * - That is, user should not be able to run/start your agent if this condition is met.
   *
   */
  const isServiceStakedForMinimumDuration =
    !isNil(serviceStakingStartTime) &&
    !isNil(minimumStakingDuration) &&
    Math.round(Date.now() / 1000) - serviceStakingStartTime >=
      minimumStakingDuration;

  // Eviction expire time in seconds
  const evictionExpiresAt =
    (serviceStakingStartTime ?? 0) + (minimumStakingDuration ?? 0);

  const isEligibleForStaking =
    !isNil(hasEnoughRewardsAndSlots) &&
    (isAgentEvicted ? isServiceStakedForMinimumDuration : true);

  return {
    isAgentEvicted,
    isEligibleForStaking,
    isServiceStakedForMinimumDuration,
    isServiceStaked,
    evictionExpiresAt,
    isActiveStakingContractInfoLoaded,
    activeStakingContractInfo,
  };
};

export const useStakingContractInfo = (stakingProgramId: StakingProgramId) => {
  const { stakingContractInfoRecord } = useStakingContractContext();

  const stakingContractInfo = stakingContractInfoRecord?.[stakingProgramId];

  const { serviceIds, maxNumServices, availableRewards } =
    stakingContractInfo ?? {};

  const isRewardsAvailable = availableRewards ?? 0 > 0;

  const hasEnoughServiceSlots =
    !isNil(serviceIds) &&
    !isNil(maxNumServices) &&
    serviceIds.length < maxNumServices;

  const hasEnoughRewardsAndSlots = isRewardsAvailable && hasEnoughServiceSlots;

  return {
    hasEnoughServiceSlots,
    isRewardsAvailable,
    stakingContractInfo,
    hasEnoughRewardsAndSlots,
  };
};<|MERGE_RESOLUTION|>--- conflicted
+++ resolved
@@ -25,7 +25,12 @@
   };
 };
 
-<<<<<<< HEAD
+export const useActiveStakingContractInfo = () => {
+  const {
+    activeStakingContractInfo,
+    isActiveStakingContractInfoLoaded: isActiveStakingContractInfoLoaded,
+  } = useStakingContractContext();
+
   const { selectedService } = useServices();
 
   // TODO: find a better way to handle this, currently stops react lifecycle hooks being implemented below it
@@ -36,13 +41,6 @@
       setIsPaused,
       isPaused,
     };
-=======
-export const useActiveStakingContractInfo = () => {
-  const {
-    activeStakingContractInfo,
-    isActiveStakingContractInfoLoaded: isActiveStakingContractInfoLoaded,
-  } = useStakingContractContext();
->>>>>>> 24190fd8
 
   const {
     serviceStakingState,
