@import '@fontsource/inter';
@import '@fontsource/inter/600.css';
@import '@fontsource/inter/700.css';
@import '@fontsource/inter/900.css';

html,
body {
  margin: 0;
  padding: 0;
  height: auto;
}

body {
  max-width: 460px;
  border-radius: 8px;
  user-select: none;
  scroll-behavior: smooth;
  overflow: hidden;
}

button,
input,
select,
textarea,
.ant-input-suffix {
  -webkit-app-region: no-drag;
}

::-webkit-scrollbar {
  width: 6px;
}

::-webkit-scrollbar-track {
  background: #FFFFFF;
  /* Scrollbar track background */
  border-radius: 8px;
}

::-webkit-scrollbar-thumb {
  background: #C2CBD7;
  /* Scrollbar color */
  border-radius: 8px;
}

::-webkit-scrollbar-thumb:hover {
  background: #9AA1AA;
  /* Scrollbar color when hovered */
}

// antd overrides
.ant-card {
  -webkit-app-region: no-drag;
}

.ant-alert {
  .anticon {
    margin-top: 3px;
  }
}

.antd-card {
  background-color: #FFFFFF;
  overflow-y: scroll;
}

.balance {
  font-family: 'Inter';
  font-weight: 900;
  font-size: 56px;
  line-height: 48px;
}

.balance-symbol {
  @extend .balance;
  font-size: 32px;
  line-height: 32px;
}

.balance-currency {
  @extend .balance;
  font-weight: 600;
  font-size: 24px;
  line-height: 24px;
}

.custom-alert {
  align-items: flex-start;

  &--primary {
    border-color: #ECD7FE;
    background-color: #F8F0FF;
    color: #7E22CE;

    .ant-alert-icon {
      color: #7E22CE;
    }
  }

  &--info {
    color: #002C8C;
  }

  &--warning {
    color: #873800;
  }

  &--error {
    color: #A8071A;
  }

  .ant-typography {
    color: inherit;
  }

  &--full-width {
    flex: auto;
    border-radius: 0;
    border-left: 0;
    border-right: 0;
    padding: 12px 24px;
    margin: 0;
  }
}

.can-select-text {
  user-select: text !important;
}

.justify-start {
  justify-content: flex-start;
}

.m-0 {
  margin: 0 !important;
}

.mt-0 {
  margin-top: 0 !important;
}

.mb-4 {
  margin-bottom: 4px !important;
}

.mb-8 {
  margin-bottom: 8px !important;
}

.mb-16 {
  margin-bottom: 16px !important;
}

.mb-auto {
  margin-bottom: auto !important;
}

.ml-auto {
  margin-left: auto !important;
}

.ml-8 {
  margin-left: 8px !important;
}

.ml-12 {
  margin-left: 12px !important;
}

.mt-8 {
  margin-top: 8px !important;
}

.mt-12 {
  margin-top: 12px !important;
}

// padding
.p-0 {
  padding: 0 !important;
}
<<<<<<< HEAD
.pl-16 {
  padding-left: 16px !important;
}
.pr-16 {
  padding-right: 16px !important;
}
=======
>>>>>>> 89e81e68

.pl-16 {
  padding-left: 16px !important;
}

.pr-16 {
  padding-right: 16px !important;
}

.mx-auto {
  margin-left: auto !important;
  margin-right: auto !important;
}

// font size
.text-xl {
  font-size: 20px;
}

.text-base {
  font-size: 16px !important;
}

.text-sm {
  font-size: 14px !important;
}

.text-xs {
  font-size: 12px !important;
}

// text align
.text-center {
  text-align: center !important;
}
.text-right {
  text-align: right !important;
}

// font color
.text-light {
  color: #4D596A !important;
}

.text-right {
  text-align: right !important;
}

// font color
.text-primary {
  color: #7E22CE !important;
}

.pointer {
  cursor: pointer;
}

// font weight
.font-weight-600 {
  font-weight: 600 !important;
}

.font-normal {
  font-weight: normal !important;
}

.break-word {
  white-space: normal !important;
  word-wrap: break-word !important;
}

ul.alert-list {
  margin: 0 0.5em;
  padding-left: 1.25em;
}

// width
.w-3\/4 {
  width: 75% !important;
}
.w-full {
  width: 100% !important;
}
.max-width-200 {
  max-width: 200px;
}

.loading-ellipses:after {
  overflow: hidden;
  display: inline-block;
  vertical-align: bottom;
  -webkit-animation: ellipsis steps(4, end) 900ms infinite;
  animation: ellipsis steps(4, end) 900ms infinite;
  content: "\2026";
  /* ascii code for the ellipsis character */
  width: 0px;
}

.hover-underline {
  &:hover {
    text-decoration: underline;
  }
}

@keyframes ellipsis {
  to {
    width: 40px;
  }
}

@-webkit-keyframes ellipsis {
  to {
    width: 40px;
  }
}<|MERGE_RESOLUTION|>--- conflicted
+++ resolved
@@ -178,15 +178,6 @@
 .p-0 {
   padding: 0 !important;
 }
-<<<<<<< HEAD
-.pl-16 {
-  padding-left: 16px !important;
-}
-.pr-16 {
-  padding-right: 16px !important;
-}
-=======
->>>>>>> 89e81e68
 
 .pl-16 {
   padding-left: 16px !important;
