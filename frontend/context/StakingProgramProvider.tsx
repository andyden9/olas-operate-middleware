import { useQuery, useQueryClient } from '@tanstack/react-query';
import { createContext, PropsWithChildren, useCallback } from 'react';

import { INITIAL_DEFAULT_STAKING_PROGRAM_IDS } from '@/config/stakingPrograms';
import { FIVE_SECONDS_INTERVAL } from '@/constants/intervals';
import { REACT_QUERY_KEYS } from '@/constants/react-query-keys';
import { StakingProgramId } from '@/enums/StakingProgram';
import { useService } from '@/hooks/useService';
import { useServices } from '@/hooks/useServices';
<<<<<<< HEAD
import { Maybe, Nullable } from '@/types/Util';
=======
import { AutonolasService } from '@/service/Autonolas';
import { ChainId } from '@/enums/Chain';

export const INITIAL_DEFAULT_STAKING_PROGRAM_ID = StakingProgramId.Beta;
>>>>>>> 12c331c5

export const StakingProgramContext = createContext<{
  isActiveStakingProgramLoaded: boolean;
  initialDefaultStakingProgramId: Maybe<StakingProgramId>;
  activeStakingProgramId: Maybe<StakingProgramId>;
}>({
<<<<<<< HEAD
  isActiveStakingProgramLoaded: false,
  activeStakingProgramId: null,
  initialDefaultStakingProgramId: null,
=======
  activeStakingProgramId: undefined,
  defaultStakingProgramId: INITIAL_DEFAULT_STAKING_PROGRAM_ID,
  updateActiveStakingProgramId: async () => { },
  setDefaultStakingProgramId: () => { },
>>>>>>> 12c331c5
});

/**
 * hook to get the active staking program id
 */
const useGetActiveStakingProgramId = (serviceId: Maybe<number>) => {
  const queryClient = useQueryClient();
  const { selectedAgentConfig } = useServices();

  const { serviceApi, homeChainId } = selectedAgentConfig;

<<<<<<< HEAD
  const response = useQuery({
    queryKey: REACT_QUERY_KEYS.STAKING_PROGRAM_KEY(homeChainId, serviceId!),
    queryFn: async () => {
      const response = await serviceApi.getCurrentStakingProgramByServiceId(
        serviceId!,
        homeChainId,
      );
      return (
        response ||
        INITIAL_DEFAULT_STAKING_PROGRAM_IDS[selectedAgentConfig.homeChainId]
      );
    },
    enabled: !!homeChainId && !!serviceId,
    refetchInterval: serviceId ? FIVE_SECONDS_INTERVAL : false,
  });

  const setActiveStakingProgramId = useCallback(
    (stakingProgramId: Nullable<StakingProgramId>) => {
      if (!serviceId) return;
      if (!stakingProgramId) return;
=======
  const updateActiveStakingProgramId = useCallback(async () => {
    // if no service nft, not staked
    const serviceId =
      service?.chain_configs[CHAIN_CONFIG[ChainId.Optimism].middlewareChain].chain_data?.token;

    if (
      !service?.chain_configs[CHAIN_CONFIG[ChainId.Optimism].middlewareChain].chain_data?.token
    ) {
      setActiveStakingProgramId(null);
      return;
    }
>>>>>>> 12c331c5

      // update the active staking program id in the cache
      queryClient.setQueryData(
        REACT_QUERY_KEYS.STAKING_PROGRAM_KEY(homeChainId, serviceId),
        stakingProgramId,
      );
    },
    [queryClient, homeChainId, serviceId],
  );

  return { ...response, setActiveStakingProgramId };
};

/**
 * context provider responsible for determining the current active staking programs.
 * It does so by checking if the current service is staked, and if so, which staking program it is staked in.
 * It also provides a method to update the active staking program id in state.
 */
export const StakingProgramProvider = ({ children }: PropsWithChildren) => {
  const {
    selectedService,
    selectedAgentConfig,
    isFetched: isLoaded,
  } = useServices();
  const serviceConfigId =
    isLoaded && selectedService ? selectedService?.service_config_id : '';
  const { service } = useService({ serviceConfigId });

  // fetch chain data from the selected service
  const chainId = selectedService?.home_chain_id;
  const serviceId = chainId
    ? service?.chain_configs[chainId].chain_data?.token
    : null;
  const { isLoading: isStakingProgramsLoading, data: activeStakingProgramId } =
    useGetActiveStakingProgramId(serviceId);

  return (
    <StakingProgramContext.Provider
      value={{
        isActiveStakingProgramLoaded:
          !isStakingProgramsLoading && !!activeStakingProgramId,
        activeStakingProgramId,
        initialDefaultStakingProgramId:
          INITIAL_DEFAULT_STAKING_PROGRAM_IDS[selectedAgentConfig.homeChainId],
      }}
    >
      {children}
    </StakingProgramContext.Provider>
  );
};<|MERGE_RESOLUTION|>--- conflicted
+++ resolved
@@ -7,30 +7,16 @@
 import { StakingProgramId } from '@/enums/StakingProgram';
 import { useService } from '@/hooks/useService';
 import { useServices } from '@/hooks/useServices';
-<<<<<<< HEAD
 import { Maybe, Nullable } from '@/types/Util';
-=======
-import { AutonolasService } from '@/service/Autonolas';
-import { ChainId } from '@/enums/Chain';
-
-export const INITIAL_DEFAULT_STAKING_PROGRAM_ID = StakingProgramId.Beta;
->>>>>>> 12c331c5
 
 export const StakingProgramContext = createContext<{
   isActiveStakingProgramLoaded: boolean;
   initialDefaultStakingProgramId: Maybe<StakingProgramId>;
   activeStakingProgramId: Maybe<StakingProgramId>;
 }>({
-<<<<<<< HEAD
   isActiveStakingProgramLoaded: false,
   activeStakingProgramId: null,
   initialDefaultStakingProgramId: null,
-=======
-  activeStakingProgramId: undefined,
-  defaultStakingProgramId: INITIAL_DEFAULT_STAKING_PROGRAM_ID,
-  updateActiveStakingProgramId: async () => { },
-  setDefaultStakingProgramId: () => { },
->>>>>>> 12c331c5
 });
 
 /**
@@ -42,7 +28,6 @@
 
   const { serviceApi, homeChainId } = selectedAgentConfig;
 
-<<<<<<< HEAD
   const response = useQuery({
     queryKey: REACT_QUERY_KEYS.STAKING_PROGRAM_KEY(homeChainId, serviceId!),
     queryFn: async () => {
@@ -63,19 +48,6 @@
     (stakingProgramId: Nullable<StakingProgramId>) => {
       if (!serviceId) return;
       if (!stakingProgramId) return;
-=======
-  const updateActiveStakingProgramId = useCallback(async () => {
-    // if no service nft, not staked
-    const serviceId =
-      service?.chain_configs[CHAIN_CONFIG[ChainId.Optimism].middlewareChain].chain_data?.token;
-
-    if (
-      !service?.chain_configs[CHAIN_CONFIG[ChainId.Optimism].middlewareChain].chain_data?.token
-    ) {
-      setActiveStakingProgramId(null);
-      return;
-    }
->>>>>>> 12c331c5
 
       // update the active staking program id in the cache
       queryClient.setQueryData(
@@ -105,9 +77,11 @@
   const { service } = useService({ serviceConfigId });
 
   // fetch chain data from the selected service
-  const chainId = selectedService?.home_chain_id;
+  const chainId =
+    selectedService?.home_chain &&
+    convertMiddlewareChainToChainId(selectedService?.home_chain);
   const serviceId = chainId
-    ? service?.chain_configs[chainId].chain_data?.token
+    ? service?.chain_configs?.[chainId].chain_data?.token
     : null;
   const { isLoading: isStakingProgramsLoading, data: activeStakingProgramId } =
     useGetActiveStakingProgramId(serviceId);
