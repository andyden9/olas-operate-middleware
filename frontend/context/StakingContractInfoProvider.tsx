import {
  createContext,
  Dispatch,
  PropsWithChildren,
  SetStateAction,
  useCallback,
  useContext,
  useEffect,
  useMemo,
  useState,
} from 'react';
import { useInterval } from 'usehooks-ts';

import { CHAINS } from '@/constants/chains';
import { FIVE_SECONDS_INTERVAL } from '@/constants/intervals';
import { StakingProgramId } from '@/enums/StakingProgram';
import { AutonolasService } from '@/service/Autonolas';
import { StakingContractInfo } from '@/types/Autonolas';

import { ServicesContext } from './ServicesProvider';
import { StakingProgramContext } from './StakingProgramProvider';

type StakingContractInfoContextProps = {
  activeStakingContractInfo?: Partial<StakingContractInfo>;
  isPaused: boolean;
  isStakingContractInfoLoaded: boolean;
  stakingContractInfoRecord?: Record<
    StakingProgramId,
    Partial<StakingContractInfo>
  >;
  updateActiveStakingContractInfo: () => Promise<void>;
  setIsPaused: Dispatch<SetStateAction<boolean>>;
};

export const StakingContractInfoContext =
  createContext<StakingContractInfoContextProps>({
    activeStakingContractInfo: undefined,
    isPaused: false,
    isStakingContractInfoLoaded: false,
    stakingContractInfoRecord: undefined,
    updateActiveStakingContractInfo: async () => {},
    setIsPaused: () => {},
  });

export const StakingContractInfoProvider = ({
  children,
}: PropsWithChildren) => {
  const { services } = useContext(ServicesContext);
  const { activeStakingProgramId } = useContext(StakingProgramContext);

  const [isPaused, setIsPaused] = useState(false);
  const [isStakingContractInfoLoaded, setIsStakingContractInfoLoaded] =
    useState(false);

  const [activeStakingContractInfo, setActiveStakingContractInfo] =
    useState<Partial<StakingContractInfo>>();

  const [stakingContractInfoRecord, setStakingContractInfoRecord] =
    useState<Record<StakingProgramId, Partial<StakingContractInfo>>>();

  const serviceId = useMemo(
    () =>
      services?.[0]?.chain_configs[CHAINS.OPTIMISM.chainId].chain_data?.token,
    [services],
  );

  /** Updates staking contract info specific to the actively staked service owned by the user */
  const updateActiveStakingContractInfo = useCallback(async () => {
    if (!serviceId) return;
    if (!activeStakingProgramId) return;

    AutonolasService.getStakingContractInfoByServiceIdStakingProgram(
      serviceId,
      activeStakingProgramId,
    ).then(setActiveStakingContractInfo);
  }, [activeStakingProgramId, serviceId]);

  useInterval(
    async () => {
      await updateStakingContractInfoRecord().catch(console.error);
      await updateActiveStakingContractInfo().catch(console.error);
    },
    isPaused ? null : FIVE_SECONDS_INTERVAL,
  );

  /** Updates general staking contract information, not user or service specific */
  const updateStakingContractInfoRecord = async () => {
<<<<<<< HEAD
    // const alpha = AutonolasService.getStakingContractInfoByStakingProgram(
    //   StakingProgramId.Alpha,
    // );
    // const beta = AutonolasService.getStakingContractInfoByStakingProgram(
    //   StakingProgramId.Beta,
    // );
    // const beta2 = AutonolasService.getStakingContractInfoByStakingProgram(
    //   StakingProgramId.Beta2,
    // );
    // const betaMechMarketplace =
    //   AutonolasService.getStakingContractInfoByStakingProgram(
    //     StakingProgramId.BetaMechMarketplace,
    //   );

    const optimusAlpha =
      AutonolasService.getStakingContractInfoByStakingProgram(
        StakingProgramId.OptimusAlpha,
      );

    try {
      const [
        // alphaInfo, betaInfo, beta2Info, betaMechMarketplaceInfo,
        optimusAlphaInfo,
      ] = await Promise.all([optimusAlpha]);
      setStakingContractInfoRecord({
        // [StakingProgramId.Alpha]: alphaInfo,
        // [StakingProgramId.Beta]: betaInfo,
        // [StakingProgramId.Beta2]: beta2Info,
        // [StakingProgramId.BetaMechMarketplace]: betaMechMarketplaceInfo,
        [StakingProgramId.OptimusAlpha]: optimusAlphaInfo,
      });
=======
    const stakingPrograms = Object.values(StakingProgramId);

    try {
      const stakingInfoPromises = stakingPrograms.map((programId) =>
        AutonolasService.getStakingContractInfoByStakingProgram(programId),
      );

      const stakingInfos = await Promise.allSettled(stakingInfoPromises);

      const stakingContractInfoRecord = stakingPrograms.reduce(
        (record, programId, index) => {
          if (stakingInfos[index].status === 'rejected') {
            console.error(stakingInfos[index].reason);
            return record;
          }
          record[programId] = stakingInfos[index].value;
          return record;
        },
        {} as Record<string, Partial<StakingContractInfo>>,
      );

      setStakingContractInfoRecord(stakingContractInfoRecord);
>>>>>>> 63f6810f
      setIsStakingContractInfoLoaded(true);
    } catch (e) {
      console.error(e);
    }
  };

  useEffect(() => {
    // Load generic staking contract info record on mount
    updateStakingContractInfoRecord();
  }, []);

  return (
    <StakingContractInfoContext.Provider
      value={{
        activeStakingContractInfo,
        isStakingContractInfoLoaded,
        stakingContractInfoRecord,
        isPaused,
        setIsPaused,
        updateActiveStakingContractInfo,
      }}
    >
      {children}
    </StakingContractInfoContext.Provider>
  );
};<|MERGE_RESOLUTION|>--- conflicted
+++ resolved
@@ -18,7 +18,10 @@
 import { StakingContractInfo } from '@/types/Autonolas';
 
 import { ServicesContext } from './ServicesProvider';
-import { StakingProgramContext } from './StakingProgramProvider';
+import {
+  DEFAULT_STAKING_PROGRAM_ID,
+  StakingProgramContext,
+} from './StakingProgramProvider';
 
 type StakingContractInfoContextProps = {
   activeStakingContractInfo?: Partial<StakingContractInfo>;
@@ -85,40 +88,7 @@
 
   /** Updates general staking contract information, not user or service specific */
   const updateStakingContractInfoRecord = async () => {
-<<<<<<< HEAD
-    // const alpha = AutonolasService.getStakingContractInfoByStakingProgram(
-    //   StakingProgramId.Alpha,
-    // );
-    // const beta = AutonolasService.getStakingContractInfoByStakingProgram(
-    //   StakingProgramId.Beta,
-    // );
-    // const beta2 = AutonolasService.getStakingContractInfoByStakingProgram(
-    //   StakingProgramId.Beta2,
-    // );
-    // const betaMechMarketplace =
-    //   AutonolasService.getStakingContractInfoByStakingProgram(
-    //     StakingProgramId.BetaMechMarketplace,
-    //   );
-
-    const optimusAlpha =
-      AutonolasService.getStakingContractInfoByStakingProgram(
-        StakingProgramId.OptimusAlpha,
-      );
-
-    try {
-      const [
-        // alphaInfo, betaInfo, beta2Info, betaMechMarketplaceInfo,
-        optimusAlphaInfo,
-      ] = await Promise.all([optimusAlpha]);
-      setStakingContractInfoRecord({
-        // [StakingProgramId.Alpha]: alphaInfo,
-        // [StakingProgramId.Beta]: betaInfo,
-        // [StakingProgramId.Beta2]: beta2Info,
-        // [StakingProgramId.BetaMechMarketplace]: betaMechMarketplaceInfo,
-        [StakingProgramId.OptimusAlpha]: optimusAlphaInfo,
-      });
-=======
-    const stakingPrograms = Object.values(StakingProgramId);
+    const stakingPrograms = Object.values([DEFAULT_STAKING_PROGRAM_ID]);
 
     try {
       const stakingInfoPromises = stakingPrograms.map((programId) =>
@@ -140,7 +110,6 @@
       );
 
       setStakingContractInfoRecord(stakingContractInfoRecord);
->>>>>>> 63f6810f
       setIsStakingContractInfoLoaded(true);
     } catch (e) {
       console.error(e);
