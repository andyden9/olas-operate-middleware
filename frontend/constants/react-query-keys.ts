export const REACT_QUERY_KEYS = {
  // service provider
  SERVICES_KEY: ['services'] as const,
  SERVICE_DEPLOYMENT_STATUS_KEY: (serviceConfigId: string) =>
    ['serviceStatus', serviceConfigId] as const,
<<<<<<< HEAD
  // wallet provider
  WALLETS_KEY: ['wallets'] as const,
=======
  REWARDS_KEY: (
    chainId: number,
    serviceUuid: string,
    stakingProgramId: string,
    multisig: string,
    token: number,
  ) =>
    [
      'rewards',
      chainId,
      serviceUuid,
      stakingProgramId,
      multisig,
      token,
    ] as const,
  AVAILABLE_REWARDS_FOR_EPOCH_KEY: (
    currentChainId: number,
    serviceConfigId: string,
    stakingProgramId: string,
    chainId: number,
  ) =>
    [
      'availableRewardsForEpoch',
      currentChainId,
      serviceConfigId,
      stakingProgramId,
      chainId,
    ] as const,
>>>>>>> f17c0bdd
} as const;<|MERGE_RESOLUTION|>--- conflicted
+++ resolved
@@ -1,12 +1,11 @@
 export const REACT_QUERY_KEYS = {
-  // service provider
+  // services
   SERVICES_KEY: ['services'] as const,
   SERVICE_DEPLOYMENT_STATUS_KEY: (serviceConfigId: string) =>
     ['serviceStatus', serviceConfigId] as const,
-<<<<<<< HEAD
-  // wallet provider
+  // wallets
   WALLETS_KEY: ['wallets'] as const,
-=======
+  // rewards
   REWARDS_KEY: (
     chainId: number,
     serviceUuid: string,
@@ -35,5 +34,4 @@
       stakingProgramId,
       chainId,
     ] as const,
->>>>>>> f17c0bdd
 } as const;