import { ServiceTemplate } from '@/client';
import { StakingProgram } from '@/enums/StakingProgram';

export const SERVICE_TEMPLATES: ServiceTemplate[] = [
  {
    name: 'Trader Agent',
<<<<<<< HEAD
    hash: 'bafybeihqtqgohejyebrb4jvd2fgccuasmqk3gc456ylyfa7tcn6rucdrxm',
=======
    hash: 'bafybeidu3e3hdx5qt3bclheo7opr4adiil6zs2cger6m733qvhttnlo6na',
>>>>>>> 78db1735
    // hash: 'bafybeibbloa4w33vj4bvdkso7pzk6tr3duvxjpecbx4mur4ix6ehnwb5uu', // temporary
    description: 'Trader agent for omen prediction markets',
    image:
      'https://operate.olas.network/_next/image?url=%2Fimages%2Fprediction-agent.png&w=3840&q=75',
    service_version: 'v0.18.1',
    home_chain_id: '100',
    configurations: {
      100: {
        staking_program_id: StakingProgram.Beta, // default, may be overwritten
        nft: 'bafybeig64atqaladigoc3ds4arltdu63wkdrk3gesjfvnfdmz35amv7faq',
        agent_id: 14,
        threshold: 1,
        use_staking: true,
        cost_of_bond: 10000000000000000,
        monthly_gas_estimate: 10000000000000000000,
        fund_requirements: {
          agent: 100000000000000000,
          safe: 5000000000000000000,
        },
      },
    },
  },
];<|MERGE_RESOLUTION|>--- conflicted
+++ resolved
@@ -4,11 +4,7 @@
 export const SERVICE_TEMPLATES: ServiceTemplate[] = [
   {
     name: 'Trader Agent',
-<<<<<<< HEAD
-    hash: 'bafybeihqtqgohejyebrb4jvd2fgccuasmqk3gc456ylyfa7tcn6rucdrxm',
-=======
     hash: 'bafybeidu3e3hdx5qt3bclheo7opr4adiil6zs2cger6m733qvhttnlo6na',
->>>>>>> 78db1735
     // hash: 'bafybeibbloa4w33vj4bvdkso7pzk6tr3duvxjpecbx4mur4ix6ehnwb5uu', // temporary
     description: 'Trader agent for omen prediction markets',
     image:
