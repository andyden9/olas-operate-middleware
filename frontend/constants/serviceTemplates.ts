--- conflicted
+++ resolved
@@ -1,9 +1,5 @@
-<<<<<<< HEAD
-import { ServiceTemplate } from '@/client';
+import { ServiceTemplate, EnvProvisionType } from '@/client';
 import { ChainId } from '@/enums/Chain';
-=======
-import { ServiceTemplate, EnvProvisionType } from '@/client';
->>>>>>> f32cbbe9
 import { StakingProgramId } from '@/enums/StakingProgram';
 
 export const SERVICE_TEMPLATES: ServiceTemplate[] = [
@@ -13,71 +9,25 @@
     description: 'Trader agent for omen prediction markets',
     image:
       'https://operate.olas.network/_next/image?url=%2Fimages%2Fprediction-agent.png&w=3840&q=75',
-<<<<<<< HEAD
-    service_version: 'v0.2.9',
-    home_chain_id: `${ChainId.Optimism}`,
+    service_version: 'v0.18.4',
+    home_chain_id: ChainId.Optimism.toString(),
     configurations: {
       [ChainId.Optimism]: {
-=======
-    service_version: 'v0.18.4',
-    home_chain_id: '100',
-    configurations: {
-      100: {
->>>>>>> f32cbbe9
         staking_program_id: StakingProgramId.OptimusAlpha, // default, may be overwritten
         nft: 'bafybeig64atqaladigoc3ds4arltdu63wkdrk3gesjfvnfdmz35amv7faq',
         rpc: 'http://localhost:8545',
         agent_id: 14,
         threshold: 1,
         use_staking: true,
-<<<<<<< HEAD
         use_mech_marketplace: false,
         // TODO: pull fund requirements from staking program config
         cost_of_bond: 1000,
         monthly_gas_estimate: 1000,
-=======
-        use_mech_marketplace: true,
-        cost_of_bond: 10000000000000000,
-        monthly_gas_estimate: 10000000000000000000,
->>>>>>> f32cbbe9
         fund_requirements: {
           agent: 100000000000000000,
           safe: 5000000000000000000,
         },
       },
-<<<<<<< HEAD
-      [ChainId.Ethereum]: {
-        staking_program_id: StakingProgramId.OptimusAlpha, // default, may be overwritten
-        nft: 'bafybeig64atqaladigoc3ds4arltdu63wkdrk3gesjfvnfdmz35amv7faq',
-        // rpc: 'http://localhost:8545',
-        agent_id: 40,
-        threshold: 1,
-        use_staking: false,
-        use_mech_marketplace: false,
-        // TODO: pull fund requirements from staking program config
-        cost_of_bond: 1,
-        monthly_gas_estimate: 1000,
-        fund_requirements: {
-          agent: 1000,
-          safe: 1000,
-        },
-      },
-      [ChainId.Base]: {
-        staking_program_id: StakingProgramId.OptimusAlpha, // default, may be overwritten
-        nft: 'bafybeig64atqaladigoc3ds4arltdu63wkdrk3gesjfvnfdmz35amv7faq',
-        // rpc: 'http://localhost:8545',
-        agent_id: 40,
-        threshold: 1,
-        use_staking: false,
-        use_mech_marketplace: false,
-        // TODO: pull fund requirements from staking program config
-        cost_of_bond: 1,
-        monthly_gas_estimate: 1000,
-        fund_requirements: {
-          agent: 1000,
-          safe: 1000,
-        },
-=======
     },
     service_env_variables: {
       GNOSIS_LEDGER_RPC: {
@@ -142,7 +92,6 @@
         description: "",
         value: "",
         provision_type: EnvProvisionType.COMPUTED
->>>>>>> f32cbbe9
       },
       REQUESTER_STAKING_INSTANCE_ADDRESS: {
         name: "Requester staking instance address",
