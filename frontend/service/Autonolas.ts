import { BigNumber, ethers } from 'ethers';
import { formatEther } from 'ethers/lib/utils';
import { Contract as MulticallContract } from 'ethers-multicall';

import { SERVICE_REGISTRY_L2_ABI } from '@/abis/serviceRegistryL2';
import { SERVICE_REGISTRY_TOKEN_UTILITY_ABI } from '@/abis/serviceRegistryTokenUtility';
import { SERVICE_STAKING_TOKEN_MECH_USAGE_ABI } from '@/abis/serviceStakingTokenMechUsage';
import { STAKING_ACTIVITY_CHECKER_ABI } from '@/abis/stakingActivityChecker';
import { MiddlewareChain } from '@/client';
import {
  SERVICE_REGISTRY_L2_CONTRACT_ADDRESS,
  SERVICE_REGISTRY_TOKEN_UTILITY_CONTRACT_ADDRESS,
  SERVICE_STAKING_TOKEN_MECH_USAGE_CONTRACT_ADDRESSES,
  STAKING_ACTIVITY_CHECKER_CONTRACT_ADDRESS,
} from '@/constants/contractAddresses';
import { optimismMulticallProvider } from '@/constants/providers';
import { ServiceRegistryL2ServiceState } from '@/enums/ServiceRegistryL2ServiceState';
import { StakingProgramId } from '@/enums/StakingProgram';
import { Address } from '@/types/Address';
import { StakingContractInfo, StakingRewardsInfo } from '@/types/Autonolas';

const ONE_YEAR = 1 * 24 * 60 * 60 * 365;
const REQUIRED_MECH_REQUESTS_SAFETY_MARGIN = 1;

const ServiceStakingTokenAbi = SERVICE_STAKING_TOKEN_MECH_USAGE_ABI.filter(
  (abi) => abi.type === 'function',
);

const serviceStakingTokenMechUsageContracts: Record<
  StakingProgramId,
  MulticallContract
<<<<<<< HEAD
> = {
  // [StakingProgramId.Alpha]: new MulticallContract(
  //   SERVICE_STAKING_TOKEN_MECH_USAGE_CONTRACT_ADDRESSES[Chain.GNOSIS][
  //     StakingProgramId.Alpha
  //   ],
  //   ServiceStakingTokenAbi,
  // ),
  // [StakingProgramId.Beta]: new MulticallContract(
  //   SERVICE_STAKING_TOKEN_MECH_USAGE_CONTRACT_ADDRESSES[Chain.GNOSIS][
  //     StakingProgramId.Beta
  //   ],
  //   ServiceStakingTokenAbi,
  // ),
  // [StakingProgramId.Beta2]: new MulticallContract(
  //   SERVICE_STAKING_TOKEN_MECH_USAGE_CONTRACT_ADDRESSES[Chain.GNOSIS][
  //     StakingProgramId.Beta2
  //   ],
  //   ServiceStakingTokenAbi,
  // ),
  // [StakingProgramId.BetaMechMarketplace]: new MulticallContract(
  //   SERVICE_STAKING_TOKEN_MECH_USAGE_CONTRACT_ADDRESSES[Chain.GNOSIS][
  //     StakingProgramId.BetaMechMarketplace
  //   ],
  //   ServiceStakingTokenAbi,
  // ),
  [StakingProgramId.OptimusAlpha]: new MulticallContract(
    SERVICE_STAKING_TOKEN_MECH_USAGE_CONTRACT_ADDRESSES[
      MiddlewareChain.OPTIMISM
    ][StakingProgramId.OptimusAlpha],
    ServiceStakingTokenAbi,
  ),
};
=======
> = Object.values(StakingProgramId).reduce(
  (contracts, programId) => {
    contracts[programId] = new MulticallContract(
      SERVICE_STAKING_TOKEN_MECH_USAGE_CONTRACT_ADDRESSES[Chain.GNOSIS][
        programId
      ],
      ServiceStakingTokenAbi,
    );
    return contracts;
  },
  {} as Record<StakingProgramId, MulticallContract>,
);
>>>>>>> 63f6810f

const serviceRegistryTokenUtilityContract = new MulticallContract(
  SERVICE_REGISTRY_TOKEN_UTILITY_CONTRACT_ADDRESS[MiddlewareChain.OPTIMISM],
  SERVICE_REGISTRY_TOKEN_UTILITY_ABI.filter((abi) => abi.type === 'function'),
);

const serviceRegistryL2Contract = new MulticallContract(
  SERVICE_REGISTRY_L2_CONTRACT_ADDRESS[MiddlewareChain.OPTIMISM],
  SERVICE_REGISTRY_L2_ABI.filter((abi) => abi.type === 'function'),
);

// const agentMechContract = new MulticallContract(
//   AGENT_MECH_CONTRACT_ADDRESS[Chain.GNOSIS],
//   AGENT_MECH_ABI.filter((abi) => abi.type === 'function'),
// );

// const agentMechActivityCheckerContract = new MulticallContract(
//   AGENT_MECH_ACTIVITY_CHECKER_CONTRACT_ADDRESS[Chain.GNOSIS],
//   MECH_ACTIVITY_CHECKER_ABI.filter((abi) => abi.type === 'function'),
// );

// const mechMarketplaceContract = new MulticallContract(
//   MECH_MARKETPLACE_CONTRACT_ADDRESS[Chain.GNOSIS],
//   MECH_MARKETPLACE_ABI.filter((abi) => abi.type === 'function'),
// );

// const mechMarketplaceActivityChecker = new MulticallContract(
//   REQUESTER_ACTIVITY_CHECKER_CONTRACT_ADDRESS[Chain.GNOSIS],
//   REQUESTER_ACTIVITY_CHECKER_ABI.filter((abi) => abi.type === 'function'),
// );

const stakingActivityCheckerContract = new MulticallContract(
  STAKING_ACTIVITY_CHECKER_CONTRACT_ADDRESS[MiddlewareChain.OPTIMISM],
  STAKING_ACTIVITY_CHECKER_ABI.filter((abi) => abi.type === 'function'),
);

const getAgentStakingRewardsInfo = async ({
  agentMultisigAddress,
  serviceId,
  stakingProgram,
}: {
  agentMultisigAddress: Address;
  serviceId: number;
  stakingProgram: StakingProgramId;
}): Promise<StakingRewardsInfo | undefined> => {
  if (!agentMultisigAddress) return;
  if (!serviceId) return;

  // const mechContract = agentMechContract;

  // stakingProgram === StakingProgramId.BetaMechMarketplace
  //   ? mechMarketplaceContract
  //   : agentMechContract;

  const activityCheckerContract = stakingActivityCheckerContract;
  // stakingProgram === StakingProgramId.BetaMechMarketplace
  //   ? mechMarketplaceActivityCheckerContract
  //   : agentMechActivityCheckerContract;

  const contractCalls = [
    // mechContract.getRequestsCount(agentMultisigAddress),
    serviceStakingTokenMechUsageContracts[stakingProgram].getServiceInfo(
      serviceId,
    ),
    serviceStakingTokenMechUsageContracts[stakingProgram].livenessPeriod(),
    activityCheckerContract.livenessRatio(),
    serviceStakingTokenMechUsageContracts[stakingProgram].rewardsPerSecond(),
    serviceStakingTokenMechUsageContracts[
      stakingProgram
    ].calculateStakingReward(serviceId),
    serviceStakingTokenMechUsageContracts[stakingProgram].minStakingDeposit(),
    serviceStakingTokenMechUsageContracts[stakingProgram].tsCheckpoint(),
  ];

  const multicallResponse = await optimismMulticallProvider.all(contractCalls);

  const [
    mechRequestCount,
    serviceInfo,
    livenessPeriod,
    livenessRatio,
    rewardsPerSecond,
    accruedStakingReward,
    minStakingDeposit,
    tsCheckpoint,
  ] = multicallResponse;

  /**
   * struct ServiceInfo {
    // Service multisig address
    address multisig;
    // Service owner
    address owner;
    // Service multisig nonces
    uint256[] nonces; <-- (we use this in the rewards eligibility check)
    // Staking start time
    uint256 tsStart;
    // Accumulated service staking reward
    uint256 reward;
    // Accumulated inactivity that might lead to the service eviction
    uint256 inactivity;}
   */

  const nowInSeconds = Math.floor(Date.now() / 1000);

  const requiredMechRequests =
    (Math.ceil(Math.max(livenessPeriod, nowInSeconds - tsCheckpoint)) *
      livenessRatio) /
      1e18 +
    REQUIRED_MECH_REQUESTS_SAFETY_MARGIN;

  const mechRequestCountOnLastCheckpoint = serviceInfo[2][1];
  const eligibleRequests = mechRequestCount - mechRequestCountOnLastCheckpoint;

  const isEligibleForRewards = eligibleRequests >= requiredMechRequests;

  const availableRewardsForEpoch = Math.max(
    rewardsPerSecond * livenessPeriod, // expected rewards for the epoch
    rewardsPerSecond * (nowInSeconds - tsCheckpoint), // incase of late checkpoint
  );

  // Minimum staked amount is double the minimum staking deposit
  // (all the bonds must be the same as deposit)
  const minimumStakedAmount =
    parseFloat(ethers.utils.formatEther(`${minStakingDeposit}`)) * 2;

  return {
    // mechRequestCount,
    serviceInfo,
    livenessPeriod,
    livenessRatio,
    rewardsPerSecond,
    isEligibleForRewards,
    availableRewardsForEpoch,
    accruedServiceStakingRewards: parseFloat(
      ethers.utils.formatEther(`${accruedStakingReward}`),
    ),
    minimumStakedAmount,
  } as StakingRewardsInfo;
};

const getAvailableRewardsForEpoch = async (
  stakingProgramId: StakingProgramId,
): Promise<number | undefined> => {
  return 0;

  const contractCalls = [
    serviceStakingTokenMechUsageContracts[stakingProgramId].rewardsPerSecond(),
    serviceStakingTokenMechUsageContracts[stakingProgramId].livenessPeriod(), // epoch length
    serviceStakingTokenMechUsageContracts[stakingProgramId].tsCheckpoint(), // last checkpoint timestamp
  ];

  const multicallResponse = await optimismMulticallProvider.all(contractCalls);
  const [rewardsPerSecond, livenessPeriod, tsCheckpoint] = multicallResponse;
  const nowInSeconds = Math.floor(Date.now() / 1000);

  return Math.max(
    rewardsPerSecond * livenessPeriod, // expected rewards
    rewardsPerSecond * (nowInSeconds - tsCheckpoint), // incase of late checkpoint
  );
};

const getStakingContractInfoByServiceIdStakingProgram = async (
  serviceId: number,
  stakingProgramId: StakingProgramId,
): Promise<Partial<StakingContractInfo> | undefined> => {
  if (!serviceId) return;

  const contractCalls = [
    serviceStakingTokenMechUsageContracts[stakingProgramId].availableRewards(),
    serviceStakingTokenMechUsageContracts[stakingProgramId].maxNumServices(),
    serviceStakingTokenMechUsageContracts[stakingProgramId].getServiceIds(),
    serviceStakingTokenMechUsageContracts[
      stakingProgramId
    ].minStakingDuration(),
    serviceStakingTokenMechUsageContracts[stakingProgramId].getServiceInfo(
      serviceId,
    ),
    serviceStakingTokenMechUsageContracts[stakingProgramId].getStakingState(
      serviceId,
    ),
    serviceStakingTokenMechUsageContracts[stakingProgramId].minStakingDeposit(),
  ];

  const multicallResponse = await optimismMulticallProvider.all(contractCalls);
  const [
    availableRewardsInBN,
    maxNumServicesInBN,
    getServiceIdsInBN,
    minStakingDurationInBN,
    serviceInfo,
    serviceStakingState,
    minStakingDeposit,
  ] = multicallResponse;

  const availableRewards = parseFloat(
    ethers.utils.formatUnits(availableRewardsInBN, 18),
  );
  const serviceIds = getServiceIdsInBN.map((id: BigNumber) => id.toNumber());
  const maxNumServices = maxNumServicesInBN.toNumber();

  return {
    availableRewards,
    maxNumServices,
    serviceIds,
    minimumStakingDuration: minStakingDurationInBN.toNumber(),
    serviceStakingStartTime: serviceInfo.tsStart.toNumber(),
    serviceStakingState,
    minStakingDeposit: parseFloat(ethers.utils.formatEther(minStakingDeposit)),
  };
};

/**
 * Get staking contract info by staking program name
 * eg. Alpha, Beta, Beta2
 */
const getStakingContractInfoByStakingProgram = async (
  stakingProgram: StakingProgramId,
): Promise<Partial<StakingContractInfo>> => {
  const contractCalls = [
    serviceStakingTokenMechUsageContracts[stakingProgram].availableRewards(),
    serviceStakingTokenMechUsageContracts[stakingProgram].maxNumServices(),
    serviceStakingTokenMechUsageContracts[stakingProgram].getServiceIds(),
    serviceStakingTokenMechUsageContracts[stakingProgram].minStakingDuration(),
    serviceStakingTokenMechUsageContracts[stakingProgram].minStakingDeposit(),
    serviceStakingTokenMechUsageContracts[stakingProgram].rewardsPerSecond(),
    serviceStakingTokenMechUsageContracts[stakingProgram].numAgentInstances(),
    serviceStakingTokenMechUsageContracts[stakingProgram].livenessPeriod(),
  ];

  const multicallResponse = await optimismMulticallProvider.all(contractCalls);
  const [
    availableRewardsInBN,
    maxNumServicesInBN,
    getServiceIdsInBN,
    minStakingDurationInBN,
    minStakingDeposit,
    rewardsPerSecond,
    numAgentInstances,
    livenessPeriod,
  ] = multicallResponse;

  const availableRewards = parseFloat(
    ethers.utils.formatUnits(availableRewardsInBN, 18),
  );

  const serviceIds = getServiceIdsInBN.map((id: BigNumber) => id.toNumber());
  const maxNumServices = maxNumServicesInBN.toNumber();

  // APY
  const rewardsPerYear = rewardsPerSecond.mul(ONE_YEAR);

  let apy = 0;

  if (rewardsPerSecond.gt(0) && minStakingDeposit.gt(0)) {
    apy =
      Number(rewardsPerYear.mul(100).div(minStakingDeposit)) /
      (1 + numAgentInstances.toNumber());
  }

  // Amount of OLAS required for Stake
  const stakeRequiredInWei = minStakingDeposit.add(
    minStakingDeposit.mul(numAgentInstances),
  );

  const olasStakeRequired = Number(formatEther(stakeRequiredInWei));

  // Rewards per work period
  const rewardsPerWorkPeriod =
    Number(formatEther(rewardsPerSecond as BigNumber)) *
    livenessPeriod.toNumber();

  return {
    availableRewards,
    maxNumServices,
    serviceIds,
    minimumStakingDuration: minStakingDurationInBN.toNumber(),
    minStakingDeposit: parseFloat(ethers.utils.formatEther(minStakingDeposit)),
    apy,
    olasStakeRequired,
    rewardsPerWorkPeriod,
  };
};

const getServiceRegistryInfo = async (
  operatorAddress: Address, // generally masterSafeAddress
  serviceId: number,
): Promise<{
  bondValue: number;
  depositValue: number;
  serviceState: ServiceRegistryL2ServiceState;
}> => {
  const contractCalls = [
    serviceRegistryTokenUtilityContract.getOperatorBalance(
      operatorAddress,
      serviceId,
    ),
    serviceRegistryTokenUtilityContract.mapServiceIdTokenDeposit(serviceId),
    serviceRegistryL2Contract.mapServices(serviceId),
  ];

  const [
    operatorBalanceResponse,
    serviceIdTokenDepositResponse,
    mapServicesResponse,
  ] = await optimismMulticallProvider.all(contractCalls);

  const [bondValue, depositValue, serviceState] = [
    parseFloat(ethers.utils.formatUnits(operatorBalanceResponse, 18)),
    parseFloat(ethers.utils.formatUnits(serviceIdTokenDepositResponse[1], 18)),
    mapServicesResponse.state as ServiceRegistryL2ServiceState,
  ];

  return {
    bondValue,
    depositValue,
    serviceState,
  };
};

/**
 * @param serviceId
 * @returns StakingProgram | null (null when not staked)
 */
const getCurrentStakingProgramByServiceId = async (
  serviceId: number,
): Promise<StakingProgramId | null> => {
  if (serviceId <= -1) return null;

  const contractCalls = Object.values(StakingProgramId).reduce(
    (acc, stakingProgramId: StakingProgramId) => ({
      ...acc,
      [stakingProgramId]:
        serviceStakingTokenMechUsageContracts[stakingProgramId].getStakingState(
          serviceId,
        ),
    }),
    {},
  );

  try {
    const [
<<<<<<< HEAD
      isOptimusAlphaStaked,
      // isAlphaStaked,
      // isBetaStaked,
      // isBeta2Staked,
      // isBetaMechMarketplaceStaked,
    ] = await optimismMulticallProvider.all(Object.values(contractCalls));

    if (isOptimusAlphaStaked) {
      return StakingProgramId.OptimusAlpha;
=======
      isAlphaStaked,
      isBetaStaked,
      isBeta2Staked,
      isBeta3Staked,
      isBeta4Staked,
      isBeta5Staked,
      isBetaMechMarketplaceStaked,
    ] = await gnosisMulticallProvider.all(Object.values(contractCalls));

    if (isAlphaStaked) {
      return StakingProgramId.Alpha;
>>>>>>> 63f6810f
    }

    // if (isAlphaStaked) {
    //   return StakingProgramId.Alpha;
    // }

    // if (isBetaStaked) {
    //   return StakingProgramId.Beta;
    // }

<<<<<<< HEAD
    // if (isBeta2Staked) {
    //   return StakingProgramId.Beta2;
    // }

    // if (isBetaMechMarketplaceStaked) {
    //   return StakingProgramId.BetaMechMarketplace;
    // }
=======
    if (isBeta3Staked) {
      return StakingProgramId.Beta3;
    }

    if (isBeta4Staked) {
      return StakingProgramId.Beta4;
    }

    if (isBeta5Staked) {
      return StakingProgramId.Beta5;
    }

    if (isBetaMechMarketplaceStaked) {
      return StakingProgramId.BetaMechMarketplace;
    }
>>>>>>> 63f6810f

    return null;
  } catch (error) {
    console.error('Error while getting current staking program', error);
    return null;
  }
};

export const AutonolasService = {
  getAgentStakingRewardsInfo,
  getAvailableRewardsForEpoch,
  getCurrentStakingProgramByServiceId,
  getServiceRegistryInfo,
  getStakingContractInfoByServiceIdStakingProgram,
  getStakingContractInfoByStakingProgram,
};<|MERGE_RESOLUTION|>--- conflicted
+++ resolved
@@ -29,44 +29,10 @@
 const serviceStakingTokenMechUsageContracts: Record<
   StakingProgramId,
   MulticallContract
-<<<<<<< HEAD
-> = {
-  // [StakingProgramId.Alpha]: new MulticallContract(
-  //   SERVICE_STAKING_TOKEN_MECH_USAGE_CONTRACT_ADDRESSES[Chain.GNOSIS][
-  //     StakingProgramId.Alpha
-  //   ],
-  //   ServiceStakingTokenAbi,
-  // ),
-  // [StakingProgramId.Beta]: new MulticallContract(
-  //   SERVICE_STAKING_TOKEN_MECH_USAGE_CONTRACT_ADDRESSES[Chain.GNOSIS][
-  //     StakingProgramId.Beta
-  //   ],
-  //   ServiceStakingTokenAbi,
-  // ),
-  // [StakingProgramId.Beta2]: new MulticallContract(
-  //   SERVICE_STAKING_TOKEN_MECH_USAGE_CONTRACT_ADDRESSES[Chain.GNOSIS][
-  //     StakingProgramId.Beta2
-  //   ],
-  //   ServiceStakingTokenAbi,
-  // ),
-  // [StakingProgramId.BetaMechMarketplace]: new MulticallContract(
-  //   SERVICE_STAKING_TOKEN_MECH_USAGE_CONTRACT_ADDRESSES[Chain.GNOSIS][
-  //     StakingProgramId.BetaMechMarketplace
-  //   ],
-  //   ServiceStakingTokenAbi,
-  // ),
-  [StakingProgramId.OptimusAlpha]: new MulticallContract(
-    SERVICE_STAKING_TOKEN_MECH_USAGE_CONTRACT_ADDRESSES[
-      MiddlewareChain.OPTIMISM
-    ][StakingProgramId.OptimusAlpha],
-    ServiceStakingTokenAbi,
-  ),
-};
-=======
 > = Object.values(StakingProgramId).reduce(
   (contracts, programId) => {
     contracts[programId] = new MulticallContract(
-      SERVICE_STAKING_TOKEN_MECH_USAGE_CONTRACT_ADDRESSES[Chain.GNOSIS][
+      SERVICE_STAKING_TOKEN_MECH_USAGE_CONTRACT_ADDRESSES[MiddlewareChain.OPTIMISM][
         programId
       ],
       ServiceStakingTokenAbi,
@@ -75,7 +41,6 @@
   },
   {} as Record<StakingProgramId, MulticallContract>,
 );
->>>>>>> 63f6810f
 
 const serviceRegistryTokenUtilityContract = new MulticallContract(
   SERVICE_REGISTRY_TOKEN_UTILITY_CONTRACT_ADDRESS[MiddlewareChain.OPTIMISM],
@@ -418,7 +383,6 @@
 
   try {
     const [
-<<<<<<< HEAD
       isOptimusAlphaStaked,
       // isAlphaStaked,
       // isBetaStaked,
@@ -428,19 +392,6 @@
 
     if (isOptimusAlphaStaked) {
       return StakingProgramId.OptimusAlpha;
-=======
-      isAlphaStaked,
-      isBetaStaked,
-      isBeta2Staked,
-      isBeta3Staked,
-      isBeta4Staked,
-      isBeta5Staked,
-      isBetaMechMarketplaceStaked,
-    ] = await gnosisMulticallProvider.all(Object.values(contractCalls));
-
-    if (isAlphaStaked) {
-      return StakingProgramId.Alpha;
->>>>>>> 63f6810f
     }
 
     // if (isAlphaStaked) {
@@ -451,7 +402,6 @@
     //   return StakingProgramId.Beta;
     // }
 
-<<<<<<< HEAD
     // if (isBeta2Staked) {
     //   return StakingProgramId.Beta2;
     // }
@@ -459,23 +409,6 @@
     // if (isBetaMechMarketplaceStaked) {
     //   return StakingProgramId.BetaMechMarketplace;
     // }
-=======
-    if (isBeta3Staked) {
-      return StakingProgramId.Beta3;
-    }
-
-    if (isBeta4Staked) {
-      return StakingProgramId.Beta4;
-    }
-
-    if (isBeta5Staked) {
-      return StakingProgramId.Beta5;
-    }
-
-    if (isBetaMechMarketplaceStaked) {
-      return StakingProgramId.BetaMechMarketplace;
-    }
->>>>>>> 63f6810f
 
     return null;
   } catch (error) {
