--- conflicted
+++ resolved
@@ -2,9 +2,6 @@
   Alpha = 'pearl_alpha',
   Beta = 'pearl_beta',
   Beta2 = 'pearl_beta_2',
-<<<<<<< HEAD
+  BetaMechMarketplace = 'pearl_beta_mech_marketplace',
   OptimusAlpha= 'optimus_alpha',
-=======
-  BetaMechMarketplace = 'pearl_beta_mech_marketplace',
->>>>>>> 885f3f52
 }