import '../styles/globals.scss';

import { ConfigProvider } from 'antd';
import type { AppProps } from 'next/app';
import { useEffect, useRef } from 'react';

import { Layout } from '@/components/Layout';
import {
  AppInfoProvider,
  PageStateProvider,
  ServicesProvider,
  SetupProvider,
} from '@/context';
import { BalanceProvider } from '@/context/BalanceProvider';
<<<<<<< HEAD
import { ElectronApiProvider } from '@/context/ElectronApiProvider';
=======
import { MasterSafeProvider } from '@/context/MasterSafeProvider';
>>>>>>> 8f9c4300
import { RewardProvider } from '@/context/RewardProvider';
import { SettingsProvider } from '@/context/SettingsProvider';
import { WalletProvider } from '@/context/WalletProvider';
import { mainTheme } from '@/theme';

export default function App({ Component, pageProps }: AppProps) {
  const isMounted = useRef(false);

  useEffect(() => {
    isMounted.current = true;
    return () => {
      isMounted.current = false;
    };
  }, []);

  return (
    <AppInfoProvider>
      <PageStateProvider>
<<<<<<< HEAD
        <ServicesProvider>
          <RewardProvider>
            <BalanceProvider>
              <SetupProvider>
                <SettingsProvider>
                  {isMounted ? (
                    <ConfigProvider theme={mainTheme}>
                      <ElectronApiProvider>
                        <Layout>
                          <Component {...pageProps} />
                        </Layout>
                      </ElectronApiProvider>
                    </ConfigProvider>
                  ) : null}
                </SettingsProvider>
              </SetupProvider>
            </BalanceProvider>
          </RewardProvider>
        </ServicesProvider>
=======
        <WalletProvider>
          <MasterSafeProvider>
            <ServicesProvider>
              <RewardProvider>
                <BalanceProvider>
                  <SetupProvider>
                    <SettingsProvider>
                      {isMounted ? (
                        <ConfigProvider theme={mainTheme}>
                          <Layout>
                            <Component {...pageProps} />
                          </Layout>
                        </ConfigProvider>
                      ) : null}
                    </SettingsProvider>
                  </SetupProvider>
                </BalanceProvider>
              </RewardProvider>
            </ServicesProvider>
          </MasterSafeProvider>
        </WalletProvider>
>>>>>>> 8f9c4300
      </PageStateProvider>
    </AppInfoProvider>
  );
}<|MERGE_RESOLUTION|>--- conflicted
+++ resolved
@@ -12,11 +12,8 @@
   SetupProvider,
 } from '@/context';
 import { BalanceProvider } from '@/context/BalanceProvider';
-<<<<<<< HEAD
 import { ElectronApiProvider } from '@/context/ElectronApiProvider';
-=======
 import { MasterSafeProvider } from '@/context/MasterSafeProvider';
->>>>>>> 8f9c4300
 import { RewardProvider } from '@/context/RewardProvider';
 import { SettingsProvider } from '@/context/SettingsProvider';
 import { WalletProvider } from '@/context/WalletProvider';
@@ -35,27 +32,6 @@
   return (
     <AppInfoProvider>
       <PageStateProvider>
-<<<<<<< HEAD
-        <ServicesProvider>
-          <RewardProvider>
-            <BalanceProvider>
-              <SetupProvider>
-                <SettingsProvider>
-                  {isMounted ? (
-                    <ConfigProvider theme={mainTheme}>
-                      <ElectronApiProvider>
-                        <Layout>
-                          <Component {...pageProps} />
-                        </Layout>
-                      </ElectronApiProvider>
-                    </ConfigProvider>
-                  ) : null}
-                </SettingsProvider>
-              </SetupProvider>
-            </BalanceProvider>
-          </RewardProvider>
-        </ServicesProvider>
-=======
         <WalletProvider>
           <MasterSafeProvider>
             <ServicesProvider>
@@ -65,9 +41,11 @@
                     <SettingsProvider>
                       {isMounted ? (
                         <ConfigProvider theme={mainTheme}>
-                          <Layout>
-                            <Component {...pageProps} />
-                          </Layout>
+                          <ElectronApiProvider>
+                            <Layout>
+                              <Component {...pageProps} />
+                            </Layout>
+                          </ElectronApiProvider>
                         </ConfigProvider>
                       ) : null}
                     </SettingsProvider>
@@ -77,7 +55,6 @@
             </ServicesProvider>
           </MasterSafeProvider>
         </WalletProvider>
->>>>>>> 8f9c4300
       </PageStateProvider>
     </AppInfoProvider>
   );
