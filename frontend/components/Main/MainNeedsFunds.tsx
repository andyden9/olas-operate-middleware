--- conflicted
+++ resolved
@@ -6,23 +6,14 @@
 import { COLOR, SERVICE_TEMPLATES } from '@/constants';
 import { UNICODE_SYMBOLS } from '@/constants/unicode';
 import { useBalance } from '@/hooks';
-import { useStore } from '@/hooks/useStore';
 
 import { CardSection } from '../styled/CardSection';
 
 const { Text } = Typography;
 
-<<<<<<< HEAD
-const serviceTemplate = SERVICE_TEMPLATES[0];
-
-export const MainNeedsFunds = () => {
-  const { storeState, storeIpc } = useStore();
-  const { isBalanceLoaded, totalEthBalance, totalOlasBalance } = useBalance();
-=======
 export const useNeedsFunds = () => {
   const serviceTemplate = SERVICE_TEMPLATES[0];
   const { totalEthBalance, totalOlasBalance } = useBalance();
->>>>>>> dc409bce
 
   const isInitialFunded = storeState?.isInitialFunded;
 
