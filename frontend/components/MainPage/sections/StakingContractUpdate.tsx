--- conflicted
+++ resolved
@@ -4,14 +4,7 @@
 
 import { DeploymentStatus } from '@/client';
 import { STAKING_PROGRAM_META } from '@/constants/stakingProgramMeta';
-<<<<<<< HEAD
-import { DEFAULT_STAKING_PROGRAM_ID } from '@/context/StakingProgramProvider';
-import { Pages } from '@/enums/Pages';
-import { useBalance } from '@/hooks/useBalance';
-import { useNeedsFunds } from '@/hooks/useNeedsFunds';
-=======
 import { Pages } from '@/enums/PageState';
->>>>>>> 24190fd8
 import { usePageState } from '@/hooks/usePageState';
 import { useServices } from '@/hooks/useServices';
 import { useStakingContractContext } from '@/hooks/useStakingContractInfo';
@@ -23,18 +16,11 @@
 
 export const StakingContractUpdate = () => {
   const { goto } = usePageState();
-<<<<<<< HEAD
-  const { isBalanceLoaded, isLowBalance } = useBalance();
-  const { needsInitialFunding } = useNeedsFunds();
-  const { activeStakingProgramMeta, isActiveStakingProgramLoaded } =
-    useStakingProgram();
-=======
   const {
     isActiveStakingProgramLoaded,
     activeStakingProgramMeta,
     defaultStakingProgramId,
   } = useStakingProgram();
->>>>>>> 24190fd8
 
   const { isStakingContractInfoRecordLoaded } = useStakingContractContext();
   const { serviceStatus } = useServices();
