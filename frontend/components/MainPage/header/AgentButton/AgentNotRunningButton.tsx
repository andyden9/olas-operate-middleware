import { Button, message } from 'antd';
import { isEmpty, isNil, sum } from 'lodash';
import { useCallback, useMemo } from 'react';

<<<<<<< HEAD
import { MiddlewareDeploymentStatus } from '@/client';
=======
import {
  EnvProvisionType,
  MiddlewareDeploymentStatus,
  ServiceTemplate,
} from '@/client';
import { CHAIN_CONFIG } from '@/config/chains';
>>>>>>> 9107d808
import { MechType } from '@/config/mechs';
import { STAKING_PROGRAMS } from '@/config/stakingPrograms';
import { SERVICE_TEMPLATES } from '@/constants/serviceTemplates';
import { AgentType } from '@/enums/Agent';
import { Pages } from '@/enums/Pages';
import { TokenSymbol } from '@/enums/Token';
import { MasterEoa, MasterSafe } from '@/enums/Wallet';
import { useBalanceAndRefillRequirementsContext } from '@/hooks/useBalanceAndRefillRequirementsContext';
import {
  useBalanceContext,
  useServiceBalances,
} from '@/hooks/useBalanceContext';
import { useElectronApi } from '@/hooks/useElectronApi';
import { MultisigOwners, useMultisigs } from '@/hooks/useMultisig';
import { useNeedsFunds } from '@/hooks/useNeedsFunds';
import { usePageState } from '@/hooks/usePageState';
import { useService } from '@/hooks/useService';
import { useServices } from '@/hooks/useServices';
import {
  useActiveStakingContractDetails,
  useStakingContractContext,
} from '@/hooks/useStakingContractDetails';
import { useStakingProgram } from '@/hooks/useStakingProgram';
import { useMasterWalletContext } from '@/hooks/useWallet';
import { ServicesService } from '@/service/Services';
import { WalletService } from '@/service/Wallet';
import { AgentConfig } from '@/types/Agent';
import { delayInSeconds } from '@/utils/delay';

const useServiceDeployment = () => {
  const { showNotification } = useElectronApi();

  const { goto: gotoPage } = usePageState();

  const { masterWallets, masterSafes, masterEoa } = useMasterWalletContext();
  const {
    selectedService,
    setPaused: setIsServicePollingPaused,
    refetch: updateServicesState,
    isLoading: isServicesLoading,
    selectedAgentConfig,
    selectedAgentType,
    overrideSelectedServiceStatus,
  } = useServices();

  const { canStartAgent } = useBalanceAndRefillRequirementsContext();
  const { service, isServiceRunning } = useService(
    selectedService?.service_config_id,
  );

  const { setIsPaused: setIsBalancePollingPaused, updateBalances } =
    useBalanceContext();

  const { serviceStakedBalances, serviceSafeBalances } = useServiceBalances(
    selectedService?.service_config_id,
  );

  const serviceStakedOlasBalancesOnHomeChain = serviceStakedBalances?.find(
    (stakedBalance) =>
      stakedBalance.evmChainId === selectedAgentConfig.evmHomeChainId,
  );

  const serviceTotalStakedOlas = sum([
    serviceStakedOlasBalancesOnHomeChain?.olasBondBalance,
    serviceStakedOlasBalancesOnHomeChain?.olasDepositBalance,
  ]);

  const serviceOlasBalanceOnHomeChain = serviceSafeBalances?.find(
    (balance) => balance.evmChainId === selectedAgentConfig.evmHomeChainId,
  )?.balance;

  const {
    isAllStakingContractDetailsRecordLoaded,
    setIsPaused: setIsStakingContractInfoPollingPaused,
    refetchSelectedStakingContractDetails: refetchActiveStakingContractDetails,
  } = useStakingContractContext();

  const { selectedStakingProgramId } = useStakingProgram();

  const { isEligibleForStaking, isAgentEvicted, isServiceStaked } =
    useActiveStakingContractDetails();

  const { hasEnoughServiceSlots } = useActiveStakingContractDetails();

  const { masterSafesOwners } = useMultisigs(masterSafes);

  const { isInitialFunded, needsInitialFunding } = useNeedsFunds(
    selectedStakingProgramId,
  );

  const requiredStakedOlas =
    selectedStakingProgramId &&
    STAKING_PROGRAMS[selectedAgentConfig.evmHomeChainId][
      selectedStakingProgramId
    ]?.stakingRequirements[TokenSymbol.OLAS];

  const serviceSafeOlasWithStaked = sum([
    serviceOlasBalanceOnHomeChain,
    serviceTotalStakedOlas,
  ]);

  const isDeployable = useMemo(() => {
    if (isServicesLoading || isServiceRunning) return false;

    if (!isAllStakingContractDetailsRecordLoaded) return false;

    if (isNil(requiredStakedOlas)) return false;

    // If not enough service slots, and service is not staked, return false
    const hasSlot = !isNil(hasEnoughServiceSlots) && !hasEnoughServiceSlots;
    if (hasSlot && !isServiceStaked) return false;

    // If already staked and initial funded, check if it has enough staked OLAS
    if (service && isInitialFunded && isServiceStaked) {
      if (!canStartAgent) return false;

      return (serviceTotalStakedOlas ?? 0) >= requiredStakedOlas;
    }

    // If was evicted, but can re-stake - unlock the button
    if (isAgentEvicted && isEligibleForStaking) return true;

    // SERVICE IS STAKED, AND STARTING AGAIN
    if (isServiceStaked) {
      const hasEnoughOlas = serviceSafeOlasWithStaked >= requiredStakedOlas;
      return hasEnoughOlas;
    }

    // SERVICE IS NOT STAKED AND/OR IS STARTING FOR THE FIRST TIME
    // Check if it has enough initial funding
    return !needsInitialFunding;
  }, [
    isServicesLoading,
    isServiceRunning,
    isAllStakingContractDetailsRecordLoaded,
    requiredStakedOlas,
    hasEnoughServiceSlots,
    isServiceStaked,
    service,
    isInitialFunded,
    isAgentEvicted,
    isEligibleForStaking,
    needsInitialFunding,
    serviceTotalStakedOlas,
    serviceSafeOlasWithStaked,
    canStartAgent,
  ]);

  const pauseAllPolling = useCallback(() => {
    setIsServicePollingPaused(true);
    setIsBalancePollingPaused(true);
    setIsStakingContractInfoPollingPaused(true);
  }, [
    setIsServicePollingPaused,
    setIsBalancePollingPaused,
    setIsStakingContractInfoPollingPaused,
  ]);

  const resumeAllPolling = useCallback(() => {
    setIsServicePollingPaused(false);
    setIsBalancePollingPaused(false);
    setIsStakingContractInfoPollingPaused(false);
  }, [
    setIsServicePollingPaused,
    setIsBalancePollingPaused,
    setIsStakingContractInfoPollingPaused,
  ]);
  /**
   * @note only create a service if `service` does not exist
   */
  const deployAndStartService = useCallback(async () => {
    if (!selectedStakingProgramId) return;

    const serviceTemplate = SERVICE_TEMPLATES.find(
      (template) => template.agentType === selectedAgentType,
    );

    if (!serviceTemplate) {
      throw new Error(`Service template not found for ${selectedAgentType}`);
    }

    // Create a new service if it does not exist
    let middlewareServiceResponse;
    if (!service) {
      try {
        middlewareServiceResponse = await ServicesService.createService({
          stakingProgramId: selectedStakingProgramId,
          serviceTemplate,
          deploy: false, // TODO: deprecated will remove
          useMechMarketplace:
            STAKING_PROGRAMS[selectedAgentConfig.evmHomeChainId][
              selectedStakingProgramId
            ].mechType === MechType.Marketplace,
        });
      } catch (error) {
        console.error('Failed to create service:', error);
        showNotification?.('Failed to create service.');
        throw error;
      }
    }

    // Update the service if the hash is different
    if (!middlewareServiceResponse && service) {
      if (service.hash !== serviceTemplate.hash) {
        await ServicesService.updateService({
          serviceConfigId: service.service_config_id,
          partialServiceTemplate: {
            hash: serviceTemplate.hash,
          },
        });
      }
    }

    // Temporary: update the service if it has the default description
    if (
      service &&
      service.description ===
        SERVICE_TEMPLATES.find(
          (template) => template.agentType === AgentType.Memeooorr,
        )?.description
    ) {
      const xUsername = service.env_variables?.TWIKIT_USERNAME?.value;
      if (xUsername) {
        await ServicesService.updateService({
          serviceConfigId: service.service_config_id,
          partialServiceTemplate: {
            description: `Memeooorr @${xUsername}`,
          },
        });
      }
    }

    // Update fixed env variables of the service if they were changed in the template
    if (service) {
      const templateEnvVariables = SERVICE_TEMPLATES.find(
        (template) => template.name === service.name,
      )?.env_variables;

      const envVariablesToUpdate: ServiceTemplate['env_variables'] = {};

      Object.entries(service.env_variables).forEach(([key, item]) => {
        const templateEnvVariable = templateEnvVariables?.[key];
        if (!templateEnvVariable) return;

        if (
          templateEnvVariable.provision_type === EnvProvisionType.FIXED &&
          templateEnvVariable.value !== item.value
        ) {
          envVariablesToUpdate[key] = templateEnvVariable;
        }
      });

      if (!isEmpty(envVariablesToUpdate)) {
        await ServicesService.updateService({
          serviceConfigId: service.service_config_id,
          partialServiceTemplate: {
            env_variables: envVariablesToUpdate,
          },
        });
      }
    }

    // Start the service
    try {
      const serviceToStart = service ?? middlewareServiceResponse;
      await ServicesService.startService(serviceToStart!.service_config_id);
    } catch (error) {
      console.error('Error while starting the service:', error);
      showNotification?.('Failed to start service.');
      throw error;
    }
  }, [
    selectedAgentConfig.evmHomeChainId,
    selectedAgentType,
    selectedStakingProgramId,
    service,
    showNotification,
  ]);

  const updateStatesSequentially = useCallback(async () => {
    await updateServicesState?.();
    await refetchActiveStakingContractDetails();
    await updateBalances();
  }, [
    updateServicesState,
    refetchActiveStakingContractDetails,
    updateBalances,
  ]);

  const handleStart = useCallback(async () => {
    if (!masterWallets?.[0]) return;
    if (!selectedStakingProgramId) {
      throw new Error('Staking program ID required');
    }

    const selectedServiceTemplate = SERVICE_TEMPLATES.find(
      (template) => template.agentType === selectedAgentType,
    );
    if (!selectedServiceTemplate) throw new Error('Service template required');

    pauseAllPolling();
    overrideSelectedServiceStatus(MiddlewareDeploymentStatus.DEPLOYING);

    try {
      await createSafeIfNeeded({
        masterSafes,
        masterSafesOwners,
        masterEoa,
        selectedAgentConfig,
        gotoSettings: () => gotoPage(Pages.Settings),
      });
      await deployAndStartService();
    } catch (error) {
      console.error('Error during start:', error);
      showNotification?.('An error occurred while starting. Please try again.');
      overrideSelectedServiceStatus(null);
      resumeAllPolling();
      throw error;
    }

    try {
      await updateStatesSequentially();
    } catch (error) {
      console.error('Failed to update states:', error);
      showNotification?.('Failed to update state.');
    }

    overrideSelectedServiceStatus(MiddlewareDeploymentStatus.DEPLOYED);
    resumeAllPolling();
    await delayInSeconds(5);
    overrideSelectedServiceStatus(null);
  }, [
    masterWallets,
    selectedStakingProgramId,
    pauseAllPolling,
    overrideSelectedServiceStatus,
    resumeAllPolling,
    masterSafes,
    masterSafesOwners,
    masterEoa,
    selectedAgentConfig,
    deployAndStartService,
    gotoPage,
    showNotification,
    updateStatesSequentially,
    selectedAgentType,
  ]);

  const buttonText = `Start agent ${isServiceStaked ? '' : '& stake'}`;

  return { isDeployable, handleStart, buttonText };
};

const createSafeIfNeeded = async ({
  masterSafes,
  masterSafesOwners,
  masterEoa,
  selectedAgentConfig,
  gotoSettings,
}: {
  selectedAgentConfig: AgentConfig;
  gotoSettings: () => void;
  masterEoa?: MasterEoa;
  masterSafes?: MasterSafe[];
  masterSafesOwners?: MultisigOwners[];
}) => {
  const selectedChainHasMasterSafe = masterSafes?.some(
    (masterSafe) =>
      masterSafe.evmChainId === selectedAgentConfig.evmHomeChainId,
  );

  if (selectedChainHasMasterSafe) return;

  // 1. get safe owners on other chains
  const otherChainOwners = new Set(
    masterSafesOwners
      ?.filter(
        (masterSafe) =>
          masterSafe.evmChainId !== selectedAgentConfig.evmHomeChainId,
      )
      .map((masterSafe) => masterSafe.owners)
      .flat(),
  );

  // 2. remove master eoa from the set, to find backup signers
  if (masterEoa) otherChainOwners.delete(masterEoa?.address);

  // 3. if there are no signers, the user needs to add a backup signer

  if (otherChainOwners.size <= 0) {
    message.error(
      'A backup signer is required to create a new safe on the home chain. Please add a backup signer.',
    );
    gotoSettings();
    throw new Error('No backup signers found');
  }

  if (otherChainOwners.size !== 1) {
    message.error(
      'The same backup signer address must be used on all chains. Please remove any extra backup signers.',
    );
    gotoSettings();
    throw new Error('Multiple backup signers found');
  }

  // 4. otherwise, create a new safe with the same signer
  await WalletService.createSafe(
    selectedAgentConfig.middlewareHomeChainId,
    [...otherChainOwners][0],
  );
};

/**
 * Agent Not Running Button
 */
export const AgentNotRunningButton = () => {
  const { isDeployable, handleStart, buttonText } = useServiceDeployment();

  return (
    <Button
      type="primary"
      size="large"
      disabled={!isDeployable}
      onClick={isDeployable ? handleStart : undefined}
    >
      {buttonText}
    </Button>
  );
};<|MERGE_RESOLUTION|>--- conflicted
+++ resolved
@@ -2,16 +2,11 @@
 import { isEmpty, isNil, sum } from 'lodash';
 import { useCallback, useMemo } from 'react';
 
-<<<<<<< HEAD
-import { MiddlewareDeploymentStatus } from '@/client';
-=======
 import {
   EnvProvisionType,
   MiddlewareDeploymentStatus,
   ServiceTemplate,
 } from '@/client';
-import { CHAIN_CONFIG } from '@/config/chains';
->>>>>>> 9107d808
 import { MechType } from '@/config/mechs';
 import { STAKING_PROGRAMS } from '@/config/stakingPrograms';
 import { SERVICE_TEMPLATES } from '@/constants/serviceTemplates';
