--- conflicted
+++ resolved
@@ -2,16 +2,7 @@
 import { isNil, sum } from 'lodash';
 import { useCallback, useMemo } from 'react';
 
-<<<<<<< HEAD
-import {
-  EnvProvisionType,
-  MiddlewareDeploymentStatus,
-  ServiceTemplate,
-} from '@/client';
-=======
 import { MiddlewareDeploymentStatus } from '@/client';
-import { CHAIN_CONFIG } from '@/config/chains';
->>>>>>> d090ad20
 import { MechType } from '@/config/mechs';
 import { STAKING_PROGRAMS } from '@/config/stakingPrograms';
 import { SERVICE_TEMPLATES } from '@/constants/serviceTemplates';
