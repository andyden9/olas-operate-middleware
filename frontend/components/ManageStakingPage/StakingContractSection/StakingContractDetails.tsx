--- conflicted
+++ resolved
@@ -52,11 +52,7 @@
     return <Skeleton active />;
   }
 
-<<<<<<< HEAD
   if (!allStakingContractDetailsRecord || !list || list.length === 0) {
-=======
-  if (!allStakingContractDetailsRecord) {
->>>>>>> 95fbbe87
     return (
       <Alert
         message="No staking information available."
@@ -67,6 +63,6 @@
   }
 
   return (
-    <InfoBreakdownList list={list} parentStyle={{ gap: 12 }} color="primary" />
+    <InfoBreakdownList list={list!} parentStyle={{ gap: 12 }} color="primary" />
   );
 };