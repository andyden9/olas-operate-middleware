--- conflicted
+++ resolved
@@ -44,18 +44,10 @@
       : '';
   const serviceTemplate = useMemo<ServiceTemplate | undefined>(
     () =>
-<<<<<<< HEAD
       SERVICE_TEMPLATES.find(
         (template) => template.agentType === selectedAgentType,
       ),
     [selectedAgentType],
-=======
-      (service && getServiceTemplate(service.hash)) ??
-      SERVICE_TEMPLATES.find(
-        (template) => template.agentType === selectedAgentType,
-      ),
-    [selectedAgentType, service],
->>>>>>> 699fa387
   );
 
   const { setIsPaused: setIsBalancePollingPaused } = useBalanceContext();
@@ -133,19 +125,6 @@
             overrideSelectedServiceStatus(MiddlewareDeploymentStatus.DEPLOYING);
             goto(Pages.Main);
 
-<<<<<<< HEAD
-            const serviceConfigParams = {
-              stakingProgramId: stakingProgramIdToMigrateTo,
-              serviceTemplate,
-              deploy: false,
-              useMechMarketplace:
-                STAKING_PROGRAMS[selectedAgentConfig.evmHomeChainId][
-                  stakingProgramIdToMigrateTo
-                ].mechType === MechType.Marketplace,
-            };
-
-=======
->>>>>>> 699fa387
             if (selectedService) {
               // update service
               await ServicesService.updateService({
