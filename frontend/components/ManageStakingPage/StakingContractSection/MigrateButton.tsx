import { Button, Flex, Popover, Typography } from 'antd';
import { isNil } from 'lodash';
import { useMemo } from 'react';

import { MiddlewareDeploymentStatus, ServiceTemplate } from '@/client';
import {
  getServiceTemplate,
  SERVICE_TEMPLATES,
} from '@/constants/serviceTemplates';
<<<<<<< HEAD
import { POPOVER_WIDTH_LARGE } from '@/constants/width';
=======
>>>>>>> 95fbbe87
import { Pages } from '@/enums/Pages';
import { StakingProgramId } from '@/enums/StakingProgram';
import { useBalanceContext } from '@/hooks/useBalanceContext';
import { useModals } from '@/hooks/useModals';
import { usePageState } from '@/hooks/usePageState';
import { useService } from '@/hooks/useService';
import { useServices } from '@/hooks/useServices';
<<<<<<< HEAD
import { useServiceTemplates } from '@/hooks/useServiceTemplates';
import { useStakingContractCountdown } from '@/hooks/useStakingContractCountdown';
=======
>>>>>>> 95fbbe87
import {
  useActiveStakingContractInfo,
  useStakingContractDetails,
} from '@/hooks/useStakingContractDetails';
import { useStakingProgram } from '@/hooks/useStakingProgram';
import { ServicesService } from '@/service/Services';
import { StakingContractInfo } from '@/types/Autonolas';

import { CantMigrateReason, useMigrate } from './useMigrate';

const { Text } = Typography;

export const CountdownUntilMigration = ({
  currentStakingContractInfo,
}: {
  currentStakingContractInfo: Partial<StakingContractInfo>;
}) => {
  const countdownDisplay = useStakingContractCountdown(
    currentStakingContractInfo,
  );

  return (
    <Flex vertical gap={1} style={{ maxWidth: POPOVER_WIDTH_LARGE }}>
      <Text strong>Can&apos;t switch because you unstaked too recently.</Text>
      <Text>This may be because your agent was suspended.</Text>
      <Text>Keep running your agent and you&apos;ll be able to switch in</Text>
      <Text>{countdownDisplay}</Text>
    </Flex>
  );
};

type MigrateButtonProps = {
  stakingProgramId: StakingProgramId;
};
export const MigrateButton = ({
  stakingProgramId: stakingProgramIdToMigrateTo,
}: MigrateButtonProps) => {
  const { goto } = usePageState();
  const {
    setPaused: setIsServicePollingPaused,
    isFetched: isServicesLoaded,
    selectedService,
    selectedAgentConfig,
    selectedAgentType,
    overrideSelectedServiceStatus,
  } = useServices();
  const { evmHomeChainId: homeChainId } = selectedAgentConfig;
  const serviceConfigId =
    isServicesLoaded && selectedService
      ? selectedService.service_config_id
      : '';
  const { service } = useService(serviceConfigId);
  const serviceTemplate = useMemo<ServiceTemplate | undefined>(
    () =>
      service
        ? getServiceTemplate(service.hash)
        : SERVICE_TEMPLATES.find(
            (template) => template.agentType === selectedAgentType,
          ),
    [selectedAgentType, service],
  );

  const { setIsPaused: setIsBalancePollingPaused } = useBalanceContext();

  const { defaultStakingProgramId, setDefaultStakingProgramId } =
    useStakingProgram();
  const {
    selectedStakingContractDetails,
    isSelectedStakingContractDetailsLoaded,
  } = useActiveStakingContractInfo();
  const { stakingContractInfo: defaultStakingContractInfo } =
    useStakingContractDetails(defaultStakingProgramId);

  const currentStakingContractInfo = useMemo(() => {
    if (!isSelectedStakingContractDetailsLoaded) return;
    if (selectedStakingContractDetails) return selectedStakingContractDetails;
    return defaultStakingContractInfo;
  }, [
    selectedStakingContractDetails,
    defaultStakingContractInfo,
    isSelectedStakingContractDetailsLoaded,
  ]);

  const { setMigrationModalOpen } = useModals();

  const { migrateValidation, firstDeployValidation } = useMigrate(
    stakingProgramIdToMigrateTo,
  );

  // if false, user is migrating, not running for first time
  const isFirstDeploy = useMemo(() => {
    if (!isServicesLoaded) return false;
    if (selectedService) return false;

    return true;
  }, [isServicesLoaded, selectedService]);

  const validation = isFirstDeploy ? firstDeployValidation : migrateValidation;

  const popoverContent = useMemo(() => {
    if (validation.canMigrate) return null;

    if (
      validation.reason === CantMigrateReason.NotStakedForMinimumDuration &&
      !isNil(currentStakingContractInfo)
    ) {
      return (
        <CountdownUntilMigration
          currentStakingContractInfo={currentStakingContractInfo}
        />
      );
    }

    return validation.reason;
  }, [currentStakingContractInfo, validation]);

  return (
    <Popover content={popoverContent}>
      <Button
        type="primary"
        size="large"
        disabled={!validation.canMigrate}
        onClick={async () => {
          if (!serviceTemplate) return;

          setIsServicePollingPaused(true);
          setIsBalancePollingPaused(true);
          setDefaultStakingProgramId(stakingProgramIdToMigrateTo);

          // TODO: we should not get the default staking program id
          // from the context, we should get it from the service
          // setDefaultStakingProgramId(stakingProgramId);

          try {
            overrideSelectedServiceStatus(MiddlewareDeploymentStatus.DEPLOYING);
            goto(Pages.Main);

            const serviceConfigParams = {
              stakingProgramId: stakingProgramIdToMigrateTo,
              serviceTemplate,
              deploy: true,
              useMechMarketplace:
                stakingProgramIdToMigrateTo ===
                StakingProgramId.PearlBetaMechMarketplace,
              chainId: homeChainId,
            };

            if (selectedService) {
              // update service
              await ServicesService.updateService({
                ...serviceConfigParams,
                serviceConfigId,
              });
            } else {
              // create service if it doesn't exist
              await ServicesService.createService(serviceConfigParams);
            }

            // start service after updating or creating
            await ServicesService.startService(serviceConfigId);

            setMigrationModalOpen(true);
          } catch (error) {
            console.error(error);
          } finally {
            setIsServicePollingPaused(false);
            setIsBalancePollingPaused(false);
          }
        }}
      >
        Switch and run agent
      </Button>
    </Popover>
  );
};<|MERGE_RESOLUTION|>--- conflicted
+++ resolved
@@ -1,4 +1,4 @@
-import { Button, Flex, Popover, Typography } from 'antd';
+import { Button, Popover } from 'antd';
 import { isNil } from 'lodash';
 import { useMemo } from 'react';
 
@@ -7,10 +7,6 @@
   getServiceTemplate,
   SERVICE_TEMPLATES,
 } from '@/constants/serviceTemplates';
-<<<<<<< HEAD
-import { POPOVER_WIDTH_LARGE } from '@/constants/width';
-=======
->>>>>>> 95fbbe87
 import { Pages } from '@/enums/Pages';
 import { StakingProgramId } from '@/enums/StakingProgram';
 import { useBalanceContext } from '@/hooks/useBalanceContext';
@@ -18,41 +14,15 @@
 import { usePageState } from '@/hooks/usePageState';
 import { useService } from '@/hooks/useService';
 import { useServices } from '@/hooks/useServices';
-<<<<<<< HEAD
-import { useServiceTemplates } from '@/hooks/useServiceTemplates';
-import { useStakingContractCountdown } from '@/hooks/useStakingContractCountdown';
-=======
->>>>>>> 95fbbe87
 import {
   useActiveStakingContractInfo,
   useStakingContractDetails,
 } from '@/hooks/useStakingContractDetails';
 import { useStakingProgram } from '@/hooks/useStakingProgram';
 import { ServicesService } from '@/service/Services';
-import { StakingContractInfo } from '@/types/Autonolas';
 
+import { CountdownUntilMigration } from './CountdownUntilMigration';
 import { CantMigrateReason, useMigrate } from './useMigrate';
-
-const { Text } = Typography;
-
-export const CountdownUntilMigration = ({
-  currentStakingContractInfo,
-}: {
-  currentStakingContractInfo: Partial<StakingContractInfo>;
-}) => {
-  const countdownDisplay = useStakingContractCountdown(
-    currentStakingContractInfo,
-  );
-
-  return (
-    <Flex vertical gap={1} style={{ maxWidth: POPOVER_WIDTH_LARGE }}>
-      <Text strong>Can&apos;t switch because you unstaked too recently.</Text>
-      <Text>This may be because your agent was suspended.</Text>
-      <Text>Keep running your agent and you&apos;ll be able to switch in</Text>
-      <Text>{countdownDisplay}</Text>
-    </Flex>
-  );
-};
 
 type MigrateButtonProps = {
   stakingProgramId: StakingProgramId;
